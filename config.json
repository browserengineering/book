--- conflicted
+++ resolved
@@ -17,11 +17,7 @@
         "scripts.md": { "disabled": false, "lab": "lab9.py", "server": "server9.py", "runtime": "runtime9.js" },
         "security.md": { "disabled": false, "lab": "lab10.py", "server": "server10.py", "runtime": "runtime10.js" },
 
-<<<<<<< HEAD
-        "visual-effects.md": { "disabled": true, "lab": "lab11.py", "server": "server11.py" },
-=======
-        "visual-effects.md": { "disabled": true, "lab": "lab11.py", "examples": "examples11.py" },
->>>>>>> 5867abfc
+        "visual-effects.md": { "disabled": true, "lab": "lab11.py", "examples": "examples11.py", "server": "server11.py"  },
         "scheduling-and-threading.md": { "disabled": true, "lab": "lab12.py" },
         "reflow.md": { "disabled": true, "lab": "lab13.py" },
 
