#!/usr/bin/env python3

import ast, asttools
import json
import warnings
import outlines

INDENT = 2

class UnsupportedConstruct(AssertionError): pass

class MissingHint(Exception):
    def __init__(self, tree, key, hint, line, error=None):
        if not error:
            self.message = f"Could not find {key} key for " + \
            f" `{asttools.unparse(tree)}` on line {line}"
        else:
            self.message = error
        self.key = key
        self.tree = tree
        self.hint = hint

ISSUES = []

WRAP_DISABLED = False

def test_mode():
    global WRAP_DISABLED
    WRAP_DISABLED = True

def catch_issues(f):
    def wrapped(tree, *args, **kwargs):
        try:
            return find_hint(tree, "js")
        except MissingHint as e1:
            try:
                return f(tree, *args, **kwargs)
            except MissingHint as e:
                if WRAP_DISABLED: raise e
                ISSUES.append(e)
                return "/* " + asttools.unparse(tree) + " */"
            except AssertionError as e2:
                if str(e2):
                    e1.message = str(e2)
                if WRAP_DISABLED: raise e2
                ISSUES.append(e1)
                return "/* " + asttools.unparse(tree) + " */"
    return wrapped

HINTS = []

def read_hints(f):
    global HINTS
    hints = json.load(f)
    for h in hints:
        assert "line" not in h or isinstance(h["line"], int)
        assert "code" in h
        s = asttools.parse(h["code"])
        assert isinstance(s, ast.Module)
        assert len(s.body) == 1
        if isinstance(s.body[0], ast.Expr):
            h["ast"] = s.body[0].value
        else:
            h["ast"] = s.body[0]
        h["used"] = False
    HINTS = hints
    
def find_hint(t, key, error=None):
    for h in HINTS:
        if "line" in h and h["line"] != t.lineno: continue
        if ast.dump(h["ast"]) != ast.dump(t): continue
        if key not in h: continue
        break
    else:
        ln = t.lineno if hasattr(t, "lineno") else -1
        hint = {"code": asttools.unparse(t, explain=True), key: "???"}
        raise MissingHint(t, key, hint, ln, error=error)
    h["used"] = True
    return h[key]

def check_args(args, ctx):
    assert not args.vararg, ast.dump(args)
    assert not args.kwonlyargs, ast.dump(args)
    assert not args.kw_defaults, ast.dump(args)
    assert not args.kwarg, ast.dump(args)
    out = []
    defaults = ([None] * len(args.args) + args.defaults)[-len(args.args):]
    for i, (arg, default) in enumerate(zip(args.args, defaults)):
        assert not arg.annotation
        if ctx.type == "class" and i == 0:
            assert arg.arg == "self"
        else:
            if default:
                out.append(arg.arg + " = " + compile_expr(default, ctx))
            else:
                out.append(arg.arg)
    return out

RENAME_METHODS = {
    "casefold": "toLowerCase",
    "upper": "toUpperCase",
    "strip": "trim",
    "append": "push",
    "pop": "pop",
    "startswith": "startsWith",
    "endswith": "endsWith",
    "find": "indexOf",
    "copy": "slice",
}

RENAME_FNS = {
    "int": "parseInt",
    "float": "parseFloat",
    "print": "console.log",
    "AnimationClass": "AnimationClass"
}

SKIPPED_FNS = []

# These are filled in as import statements are read
RT_IMPORTS = []

RT_METHODS = [
    "makefile",
    "evaljs",
]

LIBRARY_METHODS = [
    # socket
    "connect",
    "wrap_socket",
    "send",
    "readline",
    "read",
    "close",
    
    # files
    "write",

    # tkinter
    "pack",
    "bind",
    "delete",
    "create_text",
    "create_rectangle",
    "create_line",
    "create_polygon",

    # tkinter.font
    "metrics",
    "measure",

    # stuff the compiler needs
    "toString",
    "init",

    # urllib.parse
    "quote",
    "unquote_plus",

    # dukpy
    "evaljs",

    # skia.Font
    "getMetrics",

    # skia.*Rect
    "MakeEmpty",
    "MakeLTRB",
    "MakeXYWH",
    "left",
    "top",
    "bottom",
    "right",
    "width",
    "height",
    "isEmpty",
    "roundOut",
    "rect",
    "intersect",
    "intersects",
    "Intersects",
    "join",
    "makeOffset",
<<<<<<< HEAD
    "x",
    "y",
=======
    "contains",
>>>>>>> 7f268bcc

    # skia.RRect
    "MakeRectXY",

    # skia.Canvas
    "saveLayer",
    "restore",
    "measureText",
    "save",
    "restore",
    "drawRRect",
    "Path",
    "setStrokeWidth",
    "clipRect",
    "clipRRect",
    "drawPath",
    "drawString",
    "drawRect",
    "clear",
    "translate",

    # skia.ColorSpace
    "MakeSRGB",

    # skia.GrDirectContext
    "MakeGL",

    # skia.Paint
    "setStyle",
    "setColor",
    "getAlphaf",

    # skia.Surface
    "makeImageSnapshot",
    "height",
    "getCanvas",
    "MakeFromBackendRenderTarget",
    "MakeRaster",
    "MakeRenderTarget",
    "flushAndSubmit",

    # skia.Path
    "moveTo",
    "lineTo",

    # skia.ImageInfo
    "Make",
    "MakeN32Premul",

    # skia.Image
    "tobytes",

    # skia.Matrix
    "setTranslate",
    "mapRect",

    # threading.Timer
    # threading.Thread
    "start",
    # threading.Condition
    "notify_all",
    "wait",
    # threading.Lock
    "acquire",
    "release"
]

OUR_FNS = []
OUR_CLASSES = []
OUR_CONSTANTS = []
OUR_METHODS = []

OUR_SYNC_METHODS = ["__repr__"]

FILES = []

EXPORTS = []

def load_outline(module):
    for name, item in asttools.iter_defs(module):
        if isinstance(item, ast.Assign):
            OUR_CONSTANTS.append(name)
        elif isinstance(item, ast.FunctionDef):
            OUR_FNS.append(name)
        elif isinstance(item, ast.ClassDef):
            OUR_CLASSES.append(item.name)
            for subname, subitem in asttools.iter_methods(item):
                if isinstance(subitem, ast.Assign): continue
                elif isinstance(subitem, ast.ClassDef): continue
                elif isinstance(subitem, ast.FunctionDef):
                    OUR_METHODS.append(subname)
                else:
                    raise ValueError(subitem)
        else:
            raise ValueError(item)

    THEIR_STUFF = set(LIBRARY_METHODS) | set(RENAME_METHODS) | set(RENAME_FNS)
    OUR_STUFF = set(OUR_FNS) | set(OUR_METHODS) | set(OUR_CLASSES) | set(OUR_CONSTANTS)

    mixed_types = set(OUR_FNS) & set(OUR_CLASSES)
    assert not mixed_types, f"Names defined as both class and function: {mixed_types}"
    our_their = (set(LIBRARY_METHODS) | set(RENAME_METHODS)) & set(OUR_METHODS)
    assert not our_their, f"Methods defined by both our code and libraries: {our_their}"
    our_their = set(RENAME_FNS) & set(OUR_FNS)
    assert not our_their, f"Functions defined by our code shadow builtins: {our_their}"

def compile_method(base, name, args, ctx):
    base_js = compile_expr(base, ctx)
    args_js = [compile_expr(arg, ctx) for arg in args]
    if name == "bind": # Needs special handling due to "this"
        assert len(args) == 2
        return base_js + ".bind(" + args_js[0] + ", (e) => " + args_js[1] + "(e))"
    elif name == "export_function": # Needs special handling due to "this"
        assert len(args) == 2
        return base_js + ".export_function(" + args_js[0] + ", (...args) => " + args_js[1] + "(...args))"
    elif base_js == "wbetools" and name == "record":
        assert isinstance(args[0], ast.Constant)
        assert isinstance(args[0].value, str)
        return "await breakpoint.event(" + ", ".join(args_js) + ")"
    elif name in RT_METHODS:
        return "await " + base_js + "." + name + "(" + ", ".join(args_js) + ")"
    elif name in LIBRARY_METHODS:
        return base_js + "." + name + "(" + ", ".join(args_js) + ")"
    elif name in OUR_METHODS:
        if name in OUR_SYNC_METHODS:
            return base_js + "." + name + "(" + ", ".join(args_js) + ")"
        else:
            if name == "__init__":
                name = "init"
            return "await " + base_js + "." + name + "(" + ", ".join(args_js) + ")"
    elif name in RENAME_METHODS:
        return base_js + "." + RENAME_METHODS[name] + "(" + ", ".join(args_js) + ")"
    elif isinstance(base, ast.Name) and base.id == "self":
        return base_js + "." + name + "(" + ", ".join(args_js) + ")"
    elif base_js in RT_IMPORTS:
        return base_js + "." + name + "(" + ", ".join(args_js) + ")"
    elif name == "keys":
        assert len(args) == 0
        return "Object.keys(" + base_js + ")"
    elif name == "format":
        assert isinstance(base, ast.Constant)
        assert isinstance(base.value, str)
        parts = base.value.split("{}")
        assert len(parts) == len(args) + 1
        out = ""
        for part, arg in zip(parts, [None] + args_js):
            assert "{" not in part
            if arg: out += " + " + arg
            if part: out += " + " + compile_expr(ast.Constant(part), ctx)
        return "(" + out[3:] + ")"
    elif name == "encode":
        assert len(args) == 1
        assert isinstance(args[0], ast.Constant)
        assert args[0].value == "utf8"
        return base_js
    elif name == "decode":
        assert len(args) == 1
        assert isinstance(args[0], ast.Constant)
        assert args[0].value == "utf8"
        return base_js
    elif name == "extend":
        assert len(args) == 1
        return "Array.prototype.push.apply(" + base_js + ", " + args_js[0] + ")"
    elif name == "join":
        assert len(args) == 1
        return args_js[0] + ".join(" + base_js + ")"
    elif name == "isspace":
        assert len(args) == 0
        return "/^\s*$/.test(" + base_js + ")"
    elif name == "isalnum":
        assert len(args) == 0
        return "/^[a-zA-Z0-9]+$/.test(" + base_js + ")"
    elif name == "items":
        assert len(args) == 0
        return "Object.entries(" + base_js + ")"
    elif name == "get":
        assert 1 <= len(args) <= 2
        default = args_js[1] if len(args) == 2 else "null"
        return "(" + base_js + "?.[" + args_js[0] + "] ?? " + default + ")"
    elif name == "split":
        assert 0 <= len(args) <= 2
        if len(args) == 0:
            return base_js + ".trim().split(/\s+/)"
        elif len(args) == 1:
            return base_js + ".split(" + args_js[0] + ")"
        else:
            return "pysplit(" + base_js + ", " + args_js[0] + ", " + args_js[1] + ")"
    elif name == "rsplit":
        assert len(args) == 2
        return "pyrsplit(" + base_js + ", " + args_js[0] + ", " + args_js[1] + ")"
    elif name == "count":
        assert len(args) == 1
        return base_js + ".split(" + args_js[0] + ").length - 1"
    else:
        raise UnsupportedConstruct()

def compile_function(name, args, ctx):
    args_js = [compile_expr(arg, ctx) for arg in args]
    if name in RENAME_FNS:
        return RENAME_FNS[name] + "(" + ", ".join(args_js) + ")"
    elif name in OUR_FNS:
        return "await " + name + "(" + ", ".join(args_js) + ")"
    elif name == "Task":
        fn, *rest = args_js
        return "await (new " + name + "()).init(" \
            "(args) => " + fn + "(...args), " + \
            ", ".join(rest) + ")"
    elif name in OUR_CLASSES:
        return "await (new " + name + "()).init(" + ", ".join(args_js) + ")"
    elif name == "str":
        assert len(args) == 1
        return "await " + args_js[0] + ".toString()"
    elif name == "len":
        assert len(args) == 1
        return args_js[0] + ".length"
    elif name == "any":
        assert len(args) == 1
        return args_js[0] + ".some((x) => x)"
    elif name == "all":
        assert len(args) == 1
        return args_js[0] + ".every((x) => x)"
    elif name == "ord":
        assert len(args) == 1
        return args_js[0] + ".charCodeAt(0)"
    elif name == "isinstance":
        assert len(args) == 2
        return args_js[0] + " instanceof " + args_js[1]
    elif name == "sum":
        assert len(args) == 1
        return args_js[0] + ".reduce((a, v) => a + v, 0)"
    elif name == "max":
        assert 1 <= len(args) <= 2
        if len(args) == 1:
            return args_js[0] + ".reduce((a, v) => Math.max(a, v))"
        else:
            return "Math.max(" + args_js[0] + ", " + args_js[1] + ")"
    elif name == "min":
        assert 1 <= len(args) <= 2
        if len(args) == 1:
            return args_js[0] + ".reduce((a, v) => Math.min(a, v))"
        else:
            return "Math.min(" + args_js[0] + ", " + args_js[1] + ")"
    elif name == "repr":
        assert len(args) == 1
        return args_js[0] + ".toString()"
    elif name == "open":
        assert isinstance(args[0], ast.Str)
        if len(args) == 1:
            FILES.append(args[0].s)
        else:
            assert isinstance(args[1], ast.Str)
        return "filesystem.open(" + args_js[0] + ")"
    elif name == "enumerate":
        assert len(args) == 1
        return args_js[0] + ".entries()"
    elif name == "__init__":
        return ""
    elif name == "Exception":
        assert len(args) == 1
        return "(new Error(" + args_js[0] + "))"
    elif name == "type":
        return args_js[0] + ".constructor"
    elif name == "range":
        return "[...Array(" + args_js[1] + ").keys()]"
    else:
        raise UnsupportedConstruct()

def compile_op(op):
    if isinstance(op, ast.Add): return "+"
    elif isinstance(op, ast.Sub): return "-"
    elif isinstance(op, ast.USub): return "-"
    elif isinstance(op, ast.Mult): return "*"
    elif isinstance(op, ast.Div): return "/"
    elif isinstance(op, ast.Not): return "!"
    elif isinstance(op, ast.Gt): return ">"
    elif isinstance(op, ast.Lt): return "<"
    elif isinstance(op, ast.GtE): return ">="
    elif isinstance(op, ast.LtE): return "<="
    elif isinstance(op, ast.Eq): return "==="
    elif isinstance(op, ast.NotEq): return "!=="
    elif isinstance(op, ast.And): return "&&"
    elif isinstance(op, ast.Or): return "||"
    elif isinstance(op, ast.BitOr): return "|"
    elif isinstance(op, ast.Is): return "=="
    elif isinstance(op, ast.IsNot): return "!="
    else:
        raise UnsupportedConstruct()
    
def lhs_targets(tree):
    if isinstance(tree, ast.Name):
        return [tree.id]
    elif isinstance(tree, ast.Tuple):
        return sum([lhs_targets(t) for t in tree.elts], [])
    elif isinstance(tree, ast.Attribute):
        return []
    elif isinstance(tree, ast.Subscript):
        return []
    else:
        raise UnsupportedConstruct()
    
def compile_lhs(tree, ctx):
    targets = lhs_targets(tree)
    for target in targets:
        if target not in ctx:
            ctx[target] = {"is_class": False}
    return compile_expr(tree, ctx)

class Context(dict):
    def __init__(self, type, parent):
        super().__init__(self)
        self.type = type
        self.parent = parent

    def __contains__(self, i):
        return (super().__contains__(i)) or (i in self.parent)

    def __getitem__(self, i):
        if super().__contains__(self, i):
            return super().__getitem__(i)
        else:
            return self.parent[i]

@catch_issues
def compile_expr(tree, ctx):
    if isinstance(tree, ast.Subscript):
        lhs = compile_expr(tree.value, ctx)
        if isinstance(tree.slice, ast.Slice):
            assert not tree.slice.step
            lower = tree.slice.lower and compile_expr(tree.slice.lower, ctx)
            upper = tree.slice.upper and compile_expr(tree.slice.upper, ctx)
            if lower and upper:
                return lhs + ".slice(" + lower + ", " + upper + ")"
            elif upper:
                return lhs + ".slice(0, " + upper + ")"
            elif lower:
                return lhs + ".slice(" + lower + ")"
            else:
                return lhs + ".slice()"
        else:
            rhs = compile_expr(tree.slice, ctx)
            if rhs == "(-1)":
                return lhs + "[" + lhs + ".length - 1]"
            else:
                return lhs + "[" + rhs + "]"
    elif isinstance(tree, ast.Call):
        args = tree.args[:]
        if tree.keywords:
            names = []
            vals = []
            for kwarg in tree.keywords:
                assert kwarg.arg
                names.append(ast.Constant(kwarg.arg))
                vals.append(kwarg.value)
            args += [ast.Dict(names, vals)]

        if isinstance(tree.func, ast.Attribute):
            return "(" + compile_method(tree.func.value, tree.func.attr, args, ctx) + ")"
        elif isinstance(tree.func, ast.Name) and tree.func.id == "sorted":
            assert len(tree.args) == 1
            assert len(tree.keywords) == 1
            assert tree.keywords[0].arg == 'key'
            assert isinstance(tree.keywords[0].value, ast.Name)
            base = compile_expr(args[0], ctx)
            return "(" + base + ".slice().sort(comparator(" + tree.keywords[0].value.id + ")))"
        elif isinstance(tree.func, ast.Name) and tree.func.id == "reversed":
            assert len(tree.args) == 1
            assert len(tree.keywords) == 0
            base = compile_expr(args[0], ctx)
            return "(" + base + ".reverse())"
        elif isinstance(tree.func, ast.Name):
            if tree.func.id == "super":
                return "super"
            return "(" + compile_function(tree.func.id, args, ctx) + ")"
        else:
            raise UnsupportedConstruct()
    elif isinstance(tree, ast.UnaryOp):
        rhs = compile_expr(tree.operand, ctx)
        if isinstance(tree.op, ast.Not): rhs = "truthy(" + rhs + ")"
        return "(" + compile_op(tree.op) + rhs + ")"
    elif isinstance(tree, ast.BinOp):
        lhs = compile_expr(tree.left, ctx)
        rhs = compile_expr(tree.right, ctx)
        if isinstance(tree.op, ast.FloorDiv):
            return "Math.trunc(" + lhs + " / " + rhs + ")"
        else:
            return "(" + lhs + " " + compile_op(tree.op) + " " + rhs + ")"
    elif isinstance(tree, ast.BoolOp):
        parts = ["truthy("+compile_expr(val, ctx)+")" for val in tree.values]
        return "(" + (" " + compile_op(tree.op) + " ").join(parts) + ")"
    elif isinstance(tree, ast.Compare):
        lhs = compile_expr(tree.left, ctx)
        conjuncts = []
        for op, comp in zip(tree.ops, tree.comparators):
            rhs = compile_expr(comp, ctx)
            if (isinstance(op, ast.In) or isinstance(op, ast.NotIn)):
                negate = isinstance(op, ast.NotIn)
                if isinstance(comp, ast.Str):
                    cmp = "===" if negate else "!=="
                    conjuncts.append("(" + rhs + ".indexOf(" + lhs + ") " + cmp + " -1)")
                elif isinstance(comp, ast.List):
                    assert isinstance(tree.left, ast.Name) or \
                        (isinstance(tree.left, ast.Subscript) and
                         isinstance(tree.left.value, ast.Name)) or \
                        (isinstance(tree.left, ast.Attribute) and
                         isinstance(tree.left.value, ast.Name))
                    op = " !== " if negate else " === "
                    parts = [lhs + op + compile_expr(v, ctx) for v in comp.elts]
                    conjuncts.append("(" + (" && " if negate else " || ").join(parts) + ")")
                else:
                    t = find_hint(tree, "type")
                    assert t in ["str", "dict", "list", "map"]
                    cmp = "===" if negate else "!=="
                    if t in ["str", "list"]:
                        conjuncts.append("(" + rhs + ".indexOf(" + lhs + ") " + cmp + " -1)")
                    elif t == "dict":
                        conjuncts.append("(typeof " + rhs + "[" + lhs + "] " + cmp + " \"undefined\")")
                    elif t == "map":
                        conjuncts.append("(" + rhs + ".get(" + lhs + ") " + cmp + " \"undefined\")")
            elif isinstance(op, ast.Eq) and \
                 (isinstance(comp, ast.List) or isinstance(tree.left, ast.List)):
                conjuncts.append("(JSON.stringify(" + lhs + ") === JSON.stringify(" + rhs + "))")
            else:
                conjuncts.append("(" + lhs + " " + compile_op(op) + " " + rhs + ")")
            lhs = rhs
        if len(conjuncts) == 1:
            return conjuncts[0]
        else:
            return "(" + " && ".join(conjuncts) + ")"
    elif isinstance(tree, ast.IfExp):
        test = compile_expr(tree.test, ctx)
        ift = compile_expr(tree.body, ctx)
        iff = compile_expr(tree.orelse, ctx)
        return "(" + test + " ? " + ift + " : " + iff + ")"
    elif isinstance(tree, ast.ListComp):
        assert len(tree.generators) == 1
        gen = tree.generators[0]
        out = compile_expr(gen.iter, ctx)
        ctx2 = Context("expr", ctx)
        arg = compile_lhs(gen.target, ctx2)
        assert not gen.is_async
        for if_clause in gen.ifs:
            e = compile_expr(if_clause, ctx2)
            if "await" in e:
                out = "(await asyncfilter(async (" + arg + ") => " + e + ", " + out + "))"
            else:
                out = out + ".filter((" + arg + ") => " + e + ")"
        e = compile_expr(tree.elt, ctx2)
        if e != arg:
            if "await" in e:
                out = "(await Promise.all(" + out + ".map(async (" + arg + ") => " + e + ")))"
            else:
                out = out + ".map((" + arg + ") => " + e + ")"
        return out
    elif isinstance(tree, ast.Attribute):
        base = compile_expr(tree.value, ctx)
        return base + "." + tree.attr
    elif isinstance(tree, ast.Dict):
        assert all(isinstance(k, ast.Str) for k in tree.keys)
        pairs = [compile_expr(k, ctx) + ": " + compile_expr(v, ctx) for k, v in zip(tree.keys, tree.values)]
        return "{" + ", ".join(pairs) + "}"
    elif isinstance(tree, ast.Tuple) or isinstance(tree, ast.List):
        return "[" + ", ".join([compile_expr(a, ctx) for a in tree.elts]) + "]"
    elif isinstance(tree, ast.Name):
        if tree.id == "self":
            return "this"
        elif tree.id in RT_IMPORTS or tree.id in OUR_CLASSES:
            return tree.id
        elif tree.id == "Exception":
            return "Error"
        elif tree.id in OUR_CONSTANTS:
            return "constants.{}".format(tree.id)
        elif tree.id in ctx:
            return tree.id
        else:
            raise AssertionError(f"Could not find variable {tree.id}")
    elif isinstance(tree, ast.Constant):
        if isinstance(tree.value, str):
            return json.dumps(tree.value)
        elif isinstance(tree.value, bool):
            return "true" if tree.value else "false"
        elif isinstance(tree.value, int):
            return repr(tree.value)
        elif isinstance(tree.value, float):
            return repr(tree.value)
        elif tree.value is None:
            return "null"
        else:
            raise UnsupportedConstruct()
    else:
        raise UnsupportedConstruct()

def flatten_ifs(tree):
    parts = [(tree.test, tree.body)]
    while len(tree.orelse) == 1 and isinstance(tree.orelse[0], ast.If):
        tree = tree.orelse[0]
        parts.append((tree.test, tree.body))
    if tree.orelse:
        parts.append((None, tree.orelse))
    return parts

def has_js_hide(decorator_list):
    return any([
        isinstance(dec, ast.Attribute) and dec.attr == "js_hide"
        and isinstance(dec.value, ast.Name) and dec.value.id == "wbetools"
        for dec in decorator_list
    ])

@catch_issues
def compile(tree, ctx, indent=0, patches=[]):
    if isinstance(tree, ast.Import):
        assert len(tree.names) == 1
        assert not tree.names[0].asname
        name = tree.names[0].name
        ctx[name] = {"is_class": False}
        RT_IMPORTS.append(name.split(".")[0])
        RT_IMPORTS.append(name)
        return " " * indent + "// Please configure the '" + name + "' module"
    elif isinstance(tree, ast.ImportFrom):
        assert tree.level == 0
        assert tree.module
        assert all(name.asname is None for name in tree.names)
        names = [name.name for name in tree.names]
        to_import = []
        to_bind = []
        for name in names:
            if name.isupper() and name != "URL": # Global constant
                to_import.append("constants as {}_constants".format(tree.module))
                to_bind.append(name)
            elif name[0].isupper(): # Class
                to_import.append(name)
            else: # Function
                to_import.append(name)

        import_line = "import {{ {} }} from \"./{}.js\";".format(", ".join(sorted(set(to_import))), tree.module)
        out = " " * indent + import_line
        for const in to_bind:
            out += "\n" + " " * indent + "constants.{} = {}_constants.{};".format(const, tree.module, const)
        return out
    elif isinstance(tree, ast.ClassDef):
        if tree.decorator_list:
            assert tree.decorator_list[0].func.value.id == "wbetools"
        ctx[tree.name] = {"is_class": True}
        ctx2 = Context("class", ctx)
        parts = [compile(part, indent=indent + INDENT, ctx=ctx2) for part in tree.body]
        EXPORTS.append(tree.name)
        extends = ''
        if tree.bases:
            assert len(tree.bases) == 1
            extends = ' extends ' + tree.bases[0].id
        class_name = tree.name
        if class_name in patches:
            class_name = class_name + "Patch"
        # Layout is renamed to BlockLayout in lab5. This rename
        # to LayoutPatch enables the patching to work; code elsewhere
        # creates the alias called BlockLayout.
        elif "Layout" in patches and class_name == "BlockLayout":
            class_name = "LayoutPatch"
        return " " * indent + "class " + class_name + extends + " {\n" + "\n\n".join(parts) + "\n}"
    elif isinstance(tree, ast.FunctionDef):
        if tree.name in SKIPPED_FNS:
            return ""

        if has_js_hide(tree.decorator_list):
            return ""
        assert not tree.decorator_list
        assert not tree.returns
        args = check_args(tree.args, ctx)

        ctx2 = Context("function", ctx)
        for arg in tree.args.args:
            ctx2[arg.arg] = True
        body = "\n".join([compile(line, indent=indent + INDENT, ctx=ctx2) for line in tree.body])

        if tree.name == "__init__":
            # JS constructors cannot be async, so we move that to a builder method
            assert ctx.type == "class"
            def_line = " " * indent + "async init(" + ", ".join(args) + ") {\n"
            ret_line = "\n" + " " * (indent + INDENT) + "return this;"
            last_line = "\n" + " " * indent + "}"
            return def_line + body + ret_line + last_line
        elif tree.name == "__repr__":
            # This actually defines a 'toString' operator
            assert ctx.type == "class"
            def_line = " " * indent + "async toString(" + ", ".join(args) + ") {\n"
            last_line = "\n" + " " * indent + "}"
            return def_line + body + last_line
        elif tree.name == "__str__":
            assert ctx.type == "class"
            def_line = " " * indent + "async toString(" + ", ".join(args) + ") {\n"
            last_line = "\n" + " " * indent + "}"
            return def_line + body + last_line
        else:
            if ctx.type == "module":
                EXPORTS.append(tree.name)
            kw = "" if ctx.type == "class" else "function "
            def_line = kw + tree.name + "(" + ", ".join(args) + ") {\n"
            if ctx.type != "class" or tree.name not in OUR_SYNC_METHODS:
                def_line = "async " + def_line
            last_line = "\n" + " " * indent + "}"
            return " " * indent + def_line + body + last_line
    elif isinstance(tree, ast.Expr) and ctx.type == "module" and \
         isinstance(tree.value, ast.Constant) and isinstance(tree.value.value, str):
        cmt = " " * indent + "// "
        return cmt + tree.value.value.strip("\n").replace("\n", "\n" + cmt)
    elif isinstance(tree, ast.Expr):
        return " " * indent + compile_expr(tree.value, ctx) + ";"
    elif isinstance(tree, ast.Assign):
        assert len(tree.targets) == 1

        targets = lhs_targets(tree.targets[0])
        new_targets = set([target for target in targets if target not in ctx])

        lhs = compile_lhs(tree.targets[0], ctx)
        rhs = compile_expr(tree.value, ctx)

        if not new_targets or ctx.type in ["class", "module"]:
            return " " * indent + lhs + " = " + rhs + ";"
        elif len(new_targets) < len(targets):
            line1 = " " * indent + "let " + ", ".join(sorted(new_targets)) + ";"
            line2 = " " * indent + lhs + " = " + rhs + ";"
            return line1 + "\n" + line2
        else:
            return " " * indent + "let " + lhs + " = " + rhs + ";"
    elif isinstance(tree, ast.AugAssign):
        targets = lhs_targets(tree.target)
        for target in targets:
            assert target in ctx
        lhs = compile_lhs(tree.target, ctx)
        rhs = compile_expr(tree.value, ctx)
        return " " * indent + lhs + " " + compile_op(tree.op) + "= " + rhs + ";"
    elif isinstance(tree, ast.Assert):
        test = compile_expr(tree.test, ctx)
        msg = compile_expr(tree.msg, ctx) if tree.msg else ""
        return " " * indent + "if (!truthy(" + test + ")) throw Error(" + msg + ");"
    elif isinstance(tree, ast.Return):
        ret = compile_expr(tree.value, ctx) if tree.value else None
        return " " * indent + "return" + (" " + ret if ret else "") + ";"
    elif isinstance(tree, ast.While):
        assert not tree.orelse
        ctx2 = Context("while", ctx)
        test = compile_expr(tree.test, ctx)
        out = " " * indent + "while (truthy(" + test + ")) {\n"
        out += "\n".join([compile(line, indent=indent + INDENT, ctx=ctx2) for line in tree.body])
        out += "\n" + " " * indent + "}"
        return out
    elif isinstance(tree, ast.For):
        try:
            t = find_hint(tree.iter, "type")
        except MissingHint:
            t = "list"
        assert t in ["dict", "list"]
        assert not tree.orelse
        ctx2 = Context("for", ctx)
        lhs = compile_lhs(tree.target, ctx2)
        rhs = compile_expr(tree.iter, ctx)
        if t == "dict":
            rhs = "Object.entries(" + rhs + ")"
        body = "\n".join([compile(line, indent=indent + INDENT, ctx=ctx2) for line in tree.body])
        fstline = " " * indent + "for (let " + lhs + " of " + rhs + ") {\n"
        return fstline + body + "\n" + " " * indent + "}"
    elif isinstance(tree, ast.If) and ctx.type == "module":
        test = tree.test
        assert isinstance(test, ast.Compare)
        assert isinstance(test.left, ast.Name)
        assert test.left.id == "__name__"
        assert len(test.comparators) == 1
        if isinstance(test.comparators[0], ast.Str):
            s = test.comparators[0].s
        else:
            assert isinstance(test.comparators[0], ast.Constant)
            assert isinstance(test.comparators[0].value, str)
            s = test.comparators[0].value
        assert s == "__main__"
        assert len(test.ops) == 1
        assert isinstance(test.ops[0], ast.Eq)
        return " " * indent + "// Requires a test harness"
    elif isinstance(tree, ast.If):
        if not tree.orelse and tree.test.lineno == tree.body[0].lineno:
            assert len(tree.body) == 1
            ctx2 = Context(ctx.type, ctx)
            test = compile_expr(tree.test, ctx)
            body = compile(tree.body[0], indent=indent, ctx=ctx2)
            return " " * indent + "if (truthy(" + test + ")) " + body.strip()
        else:
            parts = flatten_ifs(tree)
            out = " " * indent

            # This block handles variables defined in all branches of an if statement
            ctxs = []
            for test, body in parts:
                ctx2 = Context(ctx.type, ctx)
                ctxs.append(ctx2)
                for line in body: compile(line, ctx=ctx2)

            intros = set.intersection(*[set(ctx2) for ctx2 in ctxs]) - set(ctx)
            if intros:
                for name in intros: ctx[name] =   {"is_class": False}
                out += "let " + ", ".join(sorted(intros)) + ";\n" + " " * indent

            for i, (test, body) in enumerate(parts):
                ctx2 = Context(ctx.type, ctx)
                body_js = "\n".join([compile(line, indent=indent + INDENT, ctx=ctx2) for line in body])
                if not i and test:
                    test_js = compile_expr(test, ctx)
                    out += "if (truthy(" + test_js + ")) {\n"
                elif i and test:
                    test_js = compile_expr(test, ctx)
                    out += " else if (truthy(" + test_js + ")) {\n"
                elif not test:
                    out += " else {\n"
                out += body_js + "\n"
                out += " " * indent + "}"

            return out
    elif isinstance(tree, ast.Raise):
        assert tree.exc
        assert not tree.cause
        exc = compile_expr(tree.exc, ctx=ctx)
        return " " * indent + "throw " + exc + ";"
    elif isinstance(tree, ast.Try):
        assert not tree.orelse
        assert not tree.finalbody
        assert len(tree.handlers) == 1
        out = " " * indent + "try {\n"
        ctx2 = Context(ctx.type, ctx)
        body_js = "\n".join([compile(line, indent=indent + INDENT, ctx=ctx2) for line in tree.body])
        out += body_js + "\n"
        handler = tree.handlers[0]
        ctx3 = Context(ctx.type, ctx)
        if handler.name:
            name = handler.name
            ctx3[handler.name] = {"is_class": False}
        else:
            name = "$err"
        out += " " * indent + "} catch (" + name + ") {\n"
        if handler.type:
            exc = compile_expr(handler.type, ctx)
            indent += INDENT
            out += " " * indent + "if (" + name + " instanceof " + exc + ") {\n"
        catch_js = "\n".join([compile(line, indent=indent + INDENT, ctx=ctx3) for line in handler.body])
        out += catch_js + "\n"
        if handler.type:
            out += " " * indent + "} else {\n"
            out += " " * (indent + INDENT) + "throw " + name + ";\n"
            out += " " * indent + "}\n"
        out += " " * indent + "}"
        return out
    elif isinstance(tree, ast.With):
        assert not tree.type_comment
        assert len(tree.items) == 1
        item = tree.items[0]
        if item.optional_vars:
            assert isinstance(item.optional_vars, ast.Name)
        var = compile_lhs(item.optional_vars if item.optional_vars else ast.Name("_ctx"), ctx)
        val = compile_expr(item.context_expr, ctx)
        out = " " * indent + "let " + var + " = " + val + ";\n"
        out += "\n".join([compile(line, indent=indent, ctx=ctx) for line in tree.body]) + "\n"
        out += " " * indent + var + ".close();"
        return out
    elif isinstance(tree, ast.Continue):
        return " " * indent + "continue;"
    elif isinstance(tree, ast.Break):
        return " " * indent + "break;"
    elif isinstance(tree, ast.Pass):
        return ""
    else:
        raise UnsupportedConstruct()
    
def compile_module(tree, patches):
    assert isinstance(tree, ast.Module)
    ctx = Context("module", {})

    items = \
        [compile(item, indent=0, ctx=ctx, patches=patches) \
        for item in tree.body]

    for (name, patch) in patches.items():
        items.append(compile(patch[0], indent=0, ctx=ctx, patches=patches))
        items.append(
            "patch_class({cls}, {cls}Patch)\n".format(
            cls=name))
        # Layout is renamed to BlockLayout in lab5. The Layout class is patched,
        # but we also need to declare BLockLayout an alias of this patched
        # class.
        if name == "Layout":
            items.append("var BlockLayout = Layout")

    exports = ""
    rt_imports = ""
    render_imports = ""
    constants_export = "export const constants = {};"
    if len(EXPORTS) > 0:
        exports = "export {{ {} }};".format(", ".join(EXPORTS))

    imports_str = "import {{ {} }} from \"./{}.js\";"

    rt_imports_arr = [ 'breakpoint', 'comparator', 'asyncfilter', 'pysplit', 'pyrsplit', 'truthy', 'patch_class' ]
    rt_imports_arr += set([ mod.split(".")[0] for mod in RT_IMPORTS])
    rt_imports = imports_str.format(", ".join(sorted(rt_imports_arr)), "rt")

    return "{}\n{}\n{}\n\n{}".format(
        exports, rt_imports, constants_export, "\n\n".join(items))

if __name__ == "__main__":
    import sys, os
    import argparse

    MIN_PYTHON = (3, 7)
    if sys.version_info < MIN_PYTHON:
        sys.exit("Python %s.%s or later is required.\n" % MIN_PYTHON)

    parser = argparse.ArgumentParser(description="Compiles each chapter's Python code to JavaScript")
    parser.add_argument("--hints", default=None, type=argparse.FileType())
    parser.add_argument("--indent", default=2, type=int)
    parser.add_argument("--debug", action="store_true")
    parser.add_argument("python", type=argparse.FileType())
    parser.add_argument("javascript", type=argparse.FileType("w"))
    args = parser.parse_args()

    if args.debug:
        test_mode()

    name = os.path.basename(args.python.name)
    assert name.endswith(".py")
    if args.hints: read_hints(args.hints)
    INDENT = args.indent
    tree = asttools.parse(args.python.read(), args.python.name)
    load_outline(asttools.inline(tree))
    tree, patches = asttools.resolve_patches_and_return_them(tree)
    module_js = compile_module(tree, patches)

    js = 'import { filesystem } from "./rt.js";\n'

    for fn in FILES:
        path = os.path.join(os.path.dirname(args.python.name), fn)
        with open(path) as f:
            js += "\nfilesystem.register(" + repr(fn) + ", " + \
            json.dumps(f.read()) + ");\n"
    js += "\n"

    js += module_js

    args.javascript.write(js)

    issues = 0
    for i in ISSUES:
        print(i.message)
        if i.hint:
            print("  Hint:", json.dumps(i.hint), file=sys.stderr)
        issues += 1

    for h in HINTS:
        if h["used"]: continue
        h2 = h.copy()
        del h2["used"]
        del h2["ast"]
        print(f"Unused hint: {json.dumps(h2)}", file=sys.stderr)
        issues += 1

    sys.exit(issues)
<|MERGE_RESOLUTION|>--- conflicted
+++ resolved
@@ -182,12 +182,9 @@
     "Intersects",
     "join",
     "makeOffset",
-<<<<<<< HEAD
     "x",
     "y",
-=======
     "contains",
->>>>>>> 7f268bcc
 
     # skia.RRect
     "MakeRectXY",
