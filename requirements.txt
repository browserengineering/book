# DukPy is used in Chapters 9+ for executing JavaScript
dukpy==0.2.3

# Skia is used in Chapters 11+ for advanced graphics
skia-python==87.5
pybind11==2.10.0
numpy==1.23.2

# SDL2 is used in Chapters 11+ for a Skia-compatible GUI
PySDL2==0.9.13
pysdl2-dll==2.24.0

# OpenGL is used in Chapters 13+ for GPU-accellerated Skia
PyOpenGL==3.1.6

# gTTS is used in Chapter 14+ for reading accessibility text
gTTS==2.2.4
charset-normalizer==2.1.0
six==1.16.0
click==8.1.3
requests==2.28.1
urllib3==1.26.11
idna==3.3
certifi==2022.12.7

# PlaySound is used in Chapters 14+ for reading accessibility text
# PyObjC is useful on macOS systems for accellerating playsound
# And quieting an error message. Transitive dependencies of
# PyObjC are not frozen because there are a lot and they may depend
# on macOS version.
<<<<<<< HEAD
playsound==1.3.0
pyobjc==9.0.1; sys_platform == "darwin"
pyobjc-core==9.0.1; sys_platform == "darwin"
=======
playsound==1.3.0; sys_platform == "darwin"
pyobjc==8.5; sys_platform == "darwin"
pyobjc-core==8.5; sys_platform == "darwin"
>>>>>>> 5f128061
<|MERGE_RESOLUTION|>--- conflicted
+++ resolved
@@ -28,12 +28,6 @@
 # And quieting an error message. Transitive dependencies of
 # PyObjC are not frozen because there are a lot and they may depend
 # on macOS version.
-<<<<<<< HEAD
-playsound==1.3.0
+playsound==1.3.0; sys_platform == "darwin"
 pyobjc==9.0.1; sys_platform == "darwin"
-pyobjc-core==9.0.1; sys_platform == "darwin"
-=======
-playsound==1.3.0; sys_platform == "darwin"
-pyobjc==8.5; sys_platform == "darwin"
-pyobjc-core==8.5; sys_platform == "darwin"
->>>>>>> 5f128061
+pyobjc-core==9.0.1; sys_platform == "darwin"