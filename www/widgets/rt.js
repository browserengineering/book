--- conflicted
+++ resolved
@@ -671,16 +671,13 @@
                     rect.right() + x,
                     rect.bottom() + y);
             };
-<<<<<<< HEAD
             rect.x = () => {
                 return rect.left();
             };
             rect.y = () => {
                 return rect.top();
-=======
             rect.contains = (x, y) => {
                 return rect.contains(x, y);
->>>>>>> 7f268bcc
             };
         },
 
