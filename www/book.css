--- conflicted
+++ resolved
@@ -13,11 +13,7 @@
  * nice: highlighting info boxes, syntax highlighting, and making
  * footnotes stand out. */
 
-<<<<<<< HEAD
 html { font-size: 24px; line-height: 1.2; padding: 0.5ex; }
-=======
-html { font-size: 24px; line-height: 1.3; padding: 0.5ex; }
->>>>>>> 7c01da99
 body {
     max-width: 60ch; margin: 0 auto; font-family: 'Crimson Pro', 'Times', serif;
     font-weight: 400; text-align: justify; hyphens: auto; -webkit-hyphens: auto;
@@ -31,11 +27,7 @@
     html { font-size: 18px; }
 }
 
-<<<<<<< HEAD
 pre, code { hyphens: none; -webkit-hyphens: none; font-family: 'Inconsolata', monospace; }
-=======
-pre, code { hyphens: none; -webkit-hyphens: none; }
->>>>>>> 7c01da99
 pre {
     font-size: 18px; overflow: auto; padding-left: 2ex;
     background-color: #ddd; /* For WBE browser only */
@@ -57,11 +49,7 @@
     color:black;
 }
 }
-<<<<<<< HEAD
 h1 { font-size: 115%; font-weight: bold; margin: 2.5em 0 1em; text-align: center; }
-=======
-h1 { font-size: 105%; font-weight: bold; margin: 1.5em 0 0; text-align: left; }
->>>>>>> 7c01da99
 
 /* Auto-number section headings, but not on the main page. */
 /* Also, on hover over section headings, show a "#" to indicate permalinks. */
@@ -216,39 +204,16 @@
 }
 
 .todo, .quirk, .warning, .installation, .further, .demo, .example, .output {
-<<<<<<< HEAD
     padding: .5em .5em .5em; margin: 1em 0;
 }
 .quirk:before, .warning:before, .installation:before, .demo:before, .further:before {
     display: block;
     font-size: 125%; font-weight: 600; font-family: 'Crimson Pro', 'Garamond', serif;
     margin-bottom: .5em; border-bottom: 1px solid currentColor; padding-bottom: .25em;
-=======
-    padding: 1em 1em 0.5em; margin: 1em 0;
-}
-.quirk:before, .warning:before, .installation:before {
-    font-weight: bold; font-family: 'Vollkorn', 'Garamond', serif;
-    text-align: center;
->>>>>>> 7c01da99
 }
 
 img { max-width: 100%; }
 
-<<<<<<< HEAD
-.quirk { outline: 1px solid purple; }
-.quirk:before { content: "Quirk"; color: purple; }
-.warning { outline: 1px solid red; }
-.warning:before { content: "Warning"; color: red; }
-.installation { outline: 1px solid blue; }
-.installation:before { content: "Installation"; color: blue; }
-.demo { outline: 1px solid gray; }
-.demo:before { content: "Demonstration"; color: gray; }
-.further { outline: 1px solid green; }
-.further:before { content: "Go Further "; color: green; border-bottom: none; }
-.widget { width: 100%; border: 1px solid navy; }
-.center { text-align: center }
-.example, .output { outline: 1px solid black; padding: 1em; margin: 0.5em 0; background: #d7d7d7; }
-=======
 .quirk { outline: 2px solid purple; }
 .quirk:before { content: "Quirk"; color: purple; }
 .warning { outline: 2px solid red; }
@@ -262,7 +227,6 @@
 .widget { width: 100%; border: 2px solid navy; }
 .center { text-align: center }
 .example, .output { outline: 2px solid lightgray; padding: 1em }
->>>>>>> 7c01da99
 
 @media (prefers-color-scheme: dark) {
 .quirk { outline: 2px solid #CBC3E3; }
