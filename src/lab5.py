--- conflicted
+++ resolved
@@ -328,14 +328,9 @@
 
     def draw(self, display_list):
         if self.node.tag == "pre":
-<<<<<<< HEAD
-            x2, y2 = self.x + self.w, self.y + self.h
+            x2, y2 = self.x + self.width, self.y + self.height
             rect = DrawRect(self.x, self.y, x2, y2, "gray")
             display_list.append(rect)
-=======
-            x2, y2 = self.x + self.width, self.y + self.height
-            display_list.append(DrawRect(self.x, self.y, x2, y2, "gray"))
->>>>>>> 48551f4f
         for child in self.children:
             child.draw(display_list)
 
@@ -414,11 +409,7 @@
         self.display_list = []
         self.document.draw(self.display_list)
         self.render()
-<<<<<<< HEAD
-        self.max_y = self.document.h - HEIGHT
-=======
-        self.max_y = document.height - HEIGHT
->>>>>>> 48551f4f
+        self.max_y = self.document.height - HEIGHT
 
     def render(self):
         self.canvas.delete("all")
