"""
This file compiles the code in Web Browser Engineering,
up to and including Chapter 8 (Sending Information to Servers),
without exercises.
"""

import wbetools
import socket
import ssl
import tkinter
import tkinter.font
import urllib.parse
from lab2 import WIDTH, HEIGHT, HSTEP, VSTEP, SCROLL_STEP
from lab3 import FONTS, get_font
from lab4 import Text, Element, print_tree, HTMLParser
from lab5 import BLOCK_ELEMENTS, DrawRect, DocumentLayout
from lab6 import CSSParser, TagSelector, DescendantSelector
from lab6 import INHERITED_PROPERTIES, style, cascade_priority
from lab6 import DrawText, URL, tree_to_list
from lab7 import DrawLine, DrawOutline, BlockLayout, LineLayout, TextLayout
from lab7 import Tab, Browser, Chrome, intersects

@wbetools.patch(Element)
class Element:
    def __init__(self, tag, attributes, parent):
        self.tag = tag
        self.attributes = attributes
        self.children = []
        self.parent = parent
        self.style = {}
        self.is_focused = False

@wbetools.patch(Text)
class Text:
    def __init__(self, text, parent):
        self.text = text
        self.children = []
        self.parent = parent
        self.style = {}
        self.is_focused = False

@wbetools.patch(URL)
class URL:
    def request(self, payload=None):
        s = socket.socket(
            family=socket.AF_INET,
            type=socket.SOCK_STREAM,
            proto=socket.IPPROTO_TCP,
        )
        s.connect((self.host, self.port))
    
        if self.scheme == "https":
            ctx = ssl.create_default_context()
            s = ctx.wrap_socket(s, server_hostname=self.host)
    
        method = "POST" if payload else "GET"
        
        body = "{} {} HTTP/1.0\r\n".format(method, self.path)
        if payload:
            length = len(payload.encode("utf8"))
            body += "Content-Length: {}\r\n".format(length)
        body += "Host: {}\r\n".format(self.host)
        body += "\r\n" + (payload if payload else "")
        s.send(body.encode("utf8"))
        response = s.makefile("r", encoding="utf8", newline="\r\n")
    
        statusline = response.readline()
        version, status, explanation = statusline.split(" ", 2)
    
        response_headers = {}
        while True:
            line = response.readline()
            if line == "\r\n": break
            header, value = line.split(":", 1)
            response_headers[header.casefold()] = value.strip()
    
        assert "transfer-encoding" not in response_headers
        assert "content-encoding" not in response_headers
    
        body = response.read()
        s.close()
        return body

INPUT_WIDTH_PX = 200

class InputLayout:
    def __init__(self, node, parent, previous):
        self.node = node
        self.children = []
        self.parent = parent
        self.previous = previous
        self.x = None
        self.y = None
        self.width = None
        self.height = None
        self.font = None

    def layout(self):
        weight = self.node.style["font-weight"]
        style = self.node.style["font-style"]
        if style == "normal": style = "roman"
        size = int(float(self.node.style["font-size"][:-2]) * .75)
        self.font = get_font(size, weight, style)

        self.width = INPUT_WIDTH_PX

        if self.previous:
            space = self.previous.font.measure(" ")
            self.x = self.previous.x + space + self.previous.width
        else:
            self.x = self.parent.x

        self.height = self.font.metrics("linespace")

    def paint(self, display_list):
        bgcolor = self.node.style.get("background-color",
                                      "transparent")
        if bgcolor != "transparent":
            x2, y2 = self.x + self.width, self.y + self.height
            rect = DrawRect(self.x, self.y, x2, y2, bgcolor)
            display_list.append(rect)

        if self.node.tag == "input":
            text = self.node.attributes.get("value", "")
        elif self.node.tag == "button":
            if len(self.node.children) == 1 and \
               isinstance(self.node.children[0], Text):
                text = self.node.children[0].text
            else:
                print("Ignoring HTML contents inside button")
                text = ""

        color = self.node.style["color"]
        display_list.append(
            DrawText(self.x, self.y, text, self.font, color))

        if self.node.is_focused:
            cx = self.x + self.font.measure(text)
            display_list.append(DrawLine(
                cx, self.y, cx, self.y + self.height, "black", 1))

    def __repr__(self):
        if self.node.tag == "input":
            extra = "type=input"
        else:
            extra = "type=button text={}".format(self.node.children[0].text)
        return "InputLayout(x={}, y={}, width={}, height={}, {})".format(
            self.x, self.y, self.width, self.height, extra)

@wbetools.patch(BlockLayout)
class BlockLayout:
    def layout_mode(self):
        if isinstance(self.node, Text):
            return "inline"
        elif self.node.children:
            for child in self.node.children:
                if isinstance(child, Text): continue
                if child.tag in BLOCK_ELEMENTS:
                    return "block"
            return "inline"
        elif self.node.tag == "input":
            return "inline"
        else:
            return "block"

    def recurse(self, node):
        if isinstance(node, Text):
            for word in node.text.split():
                self.word(node, word)
        else:
            if node.tag == "br":
                self.new_line()
            elif node.tag == "input" or node.tag == "button":
                self.input(node)
            else:
                for child in node.children:
                    self.recurse(child)

    def input(self, node):
        w = INPUT_WIDTH_PX
        if self.cursor_x + w > self.width:
            self.new_line()
        line = self.children[-1]
        previous_word = line.children[-1] if line.children else None
        input = InputLayout(node, line, previous_word)
        line.children.append(input)
<<<<<<< HEAD
        font = self.get_font(node)
=======
        self.previous_word = input
        font = self.font(node)
>>>>>>> 0fbf9743
        self.cursor_x += w + font.measure(" ")

    def paint(self, display_list):
        bgcolor = self.node.style.get("background-color",
                                      "transparent")

        is_atomic = not isinstance(self.node, Text) and \
            (self.node.tag == "input" or self.node.tag == "button")

        if not is_atomic:
            if bgcolor != "transparent":
                x2, y2 = self.x + self.width, self.y + self.height
                rect = DrawRect(self.x, self.y, x2, y2, bgcolor)
                display_list.append(rect)

        for child in self.children:
            child.paint(display_list)

    def __repr__(self):
        return "BlockLayout[{}](x={}, y={}, width={}, height={}, node={})".format(
            self.layout_mode(), self.x, self.y, self.width, self.height, self.node)

@wbetools.patch(Tab)
class Tab:
    def __init__(self, tab_height):
        self.history = []
        self.url = None
        self.focus = None
        self.tab_height = tab_height
 
        with open("browser8.css") as f:
            self.default_style_sheet = CSSParser(f.read()).parse()

    def load(self, url, payload=None):
        self.scroll = 0
        self.url = url
        self.history.append(url)
        body = url.request(payload)
        self.nodes = HTMLParser(body).parse()

        self.rules = self.default_style_sheet.copy()
        links = [node.attributes["href"]
                 for node in tree_to_list(self.nodes, [])
                 if isinstance(node, Element)
                 and node.tag == "link"
                 and node.attributes.get("rel") == "stylesheet"
                 and "href" in node.attributes]
        for link in links:
            try:
                body = url.resolve(link).request()
            except:
                continue
            self.rules.extend(CSSParser(body).parse())
        self.render()

    def render(self):
        style(self.nodes, sorted(self.rules, key=cascade_priority))
        self.document = DocumentLayout(self.nodes)
        self.document.layout()
        self.display_list = []
        self.document.paint(self.display_list)

    def draw(self, canvas, offset):
        for cmd in self.display_list:
            if cmd.top > self.scroll + self.tab_height: continue
            if cmd.bottom < self.scroll: continue
            cmd.execute(self.scroll - offset, canvas)

    def click(self, x, y):
        self.focus = None
        y += self.scroll
        objs = [obj for obj in tree_to_list(self.document, [])
                if obj.x <= x < obj.x + obj.width
                and obj.y <= y < obj.y + obj.height]
        if not objs: return
        elt = objs[-1].node
        while elt:
            if isinstance(elt, Text):
                pass
            elif elt.tag == "a" and "href" in elt.attributes:
                url = self.url.resolve(elt.attributes["href"])
                return self.load(url)
            elif elt.tag == "input":
                elt.attributes["value"] = ""
                if self.focus:
                    self.focus.is_focused = False
                self.focus = elt
                elt.is_focused = True
                return self.render()
            elif elt.tag == "button":
                while elt:
                    if elt.tag == "form" and "action" in elt.attributes:
                        return self.submit_form(elt)
                    elt = elt.parent
            elt = elt.parent

    def submit_form(self, elt):
        inputs = [node for node in tree_to_list(elt, [])
                  if isinstance(node, Element)
                  and node.tag == "input"
                  and "name" in node.attributes]

        body = ""
        for input in inputs:
            name = input.attributes["name"]
            value = input.attributes.get("value", "")
            name = urllib.parse.quote(name)
            value = urllib.parse.quote(value)
            body += "&" + name + "=" + value
        body = body [1:]

        url = self.url.resolve(elt.attributes["action"])
        self.load(url, body)

    def keypress(self, char):
        if self.focus:
            self.focus.attributes["value"] += char
            self.render()

@wbetools.patch(Browser)
class Browser:
    def __init__(self):
        self.window = tkinter.Tk()
        self.canvas = tkinter.Canvas(
            self.window,
            width=WIDTH,
            height=HEIGHT,
            bg="white",
        )
        self.canvas.pack()

        self.window.bind("<Down>", self.handle_down)
        self.window.bind("<Button-1>", self.handle_click)
        self.window.bind("<Key>", self.handle_key)
        self.window.bind("<Return>", self.handle_enter)

        self.tabs = []
        self.active_tab = None
        self.focus = None
        self.address_bar = ""
        self.chrome = Chrome(self)

    def handle_click(self, e):
        if e.y < self.chrome.bottom:
            self.focus = "chrome"
            self.chrome.click(e.x, e.y)
        else:
            self.focus = "content"
            tab_y = e.y - self.chrome.bottom
            self.active_tab.click(e.x, tab_y)
        self.draw()

    def handle_key(self, e):
        if len(e.char) == 0: return
        if not (0x20 <= ord(e.char) < 0x7f): return
        if self.focus == "chrome":
            self.chrome.keypress(e.char)
            self.draw()
        elif self.focus == "content":
            self.active_tab.keypress(e.char)
            self.draw()

if __name__ == "__main__":
    import sys
    Browser().new_tab(URL(sys.argv[1]))
    tkinter.mainloop()<|MERGE_RESOLUTION|>--- conflicted
+++ resolved
@@ -184,12 +184,7 @@
         previous_word = line.children[-1] if line.children else None
         input = InputLayout(node, line, previous_word)
         line.children.append(input)
-<<<<<<< HEAD
-        font = self.get_font(node)
-=======
-        self.previous_word = input
         font = self.font(node)
->>>>>>> 0fbf9743
         self.cursor_x += w + font.measure(" ")
 
     def paint(self, display_list):
