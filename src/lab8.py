--- conflicted
+++ resolved
@@ -19,7 +19,6 @@
 from lab7 import DrawLine, DrawOutline, LineLayout, TextLayout, CHROME_PX
 import wbetools
 
-<<<<<<< HEAD
 @wbetools.patch(Element)
 class Element:
     def __init__(self, tag, attributes, parent):
@@ -39,30 +38,6 @@
         self.style = {}
         self.is_focused = False
 
-def request(url, payload=None):
-    (scheme, host, path) = parse_url(url)
-    assert scheme in ["http", "https"], \
-        "Unknown scheme {}".format(scheme)
-
-    port = 80 if scheme == "http" else 443
-
-    if ":" in host:
-        host, port = host.split(":", 1)
-        port = int(port)
-
-    s = socket.socket(
-        family=socket.AF_INET,
-        type=socket.SOCK_STREAM,
-        proto=socket.IPPROTO_TCP,
-    )
-    s.connect((host, port))
-
-    if scheme == "https":
-        ctx = ssl.create_default_context()
-        s = ctx.wrap_socket(s, server_hostname=host)
-
-    method = "POST" if payload else "GET"
-=======
 @wbetools.patch(URL)
 class URL:
     def request(self, payload=None):
@@ -87,7 +62,6 @@
         body += "\r\n" + (payload if payload else "")
         s.send(body.encode("utf8"))
         response = s.makefile("r", encoding="utf8", newline="\r\n")
->>>>>>> 09b718c8
     
         statusline = response.readline()
         version, status, explanation = statusline.split(" ", 2)
