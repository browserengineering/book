"""
This file compiles the code in Web Browser Engineering,
up to and including Chapter 11 (Adding Visual Effects),
without exercises.
"""

import ctypes
import dukpy
import io
import math
import sdl2
import skia
import socket
import ssl
import urllib.parse
from PIL import Image
from lab4 import print_tree
from lab4 import Element
from lab4 import Text
from lab4 import HTMLParser
from lab6 import cascade_priority
from lab6 import layout_mode
from lab6 import resolve_url
from lab6 import tree_to_list
from lab6 import INHERITED_PROPERTIES
from lab6 import compute_style
from lab6 import TagSelector
from lab6 import DescendantSelector
from lab10 import url_origin
from lab10 import JSContext

COOKIE_JAR = {}

def request(url, top_level_url, payload=None):
    scheme, url = url.split("://", 1)
    assert scheme in ["http", "https"], \
        "Unknown scheme {}".format(scheme)

    host, path = url.split("/", 1)
    path = "/" + path
    port = 80 if scheme == "http" else 443

    if ":" in host:
        host, port = host.split(":", 1)
        port = int(port)

    s = socket.socket(
        family=socket.AF_INET,
        type=socket.SOCK_STREAM,
        proto=socket.IPPROTO_TCP,
    )
    s.connect((host, port))

    if scheme == "https":
        ctx = ssl.create_default_context()
        s = ctx.wrap_socket(s, server_hostname=host)

    method = "POST" if payload else "GET"
    body = "{} {} HTTP/1.0\r\n".format(method, path)
    body += "Host: {}\r\n".format(host)
    if host in COOKIE_JAR:
        cookie, params = COOKIE_JAR[host]
        allow_cookie = True
        if top_level_url and params.get("samesite", "none") == "lax":
            _, _, top_level_host, _ = top_level_url.split("/", 3)
            allow_cookie = (host == top_level_host or method == "GET")
        if allow_cookie:
            body += "Cookie: {}\r\n".format(cookie)
    if payload:
        content_length = len(payload.encode("utf8"))
        body += "Content-Length: {}\r\n".format(content_length)
    body += "\r\n" + (payload or "")
    s.send(body.encode("utf8"))

    response = s.makefile("b")

    statusline = response.readline().decode("utf8")
    version, status, explanation = statusline.split(" ", 2)
    assert status == "200", "{}: {}".format(status, explanation)

    headers = {}
    while True:
        line = response.readline().decode("utf8")
        if line == "\r\n": break
        header, value = line.split(":", 1)
        headers[header.lower()] = value.strip()

    if headers.get(
        'content-type',
        'application/octet-stream').startswith("text"):
        body = response.read().decode("utf8")
    else:
        body = response.read()

    s.close()

    return headers, body

def color_to_sk_color(color):
    if color == "white":
        return skia.ColorWHITE
    elif color == "lightblue":
        return skia.ColorSetARGB(0xFF, 0xAD, 0xD8, 0xE6)
    elif color == "orange":
        return skia.ColorSetARGB(0xFF, 0xFF, 0xA5, 0x00)
    elif color == "blue":
        return skia.ColorBLUE
    else:
        return skia.ColorBLACK

def parse_rotation_transform(transform_str):
    left_paren = transform_str.find('(')
    right_paren = transform_str.find('deg)')
    return float(transform_str[left_paren + 1:right_paren])

def parse_translate_transform(transform_str):
    left_paren = transform_str.find('(')
    right_paren = transform_str.find(')')
    (x_px, y_px) = \
        transform_str[left_paren + 1:right_paren].split(",")
    return (float(x_px[:-2]), float(y_px[:-2]))

def parse_transform(transform_str):
    if transform_str.find('translate') >= 0:
        return (parse_translate_transform(transform_str), None)
    elif transform_str.find('rotate') >= 0:
        return (None, parse_rotation_transform(transform_str))
    else:
        return (None, None)

def parse_blend_mode(blend_mode_str):
    if blend_mode_str == "multiply":
        return skia.BlendMode.kMultiply
    elif blend_mode_str == "difference":
        return skia.BlendMode.kDifference
    else:
        return skia.BlendMode.kSrcOver

def parse_clip_path(clip_path_str):
    if clip_path_str.find("circle") != 0:
        return None
    return int(clip_path_str[7:][:-2])

def linespace(font):
    metrics = font.getMetrics()
    return metrics.fDescent - metrics.fAscent

class SaveLayer:
    def __init__(self, sk_paint, rect):
        self.sk_paint = sk_paint
        self.rect = rect

    def execute(self, scroll, surface):
        with surface as canvas:
            canvas.saveLayer(paint=self.sk_paint)

class Save:
    def __init__(self, rect):
        self.rect = rect

    def execute(self, scroll, surface):
        with surface as canvas:
            canvas.save()

class Restore:
    def __init__(self, rect):
        self.rect = rect

    def execute(self, scroll, surface):
        with surface as canvas:
            canvas.restore()

class CircleMask:
    def __init__(self, cx, cy, radius, rect):
        self.cx = cx
        self.cy = cy
        self.radius = radius
        self.rect = rect

    def execute(self, scroll, surface):
        with surface as canvas:
            canvas.saveLayer(paint=skia.Paint(
                Alphaf=1.0, BlendMode=skia.kDstIn))
            canvas.drawCircle(
                self.cx, self.cy - scroll,
                self.radius, skia.Paint(Color=skia.ColorWHITE))
            canvas.restore()

def center_point(rect):
    return (rect.left() + (rect.right() - rect.left()) / 2,
        rect.top() + (rect.bottom() - rect.top()) / 2)

class Rotate:
    def __init__(self, degrees, rect):
        self.degrees = degrees
        self.rect = rect

    def execute(self, scroll, surface):
        paint_rect = skia.Rect.MakeLTRB(
            self.rect.left(), self.rect.top() - scroll,
            self.rect.right(), self.rect.bottom() - scroll)
        (center_x, center_y) = center_point(paint_rect)
        with surface as canvas:
            canvas.translate(center_x, center_y)
            canvas.rotate(self.degrees)
            canvas.translate(-center_x, -center_y)

class Translate:
    def __init__(self, x, y, rect):
        self.x = x
        self.y = y
        self.rect = rect

    def execute(self, scroll, surface):
        paint_rect = skia.Rect.MakeLTRB(
            self.rect.left(), self.rect.top() - scroll,
            self.rect.right(), self.rect.bottom() - scroll)
        with surface as canvas:
            canvas.translate(self.x, self.y)

class DrawText:
    def __init__(self, x1, y1, text, font, color):
        self.font = font
        self.rect = skia.Rect.MakeLTRB(x1, y1, x1, y1 + linespace(self.font))
        self.text = text
        self.color = color

    def execute(self, scroll, surface):
        paint = skia.Paint(
            AntiAlias=True, Color=color_to_sk_color(self.color))
        with surface as canvas:
            canvas.drawString(
                self.text, self.rect.left(),
                self.rect.top() -  scroll - self.font.getMetrics().fAscent,
                self.font, paint)

    def __repr__(self):
        return "DrawText(text={})".format(self.text)

class DrawRect:
    def __init__(self, rect, color):
        self.rect = rect
        self.color = color

    def execute(self, scroll, surface):
        paint = skia.Paint()
        paint.setStrokeWidth(0)
        paint.setColor(color_to_sk_color(self.color))
        rect = skia.Rect.MakeLTRB(
                self.rect.left(), self.rect.top() - scroll,
                self.rect.right(), self.rect.bottom() - scroll)
        with surface as canvas:
            canvas.drawRect(rect, paint)

    def __repr__(self):
        (left, top, right, bottom) = tuple(self.rect)
        return "DrawRect(top={} left={} bottom={} right={} color={})".format(
            left, top, right, bottom, self.color)

class ClipRect:
    def __init__(self, rect):
        self.rect = rect

    def execute(self, scroll, surface):
        with surface as canvas:
            canvas.clipRect(skia.Rect.MakeLTRB(
                self.rect.left(), self.rect.top() - scroll,
                self.rect.right(), self.rect.bottom() - scroll))

class ClipRRect:
    def __init__(self, rect, radius):
        self.rect = rect
        self.radius = radius

    def execute(self, scroll, surface):
        with surface as canvas:
            canvas.clipRRect(
                skia.RRect.MakeRectXY(
                    skia.Rect.MakeLTRB(
                        self.rect.left(),
                        self.rect.top() - scroll,
                        self.rect.right(),
                        self.rect.bottom() - scroll),
                    self.radius, self.radius))

class DrawImage:
    def __init__(self, image, rect):
        self.image = image
        self.rect = rect

    def execute(self, scroll, surface):
        with surface as canvas:
            canvas.drawImage(
                self.image, self.rect.left(),
                self.rect.top() - scroll)

INPUT_WIDTH_PX = 200

class LineLayout:
    def __init__(self, node, parent, previous):
        self.node = node
        self.parent = parent
        self.previous = previous
        self.children = []
        self.x = None
        self.y = None
        self.width = None
        self.height = None

    def layout(self):
        self.width = self.parent.width
        self.x = self.parent.x

        if self.previous:
            self.y = self.previous.y + self.previous.height
        else:
            self.y = self.parent.y

        for word in self.children:
            word.layout()

        if not self.children:
            self.height = 0
            return

        max_ascent = max([-word.font.getMetrics().fAscent 
                          for word in self.children])
        baseline = self.y + 1.25 * max_ascent
        for word in self.children:
            word.y = baseline + word.font.getMetrics().fAscent
        max_descent = max([word.font.getMetrics().fDescent
                           for word in self.children])
        self.height = 1.25 * (max_ascent + max_descent)

    def paint(self, display_list):
        for child in self.children:
            child.paint(display_list)

    def __repr__(self):
        return "LineLayout(x={}, y={}, width={}, height={})".format(
            self.x, self.y, self.width, self.height)

def font_style(weight, style):
    skia_weight = skia.FontStyle.kNormal_Weight
    if weight == "bold":
        skia_weight = skia.FontStyle.kBold_Weight
    skia_style = skia.FontStyle.kUpright_Slant
    if style == "italic":
        skia_style = skia.FontStyle.kItalic_Slant
    return skia.FontStyle(skia_weight, skia.FontStyle.kNormal_Width, skia_style)

class TextLayout:
    def __init__(self, node, word, parent, previous):
        self.node = node
        self.word = word
        self.children = []
        self.parent = parent
        self.previous = previous
        self.x = None
        self.y = None
        self.width = None
        self.height = None
        self.font = None

    def layout(self):
        weight = self.node.style["font-weight"]
        style = self.node.style["font-style"]
        if style == "normal": style = "roman"
        size = int(self.node.style["font-size"][:-2])
        self.font = skia.Font(
            skia.Typeface('Arial', font_style(weight, style)), size)

        # Do not set self.y!!!
        self.width = self.font.measureText(self.word)

        if self.previous:
            space = self.previous.font.measureText(" ")
            self.x = self.previous.x + space + self.previous.width
        else:
            self.x = self.parent.x

        self.height = linespace(self.font)

    def paint(self, display_list):
        color = self.node.style["color"]
        display_list.append(
            DrawText(self.x, self.y, self.word, self.font, color))
    
    def __repr__(self):
        return "TextLayout(x={}, y={}, width={}, height={}".format(
            self.x, self.y, self.width, self.height)

class InputLayout:
    def __init__(self, node, parent, previous):
        self.node = node
        self.children = []
        self.parent = parent
        self.previous = previous
        self.x = None
        self.y = None
        self.width = None
        self.height = None
        self.font = None

    def layout(self):
        weight = self.node.style["font-weight"]
        style = self.node.style["font-style"]
        if style == "normal": style = "roman"
        size = int(self.node.style["font-size"][:-2])
        self.font = skia.Font(
            skia.Typeface('Arial', font_style(weight, style)), size)

        self.width = style_length(
            self.node, "width", INPUT_WIDTH_PX)
        self.height = style_length(
            self.node, "height", linespace(self.font))

        if self.previous:
            space = self.previous.font.measureText(" ")
            self.x = self.previous.x + space + self.previous.width
        else:
            self.x = self.parent.x

    def paint(self, display_list):
        paint_x = self.x
        paint_y = self.y

        rect = skia.Rect.MakeLTRB(
            paint_x, paint_y, paint_x + self.width,
            paint_y + self.height)

        restore_count = paint_visual_effects(self.node, display_list, rect)

        paint_background(self.node, display_list, rect)

        if self.node.tag == "input":
            text = self.node.attributes.get("value", "")
        elif self.node.tag == "button":
            text = self.node.children[0].text

        color = self.node.style["color"]
        display_list.append(
            DrawText(paint_x, paint_y, text, self.font, color))

        paint_clip_path(self.node, display_list, rect)

        for i in range(0, restore_count):
            display_list.append(Restore(rect))

    def __repr__(self):
        return "InputLayout(x={}, y={}, width={}, height={})".format(
            self.x, self.y, self.width, self.height)

def style_length(node, style_name, default_value):
    style_val = node.style.get(style_name)
    if style_val:
        return int(style_val[:-2])
    else:
        return default_value

def paint_clip_path(node, display_list, rect):
    clip_path = node.style.get("clip-path")
    if clip_path:
        percent = parse_clip_path(clip_path)
        if percent:
            width = rect.right() - rect.left()
            height = rect.bottom() - rect.top()
            reference_val = \
                math.sqrt(width * width + 
                    height * height) / math.sqrt(2)
            radius = reference_val * percent / 100
            (center_x, center_y) = center_point(rect)
            display_list.append(CircleMask(
                center_x, center_y, radius, rect))

def paint_visual_effects(node, display_list, rect):
    restore_count = 0
    
    transform_str = node.style.get("transform", "")
    if transform_str:
        display_list.append(Save(rect))
        restore_count = restore_count + 1
        (translation, rotation) = parse_transform(transform_str)
        if translation:
            (x, y) = translation
            display_list.append(Translate(x, y, rect))
        elif rotation:
            display_list.append(Rotate(rotation, rect))

    blend_mode_str = node.style.get("mix-blend-mode")
    blend_mode = skia.BlendMode.kSrcOver
    if blend_mode_str:
        blend_mode = parse_blend_mode(blend_mode_str)

    opacity = float(node.style.get("opacity", "1.0"))
    if opacity != 1.0 or blend_mode_str:
        paint = skia.Paint(Alphaf=opacity, BlendMode=blend_mode)
        display_list.append(SaveLayer(paint, rect))
        restore_count = restore_count + 1

    clip_path = node.style.get("clip-path")
    if clip_path:
        display_list.append(SaveLayer(skia.Paint(), rect))
        restore_count = restore_count + 1

    border_radius = node.style.get("border-radius")
    if border_radius:
        radius = int(border_radius[:-2])
        display_list.append(Save(rect))
        display_list.append(ClipRRect(rect, radius))
        restore_count = restore_count + 1

    return restore_count

def paint_background(node, display_list, rect):
    bgcolor = node.style.get("background-color",
                             "transparent")
    if bgcolor != "transparent":
        display_list.append(DrawRect(rect, bgcolor))

    background_image = node.style.get("background-image")
    if background_image:
        display_list.append(Save(rect))
        display_list.append(ClipRect(rect))
        display_list.append(DrawImage(node.background_image,
            rect))
        display_list.append(Restore(rect))

class BlockLayout:
    def __init__(self, node, parent, previous):
        self.node = node
        self.parent = parent
        self.previous = previous
        self.children = []
        self.x = None
        self.y = None
        self.width = None
        self.height = None

    def layout(self):
        previous = None
        for child in self.node.children:
            if layout_mode(child) == "inline":
                next = InlineLayout(child, self, previous)
            else:
                next = BlockLayout(child, self, previous)
            self.children.append(next)
            previous = next

        self.width = style_length(
            self.node, "width", self.parent.width)
        self.x = self.parent.x

        if self.previous:
            self.y = self.previous.y + self.previous.height
        else:
            self.y = self.parent.y

        for child in self.children:
            child.layout()

        self.height = style_length(
            self.node, "height",
            sum([child.height for child in self.children]))

    def paint(self, display_list):
        paint_x = self.x
        paint_y = self.y

        rect = skia.Rect.MakeLTRB(
            paint_x, paint_y,
            paint_x + self.width, paint_y + self.height)

        restore_count = paint_visual_effects(
            self.node, display_list, rect)

        paint_background(self.node, display_list, rect)

        for child in self.children:
            child.paint(display_list)

        paint_clip_path(self.node, display_list, rect)

        for i in range(0, restore_count):
            display_list.append(Restore(rect))

    def __repr__(self):
        return "BlockLayout(x={}, y={}, width={}, height={})".format(
            self.x, self.x, self.width, self.height)

class InlineLayout:
    def __init__(self, node, parent, previous):
        self.node = node
        self.parent = parent
        self.previous = previous
        self.children = []
        self.x = None
        self.y = None
        self.width = None
        self.height = None
        self.display_list = None

    def layout(self):
        self.width = style_length(
            self.node, "width", self.parent.width)

        self.x = self.parent.x

        if self.previous:
            self.y = self.previous.y + self.previous.height
        else:
            self.y = self.parent.y

        self.new_line()
        self.recurse(self.node)
        
        for line in self.children:
            line.layout()

        self.height = style_length(
            self.node, "height",
            sum([line.height for line in self.children]))

    def recurse(self, node):
        if isinstance(node, Text):
            self.text(node)
        else:
            if node.tag == "br":
                self.new_line()
            elif node.tag == "input" or node.tag == "button":
                self.input(node)
            else:
                for child in node.children:
                    self.recurse(child)

    def new_line(self):
        self.previous_word = None
        self.cursor_x = self.x
        last_line = self.children[-1] if self.children else None
        new_line = LineLayout(self.node, self, last_line)
        self.children.append(new_line)

    def get_font(self, node):
        weight = node.style["font-weight"]
        style = node.style["font-style"]
        size = int(node.style["font-size"][:-2])
        return skia.Font(
            skia.Typeface('Arial', font_style(weight, style)), size)

    def text(self, node):
        font = self.get_font(node)
        for word in node.text.split():
            w = font.measureText(word)
            if self.cursor_x + w > self.x + self.width:
                self.new_line()
            line = self.children[-1]
            text = TextLayout(node, word, line, self.previous_word)
            line.children.append(text)
            self.previous_word = text
            self.cursor_x += w + font.measureText(" ")

    def input(self, node):
        w = INPUT_WIDTH_PX
        if self.cursor_x + w > self.x + self.width:
            self.new_line()
        line = self.children[-1]
        input = InputLayout(node, line, self.previous_word)
        line.children.append(input)
        self.previous_word = input
        size = int(float(node.style["font-size"][:-2]) * .75)
        font = self.get_font(node)
        self.cursor_x += w + font.measureText(" ")

    def paint(self, display_list):
        paint_x = self.x
        paint_y = self.y

        rect = skia.Rect.MakeLTRB(
            paint_x, paint_y, paint_x + self.width,
            paint_y + self.height)

        restore_count = paint_visual_effects(self.node, display_list, rect)

        paint_background(self.node, display_list, rect)

        for child in self.children:
            child.paint(display_list)

        paint_clip_path(self.node, display_list, rect)

        for i in range(0, restore_count):
            display_list.append(Restore(rect))

    def __repr__(self):
        return "InlineLayout(x={}, y={}, width={}, height={})".format(
            self.x, self.y, self.width, self.height)

class DocumentLayout:
    def __init__(self, node):
        self.node = node
        self.parent = None
        self.previous = None
        self.children = []

    def layout(self):
        child = BlockLayout(self.node, self, None)
        self.children.append(child)

        self.width = WIDTH - 2*HSTEP
        self.x = HSTEP
        self.y = VSTEP
        child.layout()
        self.height = child.height + 2*VSTEP

    def paint(self, display_list):
        self.children[0].paint(display_list)

    def __repr__(self):
        return "DocumentLayout()"

class CSSParser:
    def __init__(self, s):
        self.s = s
        self.i = 0

    def whitespace(self):
        while self.i < len(self.s) and self.s[self.i].isspace():
            self.i += 1

    def literal(self, literal):
        assert self.i < len(self.s) and self.s[self.i] == literal
        self.i += 1

    def word(self):
        start = self.i
        in_quote = False
        while self.i < len(self.s):
            cur = self.s[self.i]
            if cur == "'":
                in_quote = not in_quote
            if cur.isalnum() or cur in "/#-.%()\"'" \
                or (in_quote and cur == ':'):
                self.i += 1
            else:
                break
        assert self.i > start
        return self.s[start:self.i]

    def pair(self):
        prop = self.word()
        self.whitespace()
        self.literal(":")
        self.whitespace()
        val = self.word()
        return prop.lower(), val

    def ignore_until(self, chars):
        while self.i < len(self.s):
            if self.s[self.i] in chars:
                return self.s[self.i]
            else:
                self.i += 1

    def body(self):
        pairs = {}
        while self.i < len(self.s) and self.s[self.i] != "}":
            try:
                prop, val = self.pair()
                pairs[prop.lower()] = val
                self.whitespace()
                self.literal(";")
                self.whitespace()
            except AssertionError:
                why = self.ignore_until([";", "}"])
                if why == ";":
                    self.literal(";")
                    self.whitespace()
                else:
                    break
        return pairs

    def selector(self):
        out = TagSelector(self.word().lower())
        self.whitespace()
        while self.i < len(self.s) and self.s[self.i] != "{":
            tag = self.word()
            descendant = TagSelector(tag.lower())
            out = DescendantSelector(out, descendant)
            self.whitespace()
        return out

    def parse(self):
        rules = []
        while self.i < len(self.s):
            try:
                self.whitespace()
                selector = self.selector()
                self.literal("{")
                self.whitespace()
                body = self.body()
                self.literal("}")
                rules.append((selector, body))
            except AssertionError:
                why = self.ignore_until(["}"])
                if why == "}":
                    self.literal("}")
                    self.whitespace()
                else:
                    break
        return rules

def parse_style_url(url_str):
    return url_str[5:][:-2]

def get_image(image_url, base_url):
    header, body_bytes = request(
        resolve_url(image_url, base_url),
        headers={})
    picture_stream = io.BytesIO(body_bytes)

    pil_image = Image.open(picture_stream)
    if pil_image.mode == "RGBA":
        pil_image_bytes = pil_image.tobytes()
    else:
        pil_image_bytes = pil_image.convert("RGBA").tobytes()
    return skia.Image.frombytes(
        array=pil_image_bytes,
        dimensions=pil_image.size,
        colorType=skia.kRGBA_8888_ColorType)

def style(node, rules, url):
    node.style = {}
    for property, default_value in INHERITED_PROPERTIES.items():
        if node.parent:
            node.style[property] = node.parent.style[property]
        else:
            node.style[property] = default_value
    
    for selector, body in rules:
        if not selector.matches(node): continue
        for property, value in body.items():
            computed_value = compute_style(node, property, value)
            if not computed_value: continue
            node.style[property] = computed_value

    if isinstance(node, Element) and "style" in node.attributes:
        pairs = CSSParser(node.attributes["style"]).body()
        for property, value in pairs.items():
            computed_value = compute_style(node, property, value)
            node.style[property] = computed_value
<<<<<<< HEAD
        get_images(image_url_strs, url, images)
=======
    
    if node.style.get('background-image'):
        node.background_image = \
            get_image(parse_style_url(
                node.style.get('background-image')), url)
>>>>>>> 0a0c792a
    for child in node.children:
        style(child, rules, url)

SCROLL_STEP = 100
CHROME_PX = 100

def draw_polyline(surface, x1, y1, x2, y2, x3=None,
    y3=None, fill=False):
    path = skia.Path()
    path.moveTo(x1, y1)
    path.lineTo(x2, y2)
    if x3:
        path.lineTo(x3, y3)
    paint = skia.Paint()
    paint.setColor(skia.ColorBLACK)
    if fill:
        paint.setStyle(skia.Paint.kFill_Style)
    else:
        paint.setStyle(skia.Paint.kStroke_Style)
    paint.setStrokeWidth(1);
    with surface as canvas:
        canvas.drawPath(path, paint)

class Tab:
    def __init__(self):
        self.history = []
        self.focus = None
        self.url = None

        with open("browser8.css") as f:
            self.default_style_sheet = CSSParser(f.read()).parse()

    def allowed_request(self, url):
        return self.allowed_origins == None or \
            url_origin(url) in self.allowed_origins

    def cookie_string(self):
        origin = url_origin(self.history[-1])
        cookie_string = ""
        if not origin in self.cookies:
            return cookie_string
        for key, value in self.cookies[origin].items():
            cookie_string += "&" + key + "=" + value
        return cookie_string[1:]

    def load(self, url, body=None):
        headers, body = request(url, self.url, payload=body)
        self.scroll = 0
        self.url = url
        self.history.append(url)

        self.allowed_origins = None
        if "content-security-policy" in headers:
           csp = headers["content-security-policy"].split()
           if len(csp) > 0 and csp[0] == "default-src":
               self.allowed_origins = csp[1:]

        self.nodes = HTMLParser(body).parse()

        self.js = JSContext(self)
        scripts = [node.attributes["src"] for node
                   in tree_to_list(self.nodes, [])
                   if isinstance(node, Element)
                   and node.tag == "script"
                   and "src" in node.attributes]
        for script in scripts:
            script_url = resolve_url(script, url)
            if not self.allowed_request(script_url):
                print("Blocked script", script, "due to CSP")
                continue
            header, body = request(script_url, url)
            try:
                print("Script returned: ", self.js.run(body))
            except dukpy.JSRuntimeError as e:
                print("Script", script, "crashed", e)

        self.rules = self.default_style_sheet.copy()
        links = [node.attributes["href"]
                 for node in tree_to_list(self.nodes, [])
                 if isinstance(node, Element)
                 and node.tag == "link"
                 and "href" in node.attributes
                 and node.attributes.get("rel") == "stylesheet"]
        for link in links:
            style_url = resolve_url(link, url)
            if not self.allowed_request(style_url):
                print("Blocked style", link, "due to CSP")
                continue
            try:
                header, body = request(style_url, url)
            except:
                continue
            self.rules.extend(CSSParser(body).parse())
<<<<<<< HEAD
=======

>>>>>>> 0a0c792a
        self.render()

    def render(self):
        style(self.nodes, sorted(self.rules, key=cascade_priority),
            self.url)
        self.document = DocumentLayout(self.nodes)
        self.document.layout()
        self.display_list = []
        self.document.paint(self.display_list)

    def draw(self, surface):
        for cmd in self.display_list:
            if cmd.rect.top() > self.scroll + HEIGHT - CHROME_PX: continue
            if cmd.rect.bottom() < self.scroll: continue
            cmd.execute(self.scroll - CHROME_PX, surface)

        if self.focus:
            obj = [obj for obj in tree_to_list(self.document, [])
                   if obj.node == self.focus][0]
            text = self.focus.attributes.get("value", "")
            x = obj.x + obj.font.measureText(text)
            y = obj.y - self.scroll + CHROME_PX
            draw_polyline(surface, x, y, x, y + obj.height)

    def scrolldown(self):
        max_y = self.document.height - HEIGHT
        self.scroll = min(self.scroll + SCROLL_STEP, max_y)

    def click(self, x, y):
        self.focus = None
        y += self.scroll
        objs = [obj for obj in tree_to_list(self.document, [])
                if obj.x <= x < obj.x + obj.width
                and obj.y <= y < obj.y + obj.height]
        if not objs: return
        elt = objs[-1].node
        if elt and self.js.dispatch_event("click", elt): return
        while elt:
            if isinstance(elt, Text):
                pass
            elif elt.tag == "a" and "href" in elt.attributes:
                url = resolve_url(elt.attributes["href"], self.url)
                return self.load(url)
            elif elt.tag == "input":
                elt.attributes["value"] = ""
                self.focus = elt
                return
            elif elt.tag == "button":
                while elt:
                    if elt.tag == "form" and "action" in elt.attributes:
                        return self.submit_form(elt)
                    elt = elt.parent
            elt = elt.parent

    def submit_form(self, elt):
        if self.js.dispatch_event("submit", elt): return
        inputs = [node for node in tree_to_list(elt, [])
                  if isinstance(node, Element)
                  and node.tag == "input"
                  and "name" in node.attributes]

        body = ""
        for input in inputs:
            name = input.attributes["name"]
            value = input.attributes.get("value", "")
            name = urllib.parse.quote(name)
            value = urllib.parse.quote(value)
            body += "&" + name + "=" + value
        body = body [1:]

        url = resolve_url(elt.attributes["action"], self.url)
        self.load(url, body)

    def keypress(self, char):
        if self.focus:
            if self.js.dispatch_event("keydown", self.focus): return
            self.focus.attributes["value"] += char
        self.document.paint(self.display_list) # TODO: is this necessary?

    def go_back(self):
        if len(self.history) > 1:
            self.history.pop()
            back = self.history.pop()
            self.load(back)

WIDTH, HEIGHT = 800, 600
HSTEP, VSTEP = 13, 18

class Browser:
    def __init__(self, sdl_window):
        self.sdl_window = sdl_window
        self.window_surface = sdl2.SDL_GetWindowSurface(
            self.sdl_window)
        self.skia_surface = skia.Surface(WIDTH, HEIGHT)

        self.tabs = []
        self.active_tab = None
        self.focus = None
        self.address_bar = ""

    def to_sdl_surface(skia_bytes):
        depth = 32 # 4 bytes per pixel
        pitch = 4 * WIDTH # 4 * WIDTH pixels per line on-screen
        # Skia uses an ARGB format - alpha first byte, then
        # through to blue as the last byte.
        alpha_mask = 0xff000000
        red_mask = 0x00ff0000
        green_mask = 0x0000ff00
        blue_mask = 0x000000ff
        return sdl2.SDL_CreateRGBSurfaceFrom(
            skia_bytes, WIDTH, HEIGHT, depth, pitch,
            red_mask, green_mask, blue_mask, alpha_mask)

    def handle_down(self):
        self.tabs[self.active_tab].scrolldown()
        self.draw()

    def handle_click(self, e):
        if e.y < CHROME_PX:
            self.focus = None
            if 40 <= e.x < 40 + 80 * len(self.tabs) and 0 <= e.y < 40:
                self.active_tab = int((e.x - 40) / 80)
            elif 10 <= e.x < 30 and 10 <= e.y < 30:
                self.load("https://browser.engineering/")
            elif 10 <= e.x < 35 and 40 <= e.y < 90:
                self.tabs[self.active_tab].go_back()
            elif 50 <= e.x < WIDTH - 10 and 40 <= e.y < 90:
                self.focus = "address bar"
                self.address_bar = ""
        else:
            self.focus = "content"
            self.tabs[self.active_tab].click(e.x, e.y - CHROME_PX)
        self.draw()

    def handle_key(self, char):
        if not (0x20 <= ord(char) < 0x7f): return
        if self.focus == "address bar":
            self.address_bar += char
            self.draw()
        elif self.focus == "content":
            self.tabs[self.active_tab].keypress(char)
            self.draw()

    def handle_enter(self):
        if self.focus == "address bar":
            self.tabs[self.active_tab].load(self.address_bar)
            self.focus = None
            self.draw()

    def load(self, url):
        new_tab = Tab()
        new_tab.load(url)
        self.active_tab = len(self.tabs)
        self.tabs.append(new_tab)
        self.draw()

    def draw_text(self, x, y, text, font, color=None):
        paint = skia.Paint(
            AntiAlias=True, Color=color_to_sk_color(color))
        with self.skia_surface as canvas:
            canvas.drawString(
                text, x, y - font.getMetrics().fAscent,
                font, paint)

    def draw_rect(self, rect, fill=None, width=1):
        paint = skia.Paint()
        if fill:
            paint.setStrokeWidth(width);
            paint.setColor(color_to_sk_color(fill))
        else:
            paint.setStyle(skia.Paint.kStroke_Style)
            paint.setStrokeWidth(1);
            paint.setColor(skia.ColorBLACK)
        with self.skia_surface as canvas:
            canvas.drawRect(rect, paint)

    def draw(self):
        with self.skia_surface as canvas:
            canvas.clear(skia.ColorWHITE)

        self.tabs[self.active_tab].draw(self.skia_surface)
    
        # Draw the tabs UI:
        tabfont = skia.Font(skia.Typeface('Arial'), 20)
        for i, tab in enumerate(self.tabs):
            name = "Tab {}".format(i)
            x1, x2 = 40 + 80 * i, 120 + 80 * i
            draw_polyline(self.skia_surface, x1, 0, x1, 40)
            draw_polyline(self.skia_surface, x2, 0, x2, 40)
            self.draw_text(x1 + 10, 10, name, tabfont)
            if i == self.active_tab:
                draw_polyline(self.skia_surface, 0, 40, x1, 40)
                draw_polyline(self.skia_surface, x2, 40, WIDTH, 40)

        # Draw the plus button to add a tab:
        buttonfont = skia.Font(skia.Typeface('Arial'), 30)
        self.draw_rect(skia.Rect.MakeLTRB(10, 10, 30, 30))
        self.draw_text(11, 0, "+", buttonfont)

        # Draw the URL address bar:
        self.draw_rect(
            skia.Rect.MakeLTRB(40, 50, WIDTH - 10, 90))
        if self.focus == "address bar":
            self.draw_text(55, 55, self.address_bar, buttonfont)
            w = buttonfont.measureText(self.address_bar)
            draw_polyline(self.skia_surface, 55 + w, 55, 55 + w, 85)
        else:
            url = self.tabs[self.active_tab].url
            self.draw_text(55, 55, url, buttonfont)

        # Draw the back button:
        self.draw_rect(skia.Rect.MakeLTRB(10, 50, 35, 90))
        draw_polyline(
            self.skia_surface, 15, 70, 30, 55, 30, 85, True)

        # Raster the results and copy to the SDL surface:
        skia_image = self.skia_surface.makeImageSnapshot()
        skia_bytes = skia_image.tobytes()
        rect = sdl2.SDL_Rect(0, 0, WIDTH, HEIGHT)
        skia_surface = Browser.to_sdl_surface(skia_bytes)
        sdl2.SDL_BlitSurface(
            skia_surface, rect, self.window_surface, rect)
        sdl2.SDL_UpdateWindowSurface(self.sdl_window)

if __name__ == "__main__":
    import sys

    sdl2.SDL_Init(sdl2.SDL_INIT_VIDEO)
    sdl_window = sdl2.SDL_CreateWindow(b"Browser",
        sdl2.SDL_WINDOWPOS_CENTERED, sdl2.SDL_WINDOWPOS_CENTERED,
        WIDTH, HEIGHT, sdl2.SDL_WINDOW_SHOWN)

    browser = Browser(sdl_window)
    browser.load(sys.argv[1])

    running = True
    event = sdl2.SDL_Event()
    while running:
        while sdl2.SDL_PollEvent(ctypes.byref(event)) != 0:
            if event.type == sdl2.SDL_MOUSEBUTTONUP:
                browser.handle_click(event.button)
            if event.type == sdl2.SDL_KEYDOWN:
                if event.key.keysym.sym == sdl2.SDLK_RETURN:
                    browser.handle_enter()
                if event.key.keysym.sym == sdl2.SDLK_DOWN:
                    browser.handle_down()
            if event.type == sdl2.SDL_TEXTINPUT:
                browser.handle_key(event.text.text.decode('utf8'))
            if event.type == sdl2.SDL_QUIT:
                running = False
                break

    sdl2.SDL_DestroyWindow(sdl_window)
    sdl2.SDL_Quit()<|MERGE_RESOLUTION|>--- conflicted
+++ resolved
@@ -814,8 +814,7 @@
 
 def get_image(image_url, base_url):
     header, body_bytes = request(
-        resolve_url(image_url, base_url),
-        headers={})
+        resolve_url(image_url, base_url), base_url)
     picture_stream = io.BytesIO(body_bytes)
 
     pil_image = Image.open(picture_stream)
@@ -848,15 +847,11 @@
         for property, value in pairs.items():
             computed_value = compute_style(node, property, value)
             node.style[property] = computed_value
-<<<<<<< HEAD
-        get_images(image_url_strs, url, images)
-=======
     
     if node.style.get('background-image'):
         node.background_image = \
             get_image(parse_style_url(
                 node.style.get('background-image')), url)
->>>>>>> 0a0c792a
     for child in node.children:
         style(child, rules, url)
 
@@ -950,10 +945,7 @@
             except:
                 continue
             self.rules.extend(CSSParser(body).parse())
-<<<<<<< HEAD
-=======
-
->>>>>>> 0a0c792a
+
         self.render()
 
     def render(self):
