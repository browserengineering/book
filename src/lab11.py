--- conflicted
+++ resolved
@@ -18,11 +18,7 @@
 from lab6 import CSSParser, TagSelector, DescendantSelector
 from lab6 import INHERITED_PROPERTIES, style, cascade_priority
 from lab6 import DrawText, tree_to_list
-<<<<<<< HEAD
-from lab7 import DrawLine, DrawOutline, intersects
-=======
 from lab7 import DrawLine, DrawOutline, LineLayout, TextLayout
->>>>>>> 3dbacbe5
 from lab7 import Chrome
 from lab8 import Text, Element, BlockLayout, InputLayout, INPUT_WIDTH_PX
 from lab8 import Browser, LineLayout, TextLayout, DocumentLayout
@@ -258,13 +254,8 @@
         return cmds
 
     def paint_effects(self, cmds):
-<<<<<<< HEAD
-        cmds = paint_visual_effects(self.node, cmds, self.self_rect())
-=======
-        if not self.is_atomic():
-            cmds = paint_visual_effects(
-                self.node, cmds, self.self_rect())
->>>>>>> 3dbacbe5
+        cmds = paint_visual_effects(
+            self.node, cmds, self.self_rect())
         return cmds
 
 @wbetools.patch(LineLayout)
