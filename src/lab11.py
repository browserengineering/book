--- conflicted
+++ resolved
@@ -1036,13 +1036,7 @@
 class Browser:
     def __init__(self, sdl_window):
         self.sdl_window = sdl_window
-<<<<<<< HEAD
-        print(SDL_GetWindowSurface)
-        return
-        self.window_surface = SDL_GetWindowSurface(
-=======
         self.window_surface = sdl2.SDL_GetWindowSurface(
->>>>>>> ed78226b
             self.sdl_window)
         self.skia_surface = skia.Surface(WIDTH, HEIGHT)
 
