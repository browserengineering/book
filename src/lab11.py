--- conflicted
+++ resolved
@@ -264,34 +264,6 @@
                     self.rect.bottom()),
                 self.radius, self.radius))
 
-<<<<<<< HEAD
-class DrawImage:
-    def __init__(self, image, rect):
-        self.image = image
-        self.rect = rect
-
-    def execute(self, canvas):
-        canvas.drawImage(
-            self.image, self.rect.left(),
-            self.rect.top())
-
-class DrawImageRect:
-    def __init__(self, image, rect):
-        self.image = image
-        self.rect = rect
-
-    def execute(self, canvas):
-        source_rect = skia.Rect.Make(self.image.bounds())
-        dest_rect = skia.Rect.MakeLTRB(
-            self.rect.left(),
-            self.rect.top(),
-            self.rect.right(),
-            self.rect.bottom())
-        canvas.drawImageRect(
-            self.image, source_rect, dest_rect)
-
-=======
->>>>>>> 4936dbf4
 INPUT_WIDTH_PX = 200
 
 class LineLayout:
