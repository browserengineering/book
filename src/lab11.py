"""
This file compiles the code in Web Browser Engineering,
up to and including Chapter 11 (Adding Visual Effects),
without exercises.
"""

import ctypes
import dukpy
import math
import sdl2
import skia
import socket
import ssl
import urllib.parse
from lab2 import WIDTH, HEIGHT, HSTEP, VSTEP, SCROLL_STEP
from lab4 import print_tree, HTMLParser
from lab5 import BLOCK_ELEMENTS
from lab6 import CSSParser, TagSelector, DescendantSelector
from lab6 import INHERITED_PROPERTIES, style, cascade_priority
from lab6 import DrawText, tree_to_list
<<<<<<< HEAD
from lab7 import DrawLine, DrawOutline
from lab8 import Chrome
=======
from lab7 import DrawLine, DrawOutline, DrawRect, Chrome
>>>>>>> 82828b10
from lab8 import Text, Element, BlockLayout, InputLayout, INPUT_WIDTH_PX
from lab8 import Browser, LineLayout, TextLayout, DocumentLayout
from lab9 import EVENT_DISPATCH_JS
from lab10 import COOKIE_JAR, URL, JSContext, Tab
import wbetools

FONTS = {}

def get_font(size, weight, style):
    key = (weight, style)
    if key not in FONTS:
        if weight == "bold":
            skia_weight = skia.FontStyle.kBold_Weight
        else:
            skia_weight = skia.FontStyle.kNormal_Weight
        if style == "italic":
            skia_style = skia.FontStyle.kItalic_Slant
        else:
            skia_style = skia.FontStyle.kUpright_Slant
        skia_width = skia.FontStyle.kNormal_Width
        style_info = \
            skia.FontStyle(skia_weight, skia_width, skia_style)
        font = skia.Typeface('Arial', style_info)
        FONTS[key] = font
    return skia.Font(FONTS[key], size)

def parse_color(color):
    if color == "white":
        return skia.ColorWHITE
    elif color == "lightblue":
        return skia.ColorSetARGB(0xFF, 0xAD, 0xD8, 0xE6)
    elif color == "orange":
        return skia.ColorSetARGB(0xFF, 0xFF, 0xA5, 0x00)
    elif color == "red":
        return skia.ColorRED
    elif color == "green":
        return skia.ColorGREEN
    elif color == "blue":
        return skia.ColorBLUE
    elif color == "gray":
        return skia.ColorGRAY
    elif color == "lightgreen":
        return skia.ColorSetARGB(0xFF, 0x90, 0xEE, 0x90)
    else:
        return skia.ColorBLACK

def parse_blend_mode(blend_mode_str):
    if blend_mode_str == "multiply":
        return skia.BlendMode.kMultiply
    elif blend_mode_str == "difference":
        return skia.BlendMode.kDifference
    else:
        return skia.BlendMode.kSrcOver

def linespace(font):
    metrics = font.getMetrics()
    return metrics.fDescent - metrics.fAscent

class SaveLayer:
    def __init__(self, sk_paint, children,
            should_save=True, should_paint_cmds=True):
        self.should_save = should_save
        self.should_paint_cmds = should_paint_cmds
        self.sk_paint = sk_paint
        self.children = children
        self.rect = skia.Rect.MakeEmpty()
        for cmd in self.children:
            self.rect.join(cmd.rect)

    def execute(self, canvas):
        if self.should_save:
            canvas.saveLayer(paint=self.sk_paint)
        if self.should_paint_cmds:
            for cmd in self.children:
                cmd.execute(canvas)
        if self.should_save:
            canvas.restore()

@wbetools.patch(DrawRect)
class DrawRect:
    def __init__(self, rect, color):
        self.rect = rect
        self.color = color

    def execute(self, canvas):
        paint = skia.Paint()
        paint.setColor(parse_color(self.color))
        canvas.drawRect(self.rect, paint)

    def __repr__(self):
        return "DrawRect(top={} left={} bottom={} right={} color={})".format(
            self.rect.top(), self.rect.left(), self.rect.bottom(),
            self.rect.right(), self.color)

@wbetools.patch(DrawText)
class DrawText:
    def __init__(self, x1, y1, text, font, color):
        self.left = x1
        self.top = y1
        self.right = x1 + font.measureText(text)
        self.bottom = y1 - font.getMetrics().fAscent + font.getMetrics().fDescent
        self.rect = \
            skia.Rect.MakeLTRB(x1, y1, self.right, self.bottom)
        self.font = font
        self.text = text
        self.color = color

    def execute(self, canvas):
        paint = skia.Paint(
            AntiAlias=True, Color=parse_color(self.color))
        baseline = self.top - self.font.getMetrics().fAscent
        canvas.drawString(self.text, float(self.left), baseline,
            self.font, paint)

@wbetools.patch(DrawOutline)
class DrawOutline:
    def __init__(self, rect, color, thickness):
        self.rect = rect
        self.color = color
        self.thickness = thickness

    def execute(self, canvas):
        paint = skia.Paint()
        paint.setStyle(skia.Paint.kStroke_Style)
        paint.setStrokeWidth(self.thickness)
        paint.setColor(parse_color(self.color))
        canvas.drawRect(self.rect, paint)

@wbetools.patch(DrawLine)
class DrawLine:
    def __init__(self, x1, y1, x2, y2, color, thickness):
        self.rect = skia.Rect.MakeLTRB(x1, y1, x2, y2)
        self.x1 = x1
        self.y1 = y1
        self.x2 = x2
        self.y2 = y2
        self.color = color
        self.thickness = thickness

    def execute(self, canvas):
        path = skia.Path().moveTo(self.x1, self.y1) \
                          .lineTo(self.x2, self.y2)
        paint = skia.Paint(Color=parse_color(self.color))
        paint.setStyle(skia.Paint.kStroke_Style)
        paint.setStrokeWidth(self.thickness)
        canvas.drawPath(path, paint)

class DrawRRect:
    def __init__(self, rect, radius, color):
        self.rect = rect
        self.rrect = skia.RRect.MakeRectXY(rect, radius, radius)
        self.color = color

    def execute(self, canvas):
        sk_color = parse_color(self.color)
        canvas.drawRRect(self.rrect,
            paint=skia.Paint(Color=sk_color))

class ClipRRect:
    def __init__(self, rect, radius, children, should_clip=True):
        self.rect = rect
        self.rrect = skia.RRect.MakeRectXY(rect, radius, radius)
        self.children = children
        self.should_clip = should_clip

    def execute(self, canvas):
        if self.should_clip:
            canvas.save()
            canvas.clipRRect(self.rrect)

        for cmd in self.children:
            cmd.execute(canvas)

        if self.should_clip:
            canvas.restore()

def paint_tree(layout_object, display_list):
    if layout_object.should_paint():
        cmds = layout_object.paint()
    for child in layout_object.children:
        paint_tree(child, cmds)

    if layout_object.should_paint():
        cmds = layout_object.paint_effects(cmds)
    display_list.extend(cmds)

@wbetools.patch(BlockLayout)
class BlockLayout:
    def word(self, node, word):
        weight = node.style["font-weight"]
        style = node.style["font-style"]
        size = float(node.style["font-size"][:-2])
        font = get_font(size, weight, style)
        w = font.measureText(word)
        if self.cursor_x + w > self.width:
            self.new_line()
        line = self.children[-1]
        previous_word = line.children[-1] if line.children else None
        text = TextLayout(node, word, line, previous_word)
        line.children.append(text)
        self.cursor_x += w + font.measureText(" ")

    def input(self, node):
        w = INPUT_WIDTH_PX
        if self.cursor_x + w > self.width:
            self.new_line()
        line = self.children[-1]
        previous_word = line.children[-1] if line.children else None
        input = InputLayout(node, line, previous_word)
        line.children.append(input)
        weight = node.style["font-weight"]
        style = node.style["font-style"]
        size = float(node.style["font-size"][:-2])
        font = get_font(size, weight, style)
        self.cursor_x += w + font.measureText(" ")

    def self_rect(self):
        return skia.Rect.MakeLTRB(
            self.x, self.y,
            self.x + self.width, self.y + self.height)

    def paint(self):
        cmds = []

        bgcolor = self.node.style.get("background-color",
                                 "transparent")
        
        if bgcolor != "transparent":
            radius = float(
                self.node.style.get(
                    "border-radius", "0px")[:-2])
            cmds.append(DrawRRect(
                self.self_rect(), radius, bgcolor))

        return cmds

    def paint_effects(self, cmds):
        cmds = paint_visual_effects(
            self.node, cmds, self.self_rect())
        return cmds

@wbetools.patch(LineLayout)
class LineLayout:
    def layout(self):
        self.width = self.parent.width
        self.x = self.parent.x

        if self.previous:
            self.y = self.previous.y + self.previous.height
        else:
            self.y = self.parent.y

        for word in self.children:
            word.layout()

        if not self.children:
            self.height = 0
            return

        max_ascent = max([-word.font.getMetrics().fAscent 
                          for word in self.children])
        baseline = self.y + 1.25 * max_ascent
        for word in self.children:
            word.y = baseline + word.font.getMetrics().fAscent
        max_descent = max([word.font.getMetrics().fDescent
                           for word in self.children])
        self.height = 1.25 * (max_ascent + max_descent)

    def paint(self):
        return []
    
    def paint_effects(self, cmds):
        return cmds

@wbetools.patch(TextLayout)
class TextLayout:
    def layout(self):
        weight = self.node.style["font-weight"]
        style = self.node.style["font-style"]
        size = float(self.node.style["font-size"][:-2])
        self.font = get_font(size, weight, style)

        # Do not set self.y!!!
        self.width = self.font.measureText(self.word)

        if self.previous:
            space = self.previous.font.measureText(" ")
            self.x = self.previous.x + space + self.previous.width
        else:
            self.x = self.parent.x

        self.height = linespace(self.font)

    def paint(self):
        cmds = []
        color = self.node.style["color"]
        cmds.append(
            DrawText(self.x, self.y, self.word, self.font, color))
        return cmds

    def paint_effects(self, cmds):
        return cmds

@wbetools.patch(InputLayout)
class InputLayout:
    def layout(self):
        weight = self.node.style["font-weight"]
        style = self.node.style["font-style"]
        size = float(self.node.style["font-size"][:-2])
        self.font = get_font(size, weight, style)

        self.width = INPUT_WIDTH_PX
        self.height = linespace(self.font)

        if self.previous:
            space = self.previous.font.measureText(" ")
            self.x = self.previous.x + space + self.previous.width
        else:
            self.x = self.parent.x

    def self_rect(self):
        return skia.Rect.MakeLTRB(
            self.x, self.y, self.x + self.width,
            self.y + self.height)

    def should_paint(self):
        return True

    def paint(self):
        cmds = []

        bgcolor = self.node.style.get("background-color",
                                 "transparent")
        if bgcolor != "transparent":
            radius = float(self.node.style.get("border-radius", "0px")[:-2])
            cmds.append(DrawRRect(self.self_rect(), radius, bgcolor))

        if self.node.tag == "input":
            text = self.node.attributes.get("value", "")
        elif self.node.tag == "button":
            if len(self.node.children) == 1 and \
               isinstance(self.node.children[0], Text):
                text = self.node.children[0].text
            else:
                print("Ignoring HTML contents inside button")
                text = ""

        color = self.node.style["color"]
        cmds.append(DrawText(self.x, self.y,
                             text, self.font, color))

        if self.node.is_focused:
            cx = self.x + self.font.measureText(text)
            cmds.append(DrawLine(
                cx, self.y, cx, self.y + self.height, "black", 1))

        return cmds

    def paint_effects(self, cmds):
        return paint_visual_effects(self.node, cmds, self.self_rect())

def paint_visual_effects(node, cmds, rect):
    opacity = float(node.style.get("opacity", "1.0"))

    blend_mode = parse_blend_mode(node.style.get("mix-blend-mode"))

    border_radius = float(node.style.get("border-radius", "0px")[:-2])
    if node.style.get("overflow", "visible") == "clip":
        clip_radius = border_radius
    else:
        clip_radius = 0

    needs_clip = node.style.get("overflow", "visible") == "clip"
    needs_blend_isolation = blend_mode != skia.BlendMode.kSrcOver or \
        needs_clip or opacity != 1.0

    return [
        SaveLayer(skia.Paint(BlendMode=blend_mode, Alphaf=opacity), [
            ClipRRect(rect, clip_radius,
                cmds,
            should_clip=needs_clip),
        ], should_save=needs_blend_isolation),
    ]

@wbetools.patch(DocumentLayout)
class DocumentLayout:
    def paint(self):
        return []

    def paint_effects(self, cmds):
        return cmds

@wbetools.patch(Tab)
class Tab:
    def render(self):
        style(self.nodes, sorted(self.rules, key=cascade_priority))
        self.document = DocumentLayout(self.nodes)
        self.document.layout()
        self.display_list = []
        paint_tree(self.document, self.display_list)

    def raster(self, canvas):
        for cmd in self.display_list:
            cmd.execute(canvas)

@wbetools.patch(Chrome)
class Chrome:
    def __init__(self, browser):
        self.browser = browser
        self.focus = None
        self.address_bar = ""

        self.font = get_font(20, "normal", "roman")
        self.font_height = linespace(self.font)

        self.padding = 5
        self.tabbar_top = 0
        self.tabbar_bottom = self.font_height + 2*self.padding

        plus_width = self.font.measureText("+") + 2*self.padding
        self.newtab_rect = skia.Rect.MakeLTRB(
           self.padding, self.padding,
           self.padding + plus_width,
           self.padding + self.font_height)

        self.urlbar_top = self.tabbar_bottom
        self.urlbar_bottom = self.urlbar_top + \
            self.font_height + 2*self.padding

        back_width = self.font.measureText("<") + 2*self.padding
        self.back_rect = skia.Rect.MakeLTRB(
            self.padding,
            self.urlbar_top + self.padding,
            self.padding + back_width,
            self.urlbar_bottom - self.padding)

        self.address_rect = skia.Rect.MakeLTRB(
            self.back_rect.top() + self.padding,
            self.urlbar_top + self.padding,
            WIDTH - self.padding,
            self.urlbar_bottom - self.padding)

        self.bottom = self.urlbar_bottom

    def tab_rect(self, i):
        tabs_start = self.newtab_rect.right() + self.padding
        tab_width = self.font.measureText("Tab X") + 2*self.padding
        return skia.Rect.MakeLTRB(
            tabs_start + tab_width * i, self.tabbar_top,
            tabs_start + tab_width * (i + 1), self.tabbar_bottom)

    def paint(self):
        cmds = []
        cmds.append(DrawLine(
            0, self.bottom, WIDTH,
            self.bottom, "black", 1))

        cmds.append(DrawOutline(self.newtab_rect, "black", 1))
        cmds.append(DrawText(
            self.newtab_rect.left() + self.padding,
            self.newtab_rect.top(),
            "+", self.font, "black"))

        for i, tab in enumerate(self.browser.tabs):
            bounds = self.tab_rect(i)
            cmds.append(DrawLine(
                bounds.left(), 0, bounds.left(), bounds.bottom(),
                "black", 1))
            cmds.append(DrawLine(
                bounds.right(), 0, bounds.right(), bounds.bottom(),
                "black", 1))
            cmds.append(DrawText(
                bounds.left() + self.padding, bounds.top() + self.padding,
                "Tab {}".format(i), self.font, "black"))

            if tab == self.browser.active_tab:
                cmds.append(DrawLine(
                    0, bounds.bottom(), bounds.left(), bounds.bottom(),
                    "black", 1))
                cmds.append(DrawLine(
                    bounds.right(), bounds.bottom(), WIDTH, bounds.bottom(),
                    "black", 1))

        cmds.append(DrawOutline(self.back_rect, "black", 1))
        cmds.append(DrawText(
            self.back_rect.left() + self.padding,
            self.back_rect.top(),
            "<", self.font, "black"))

        cmds.append(DrawOutline(self.address_rect, "black", 1))
        if self.focus == "address bar":
            cmds.append(DrawText(
                self.address_rect.left() + self.padding,
                self.address_rect.top(),
                self.address_bar, self.font, "black"))
            w = self.font.measureText(self.address_bar)
            cmds.append(DrawLine(
                self.address_rect.left() + self.padding + w,
                self.address_rect.top(),
                self.address_rect.left() + self.padding + w,
                self.address_rect.bottom(),
                "red", 1))
        else:
            url = str(self.browser.active_tab.url)
            cmds.append(DrawText(
                self.address_rect.left() + self.padding,
                self.address_rect.top(),
                url, self.font, "black"))

        return cmds

    def click(self, x, y):
        self.focus = None
        if self.newtab_rect.contains(x, y):
            self.browser.new_tab(URL("https://browser.engineering/"))
        elif self.back_rect.contains(x, y):
            self.browser.active_tab.go_back()
        elif self.address_rect.contains(x, y):
            self.focus = "address bar"
            self.address_bar = ""
        else:
            for i, tab in enumerate(self.browser.tabs):
                if self.tab_rect(i).contains(x, y):
                    self.browser.active_tab = tab
                    break
            self.browser.raster_tab()

    def enter(self):
        if self.focus == "address bar":
            self.browser.active_tab.load(URL(self.address_bar))
            self.focus = None
            self.browser.focus = None

@wbetools.patch(Browser)
class Browser:
    def __init__(self):
        self.chrome = Chrome(self)

        self.sdl_window = sdl2.SDL_CreateWindow(b"Browser",
            sdl2.SDL_WINDOWPOS_CENTERED, sdl2.SDL_WINDOWPOS_CENTERED,
            WIDTH, HEIGHT, sdl2.SDL_WINDOW_SHOWN)
        self.root_surface = skia.Surface.MakeRaster(
            skia.ImageInfo.Make(
            WIDTH, HEIGHT,
            ct=skia.kRGBA_8888_ColorType,
            at=skia.kUnpremul_AlphaType))
        self.chrome_surface = skia.Surface(
            WIDTH, math.ceil(self.chrome.bottom))
        self.tab_surface = None

        self.tabs = []
        self.active_tab = None
        self.focus = None

        if sdl2.SDL_BYTEORDER == sdl2.SDL_BIG_ENDIAN:
            self.RED_MASK = 0xff000000
            self.GREEN_MASK = 0x00ff0000
            self.BLUE_MASK = 0x0000ff00
            self.ALPHA_MASK = 0x000000ff
        else:
            self.RED_MASK = 0x000000ff
            self.GREEN_MASK = 0x0000ff00
            self.BLUE_MASK = 0x00ff0000
            self.ALPHA_MASK = 0xff000000

    def handle_click(self, e):
        if e.y < self.chrome.bottom:
            self.focus = None
            self.chrome.click(e.x, e.y)
            self.raster_chrome()
        else:
            if self.focus != "content":
                self.focus = "content"
                self.chrome.blur()
                self.raster_chrome()
            url = self.active_tab.url
            tab_y = e.y - self.chrome.bottom
            self.active_tab.click(e.x, tab_y)
            if self.active_tab.url != url:
                self.raster_chrome()
            self.raster_tab()
        self.draw()

    def handle_key(self, char):
        if not (0x20 <= ord(char) < 0x7f): return
        if self.chrome.focus:
            self.chrome.keypress(char)
            self.raster_chrome()
            self.draw()
        elif self.focus == "content":
            self.active_tab.keypress(char)
            self.raster_tab()
            self.draw()

    def handle_enter(self):
        if self.chrome.focus:
            self.chrome.enter()
            self.raster_tab()
            self.raster_chrome()
            self.draw()

    def handle_down(self):
        self.active_tab.scrolldown()
        self.draw()

    def new_tab(self, url):
        new_tab = Tab(HEIGHT - self.chrome.bottom)
        new_tab.load(url)
        self.tabs.append(new_tab)
        self.active_tab = new_tab
        self.raster_chrome()
        self.raster_tab()
        self.draw()

    def raster_tab(self):
        tab_height = math.ceil(self.active_tab.document.height + 2*VSTEP)

        if not self.tab_surface or \
                tab_height != self.tab_surface.height():
            self.tab_surface = skia.Surface(WIDTH, tab_height)

        canvas = self.tab_surface.getCanvas()
        canvas.clear(skia.ColorWHITE)
        self.active_tab.raster(canvas)

    def raster_chrome(self):
        canvas = self.chrome_surface.getCanvas()
        canvas.clear(skia.ColorWHITE)

        for cmd in self.chrome.paint():
            cmd.execute(canvas)

    def draw(self):
        canvas = self.root_surface.getCanvas()
        canvas.clear(skia.ColorWHITE)
        
        tab_rect = skia.Rect.MakeLTRB(
            0, self.chrome.bottom, WIDTH, HEIGHT)
        tab_offset = self.chrome.bottom - self.active_tab.scroll
        canvas.save()
        canvas.clipRect(tab_rect)
        canvas.translate(0, tab_offset)
        self.tab_surface.draw(canvas, 0, 0)
        canvas.restore()

        chrome_rect = skia.Rect.MakeLTRB(
            0, 0, WIDTH, self.chrome.bottom)
        canvas.save()
        canvas.clipRect(chrome_rect)
        self.chrome_surface.draw(canvas, 0, 0)
        canvas.restore()

        # This makes an image interface to the Skia surface, but
        # doesn't actually copy anything yet.
        skia_image = self.root_surface.makeImageSnapshot()
        skia_bytes = skia_image.tobytes()

        depth = 32 # Bits per pixel
        pitch = 4 * WIDTH # Bytes per row
        sdl_surface = sdl2.SDL_CreateRGBSurfaceFrom(
            skia_bytes, WIDTH, HEIGHT, depth, pitch,
            self.RED_MASK, self.GREEN_MASK,
            self.BLUE_MASK, self.ALPHA_MASK)

        rect = sdl2.SDL_Rect(0, 0, WIDTH, HEIGHT)
        window_surface = sdl2.SDL_GetWindowSurface(self.sdl_window)
        # SDL_BlitSurface is what actually does the copy.
        sdl2.SDL_BlitSurface(sdl_surface, rect, window_surface, rect)
        sdl2.SDL_UpdateWindowSurface(self.sdl_window)

    def handle_quit(self):
        sdl2.SDL_DestroyWindow(self.sdl_window)

if __name__ == "__main__":
    import sys
    sdl2.SDL_Init(sdl2.SDL_INIT_EVENTS)
    browser = Browser()
    browser.new_tab(URL(sys.argv[1]))

    event = sdl2.SDL_Event()
    while True:
        while sdl2.SDL_PollEvent(ctypes.byref(event)) != 0:
            if event.type == sdl2.SDL_QUIT:
                browser.handle_quit()
                sdl2.SDL_Quit()
                sys.exit()
            elif event.type == sdl2.SDL_MOUSEBUTTONUP:
                browser.handle_click(event.button)
            elif event.type == sdl2.SDL_KEYDOWN:
                if event.key.keysym.sym == sdl2.SDLK_RETURN:
                    browser.handle_enter()
                elif event.key.keysym.sym == sdl2.SDLK_DOWN:
                    browser.handle_down()
            elif event.type == sdl2.SDL_TEXTINPUT:
                browser.handle_key(event.text.text.decode('utf8'))
<|MERGE_RESOLUTION|>--- conflicted
+++ resolved
@@ -18,14 +18,9 @@
 from lab6 import CSSParser, TagSelector, DescendantSelector
 from lab6 import INHERITED_PROPERTIES, style, cascade_priority
 from lab6 import DrawText, tree_to_list
-<<<<<<< HEAD
-from lab7 import DrawLine, DrawOutline
-from lab8 import Chrome
-=======
-from lab7 import DrawLine, DrawOutline, DrawRect, Chrome
->>>>>>> 82828b10
+from lab7 import DrawLine, DrawOutline, DrawRect
 from lab8 import Text, Element, BlockLayout, InputLayout, INPUT_WIDTH_PX
-from lab8 import Browser, LineLayout, TextLayout, DocumentLayout
+from lab8 import Browser, LineLayout, TextLayout, DocumentLayout, Chrome
 from lab9 import EVENT_DISPATCH_JS
 from lab10 import COOKIE_JAR, URL, JSContext, Tab
 import wbetools
