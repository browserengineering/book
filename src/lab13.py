--- conflicted
+++ resolved
@@ -1054,23 +1054,6 @@
 
 SHOW_COMPOSITED_LAYER_BORDERS = False
 
-<<<<<<< HEAD
-=======
-def composited_ancestor_index(ancestor_effects):
-    count = len(ancestor_effects) - 1
-    for ancestor_item in reversed(ancestor_effects):
-        if ancestor_item.needs_compositing():
-            return count
-            break
-        count -= 1
-    return -1
-
-def composited_ancestor(node):
-    while node and not node.needs_compositing():
-        node = node.parent
-    return node
-
->>>>>>> 2af8f144
 def absolute_bounds(display_item):
     retval = display_item.composited_bounds()
     effect = display_item.parent
@@ -1093,21 +1076,6 @@
 
     def add(self, display_item):
         assert self.can_merge(display_item)
-<<<<<<< HEAD
-        self.display_items.append(display_item)
-=======
-        ancestor_effects = ancestor_effects_list(display_item)
-        composited_index = composited_ancestor_index(ancestor_effects)
-        if len(self.display_items) == 0 and composited_index >= 0:
-            self.ancestor_effects = ancestor_effects[0:composited_index + 1]
-
-        if composited_index < len(ancestor_effects) - 1:
-            self.display_items.append(
-                ancestor_effects[composited_index + 1],
-            )
-        else:
-            self.display_items.append(display_item)
->>>>>>> 2af8f144
 
     def composited_bounds(self):
         retval = skia.Rect.MakeEmpty()
