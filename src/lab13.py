--- conflicted
+++ resolved
@@ -1309,10 +1309,6 @@
         node.parent = parent
         add_parent_pointers(node.children, node)
 
-<<<<<<< HEAD
-USE_GPU = False
-=======
->>>>>>> bca1a3e6
 
 class Browser:
     def __init__(self):
