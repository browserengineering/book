"""
This file compiles the code in Web Browser Engineering,
up to and including Chapter 13 (Animations and Compositing),
without exercises.
"""

import ctypes
import dukpy
import math
import sdl2
import skia
import socket
import ssl
import threading
import time
import urllib.parse
import wbetools
import OpenGL.GL

from lab2 import WIDTH, HEIGHT, HSTEP, VSTEP, SCROLL_STEP
from lab4 import print_tree, HTMLParser
from lab5 import BLOCK_ELEMENTS
from lab6 import TagSelector, DescendantSelector
from lab6 import INHERITED_PROPERTIES, cascade_priority
from lab6 import tree_to_list, CSSParser
from lab8 import Text, Element, INPUT_WIDTH_PX, DEFAULT_STYLE_SHEET
from lab9 import EVENT_DISPATCH_JS
from lab10 import COOKIE_JAR, URL
from lab11 import FONTS, get_font, parse_color, NAMED_COLORS, parse_blend_mode, linespace
from lab11 import paint_tree
from lab12 import MeasureTime, SingleThreadedTaskRunner, TaskRunner
from lab12 import Tab, Browser, Task, REFRESH_RATE_SEC, Chrome, JSContext

@wbetools.patch(Text)
class Text:
    def __init__(self, text, parent):
        self.text = text
        self.children = []
        self.parent = parent
        self.style = {}
        self.is_focused = False
        self.animations = {}

@wbetools.patch(Element)
class Element:
    def __init__(self, tag, attributes, parent):
        self.tag = tag
        self.attributes = attributes
        self.children = []
        self.parent = parent
        self.style = {}
        self.is_focused = False
        self.animations = {}

class PaintCommand:
    def __init__(self, rect):
        self.rect = rect
        self.children = []

class VisualEffect:
    def __init__(self, rect, children, node=None):
        self.rect = rect.makeOffset(0.0, 0.0)
        self.children = children
        for child in self.children:
            self.rect.join(child.rect)
        self.node = node
        self.needs_compositing = any([
            child.needs_compositing for child in self.children
            if isinstance(child, VisualEffect)
        ])

def map_translation(rect, translation, reversed=False):
    if not translation:
        return rect
    else:
        (x, y) = translation
        matrix = skia.Matrix()
        if reversed:
            matrix.setTranslate(-x, -y)
        else:
            matrix.setTranslate(x, y)
        return matrix.mapRect(rect)

class Transform(VisualEffect):
    def __init__(self, translation, rect, node, children):
        super().__init__(rect, children, node)
        self.self_rect = rect
        self.translation = translation

    def execute(self, canvas):
        if self.translation:
            (x, y) = self.translation
            canvas.save()
            canvas.translate(x, y)
        for cmd in self.children:
            cmd.execute(canvas)
        if self.translation:
            canvas.restore()

    def map(self, rect):
        return map_translation(rect, self.translation)

    def unmap(self, rect):
        return map_translation(rect, self.translation, True)

    def clone(self, child):
        return Transform(self.translation, self.self_rect,
            self.node, [child])

    def __repr__(self):
        if self.translation:
            (x, y) = self.translation
            return "Transform(translate({}, {}))".format(x, y)
        else:
            return "Transform(<no-op>)"

class DrawLine(PaintCommand):
    def __init__(self, x1, y1, x2, y2, color, thickness):
        super().__init__(skia.Rect.MakeLTRB(x1, y1, x2, y2))
        self.x1 = x1
        self.y1 = y1
        self.x2 = x2
        self.y2 = y2
        self.color = color
        self.thickness = thickness

    def execute(self, canvas):
        path = skia.Path().moveTo(self.x1, self.y1).lineTo(self.x2, self.y2)
        paint = skia.Paint(Color=parse_color(self.color))
        paint.setStyle(skia.Paint.kStroke_Style)
        paint.setStrokeWidth(self.thickness)
        canvas.drawPath(path, paint)

    def __repr__(self):
        return "DrawLine top={} left={} bottom={} right={}".format(
            self.y1, self.x1, self.y2, self.x2)

class DrawRRect(PaintCommand):
    def __init__(self, rect, radius, color):
        super().__init__(rect)
        self.rrect = skia.RRect.MakeRectXY(rect, radius, radius)
        self.color = color

    def execute(self, canvas):
        sk_color = parse_color(self.color)
        canvas.drawRRect(self.rrect,
            paint=skia.Paint(Color=sk_color))

    def print(self, indent=0):
        return " " * indent + self.__repr__()

    def __repr__(self):
        return "DrawRRect(rect={}, color={})".format(
            str(self.rrect), self.color)

class DrawText(PaintCommand):
    def __init__(self, x1, y1, text, font, color):
        self.left = x1
        self.top = y1
        self.right = x1 + font.measureText(text)
        self.bottom = y1 - font.getMetrics().fAscent + font.getMetrics().fDescent
        self.font = font
        self.text = text
        self.color = color
        super().__init__(skia.Rect.MakeLTRB(x1, y1,
            self.right, self.bottom))

    def execute(self, canvas):
        paint = skia.Paint(AntiAlias=True, Color=parse_color(self.color))
        baseline = self.top - self.font.getMetrics().fAscent
        canvas.drawString(self.text, float(self.left), baseline,
            self.font, paint)

    def __repr__(self):
        return "DrawText(text={})".format(self.text)

class DrawRect(PaintCommand):
    def __init__(self, x1, y1, x2, y2, color):
        super().__init__(skia.Rect.MakeLTRB(x1, y1, x2, y2))
        self.top = y1
        self.left = x1
        self.bottom = y2
        self.right = x2
        self.color = color

    def execute(self, canvas):
        paint = skia.Paint()
        paint.setColor(parse_color(self.color))
        canvas.drawRect(self.rect, paint)

    def __repr__(self):
        return ("DrawRect(top={} left={} " +
            "bottom={} right={} color={})").format(
            self.top, self.left, self.bottom,
            self.right, self.color)

class DrawOutline(PaintCommand):
    def __init__(self, rect, color, thickness):
        super().__init__(rect)
        self.color = color
        self.thickness = thickness

    def execute(self, canvas):
        paint = skia.Paint()
        paint.setStyle(skia.Paint.kStroke_Style)
        paint.setStrokeWidth(self.thickness)
        paint.setColor(parse_color(self.color))
        canvas.drawRect(self.rect, paint)

    @wbetools.js_hide
    def __repr__(self):
        return ("DrawOutline(top={} left={} " +
            "bottom={} right={} border_color={} " +
            "thickness={})").format(
            self.rect.top(), self.rect.left(), self.rect.bottom(),
            self.rect.right(), self.color,
            self.thickness)

class Blend(VisualEffect):
    def __init__(self, opacity, blend_mode, node, children):
        super().__init__(skia.Rect.MakeEmpty(), children, node)
        self.opacity = opacity
        self.blend_mode = blend_mode
        self.should_save = self.blend_mode or self.opacity < 1

        if wbetools.USE_COMPOSITING and self.should_save:
            self.needs_compositing = True

        self.children = children
        self.rect = skia.Rect.MakeEmpty()
        for cmd in self.children:
            self.rect.join(cmd.rect)

    def execute(self, canvas):
        paint = skia.Paint(
            Alphaf=self.opacity,
            BlendMode=parse_blend_mode(self.blend_mode))
        if self.should_save:
            canvas.saveLayer(paint=paint)
        for cmd in self.children:
            cmd.execute(canvas)
        if self.should_save:
            canvas.restore()
        
    def map(self, rect):
        if self.children and \
           isinstance(self.children[-1], Blend) and \
           self.children[-1].blend_mode == "destination-in":
            bounds = rect.makeOffset(0.0, 0.0)
            bounds.intersect(self.children[-1].rect)
            return bounds
        else:
            return rect

    def unmap(self, rect):
        return rect

    def clone(self, child):
        return Blend(self.opacity, self.blend_mode,
                     self.node, [child])

    def __repr__(self):
        args = ""
        if self.opacity < 1:
            args += ", opacity={}".format(self.opacity)
        if self.blend_mode:
            args += ", blend_mode={}".format(self.blend_mode)
        if not args:
            args = ", <no-op>"
        return "Blend({})".format(args[2:])

class DrawCompositedLayer(PaintCommand):
    def __init__(self, composited_layer):
        self.composited_layer = composited_layer
        super().__init__(
            self.composited_layer.composited_bounds())

    def execute(self, canvas):
        layer = self.composited_layer
        if not layer.surface: return
        bounds = layer.composited_bounds()
        layer.surface.draw(canvas, bounds.left(), bounds.top())

    def __repr__(self):
        return "DrawCompositedLayer()"

def parse_transform(transform_str):
    if transform_str.find('translate(') < 0:
        return None
    left_paren = transform_str.find('(')
    right_paren = transform_str.find(')')
    (x_px, y_px) = \
        transform_str[left_paren + 1:right_paren].split(",")
    return (float(x_px[:-2]), float(y_px[:-2]))

@wbetools.patch(CSSParser)
class CSSParser:
    def __init__(self, s):
        self.s = s
        self.i = 0

    def whitespace(self):
        while self.i < len(self.s) and self.s[self.i].isspace():
            self.i += 1

    def literal(self, literal):
        if not (self.i < len(self.s) and self.s[self.i] == literal):
            raise Exception("Parsing error")
        self.i += 1

    def word(self):
        start = self.i
        in_quote = False
        while self.i < len(self.s):
            cur = self.s[self.i]
            if cur == "'":
                in_quote = not in_quote
            if cur.isalnum() or cur in ",/#-.%()\"'" \
                or (in_quote and cur == ':'):
                self.i += 1
            else:
                break
        if not (self.i > start):
            raise Exception("Parsing error")
        return self.s[start:self.i]

    def until_semicolon(self):
        start = self.i
        while self.i < len(self.s):
            cur = self.s[self.i]
            if cur == ";":
                break
            self.i += 1
        return self.s[start:self.i]

    def pair(self):
        prop = self.word()
        self.whitespace()
        self.literal(":")
        self.whitespace()
        val = self.until_semicolon()
        return prop.casefold(), val

    def ignore_until(self, chars):
        while self.i < len(self.s):
            if self.s[self.i] in chars:
                return self.s[self.i]
            else:
                self.i += 1

    def body(self):
        pairs = {}
        while self.i < len(self.s) and self.s[self.i] != "}":
            try:
                prop, val = self.pair()
                pairs[prop.casefold()] = val
                self.whitespace()
                self.literal(";")
                self.whitespace()
            except Exception:
                why = self.ignore_until([";", "}"])
                if why == ";":
                    self.literal(";")
                    self.whitespace()
                else:
                    break
        return pairs

    def selector(self):
        out = TagSelector(self.word().casefold())
        self.whitespace()
        while self.i < len(self.s) and self.s[self.i] != "{":
            tag = self.word()
            descendant = TagSelector(tag.casefold())
            out = DescendantSelector(out, descendant)
            self.whitespace()
        return out

    def parse(self):
        rules = []
        while self.i < len(self.s):
            try:
                self.whitespace()
                selector = self.selector()
                self.literal("{")
                self.whitespace()
                body = self.body()
                self.literal("}")
                rules.append((selector, body))
            except Exception:
                why = self.ignore_until(["}"])
                if why == "}":
                    self.literal("}")
                    self.whitespace()
                else:
                    break
        return rules

class BlockLayout:
    def __init__(self, node, parent, previous):
        self.node = node
        self.parent = parent
        self.previous = previous
        self.children = []
        self.x = None
        self.y = None
        self.width = None
        self.height = None

    def layout(self):
        self.width = self.parent.width
        self.x = self.parent.x

        if self.previous:
            self.y = self.previous.y + self.previous.height
        else:
            self.y = self.parent.y

        mode = self.layout_mode()
        if mode == "block":
            previous = None
            for child in self.node.children:
                next = BlockLayout(child, self, previous)
                self.children.append(next)
                previous = next
        else:
            self.new_line()
            self.recurse(self.node)

        for child in self.children:
            child.layout()

        self.height = sum([child.height for child in self.children])

    def layout_mode(self):
        if isinstance(self.node, Text):
            return "inline"
        elif self.node.children:
            for child in self.node.children:
                if isinstance(child, Text): continue
                if child.tag in BLOCK_ELEMENTS:
                    return "block"
            return "inline"
        elif self.node.tag == "input":
            return "inline"
        else:
            return "block"

    def recurse(self, node):
        if isinstance(node, Text):
            for word in node.text.split():
                self.word(node, word)
        else:
            if node.tag == "br":
                self.new_line()
            elif node.tag == "input" or node.tag == "button":
                self.input(node)
            else:
                for child in node.children:
                    self.recurse(child)

    def new_line(self):
        self.previous_word = None
        self.cursor_x = 0
        last_line = self.children[-1] if self.children else None
        new_line = LineLayout(self.node, self, last_line)
        self.children.append(new_line)

    def word(self, node, word):
        weight = node.style["font-weight"]
        style = node.style["font-style"]
        size = float(node.style["font-size"][:-2])
        font = get_font(size, weight, size)
        w = font.measureText(word)
        if self.cursor_x + w > self.width:
            self.new_line()
        line = self.children[-1]
        text = TextLayout(node, word, line, self.previous_word)
        line.children.append(text)
        self.previous_word = text
        self.cursor_x += w + font.measureText(" ")

    def input(self, node):
        w = INPUT_WIDTH_PX
        if self.cursor_x + w > self.width:
            self.new_line()
        line = self.children[-1]
        input = InputLayout(node, line, self.previous_word)
        line.children.append(input)
        self.previous_word = input
        weight = node.style["font-weight"]
        style = node.style["font-style"]
        size = float(node.style["font-size"][:-2])
        font = get_font(size, weight, size)
        self.cursor_x += w + font.measureText(" ")

    def should_paint(self):
        return isinstance(self.node, Text) or \
            (self.node.tag != "input" and self.node.tag !=  "button")

    def self_rect(self):
        return skia.Rect.MakeLTRB(
            self.x, self.y,
            self.x + self.width, self.y + self.height)

    def paint(self):
        cmds = []

        rect = skia.Rect.MakeLTRB(
            self.x, self.y,
            self.x + self.width, self.y + self.height)

        bgcolor = self.node.style.get("background-color",
                                 "transparent")
        
        if bgcolor != "transparent":
            radius = float(
                self.node.style.get("border-radius", "0px")[:-2])
            cmds.append(DrawRRect(self.self_rect(), radius, bgcolor))

        return cmds

    def paint_effects(self, cmds):
        cmds = paint_visual_effects(self.node, cmds, self.self_rect())
        return cmds

    def __repr__(self):
        return "BlockLayout[{}](x={}, y={}, width={}, height={}, node={})".format(
            self.layout_mode(), self.x, self.y, self.width, self.height, self.node)

class DocumentLayout:
    def __init__(self, node):
        self.node = node
        self.parent = None
        self.previous = None
        self.children = []

    def layout(self):
        child = BlockLayout(self.node, self, None)
        self.children.append(child)

        self.width = WIDTH - 2*HSTEP
        self.x = HSTEP
        self.y = VSTEP
        child.layout()
        self.height = child.height

    def should_paint(self):
        return True

    def paint(self):
        return []

    def paint_effects(self, cmds):
        return cmds

    def __repr__(self):
        return "DocumentLayout()"

class LineLayout:
    def __init__(self, node, parent, previous):
        self.node = node
        self.parent = parent
        self.previous = previous
        self.children = []
        self.x = None
        self.y = None
        self.width = None
        self.height = None

    def layout(self):
        self.width = self.parent.width
        self.x = self.parent.x

        if self.previous:
            self.y = self.previous.y + self.previous.height
        else:
            self.y = self.parent.y

        for word in self.children:
            word.layout()

        if not self.children:
            self.height = 0
            return

        max_ascent = max([-word.font.getMetrics().fAscent 
                          for word in self.children])
        baseline = self.y + 1.25 * max_ascent
        for word in self.children:
            word.y = baseline + word.font.getMetrics().fAscent
        max_descent = max([word.font.getMetrics().fDescent
                           for word in self.children])
        self.height = 1.25 * (max_ascent + max_descent)

    def should_paint(self):
        return True

    def paint(self):
        return []

    def paint_effects(self, cmds):
        return cmds

    def __repr__(self):
        return "LineLayout(x={}, y={}, width={}, height={}, node={})".format(
            self.x, self.y, self.width, self.height, self.node)

class TextLayout:
    def __init__(self, node, word, parent, previous):
        self.node = node
        self.word = word
        self.children = []
        self.parent = parent
        self.previous = previous
        self.x = None
        self.y = None
        self.width = None
        self.height = None
        self.font = None

    def layout(self):
        weight = self.node.style["font-weight"]
        style = self.node.style["font-style"]
        size = float(self.node.style["font-size"][:-2])
        self.font = get_font(size, weight, style)

        # Do not set self.y!!!
        self.width = self.font.measureText(self.word)

        if self.previous:
            space = self.previous.font.measureText(" ")
            self.x = self.previous.x + space + self.previous.width
        else:
            self.x = self.parent.x

        self.height = linespace(self.font)

    def should_paint(self):
        return True

    def paint(self):
        cmds = []
        color = self.node.style["color"]
        cmds.append(
            DrawText(self.x, self.y, self.word, self.font, color))
        return cmds

    def paint_effects(self, cmds):
        return cmds
    
    def __repr__(self):
        return ("TextLayout(x={}, y={}, width={}, height={}, " +
            "node={}, word={})").format(
            self.x, self.y, self.width, self.height, self.node, self.word)

class InputLayout:
    def __init__(self, node, parent, previous):
        self.node = node
        self.children = []
        self.parent = parent
        self.previous = previous
        self.x = None
        self.y = None
        self.width = None
        self.height = None
        self.font = None

    def layout(self):
        weight = self.node.style["font-weight"]
        style = self.node.style["font-style"]
        size = float(self.node.style["font-size"][:-2])
        self.font = get_font(size, weight, style)

        self.width = INPUT_WIDTH_PX
        self.height = linespace(self.font)

        if self.previous:
            space = self.previous.font.measureText(" ")
            self.x = self.previous.x + space + self.previous.width
        else:
            self.x = self.parent.x

    def self_rect(self):
        return skia.Rect.MakeLTRB(
            self.x, self.y, self.x + self.width,
            self.y + self.height)

    def should_paint(self):
        return True

    def paint(self):
        cmds = []

        bgcolor = self.node.style.get("background-color",
                                 "transparent")
        if bgcolor != "transparent":
            radius = float(self.node.style.get("border-radius", "0px")[:-2])
            cmds.append(DrawRRect(self.self_rect(), radius, bgcolor))

        if self.node.tag == "input":
            text = self.node.attributes.get("value", "")
        elif self.node.tag == "button":
            if len(self.node.children) == 1 and \
               isinstance(self.node.children[0], Text):
                text = self.node.children[0].text
            else:
                print("Ignoring HTML contents inside button")
                text = ""

        color = self.node.style["color"]
        cmds.append(DrawText(self.x, self.y,
                             text, self.font, color))

        if self.node.is_focused:
            cx = self.x + self.font.measureText(text)
            cmds.append(DrawLine(
                cx, self.y, cx, self.y + self.height, "black", 1))

        return cmds

    def paint_effects(self, cmds):
        return paint_visual_effects(self.node, cmds, self.self_rect())

    def __repr__(self):
        if self.node.tag == "input":
            extra = "type=input"
        else:
            extra = "type=button text={}".format(self.node.children[0].text)
        return "InputLayout(x={}, y={}, width={}, height={} {})".format(
            self.x, self.y, self.width, self.height, extra)

def paint_visual_effects(node, cmds, rect):
    opacity = float(node.style.get("opacity", "1.0"))
    blend_mode = node.style.get("mix-blend-mode")
    translation = parse_transform(
        node.style.get("transform", ""))

    if node.style.get("overflow", "visible") == "clip":
        border_radius = float(node.style.get("border-radius", "0px")[:-2])
        if not blend_mode:
            blend_mode = "source-over"
        cmds.append(Blend(1.0, "destination-in", None, [
            DrawRRect(rect, border_radius, "white")
        ]))

    blend_op = Blend(opacity, blend_mode, node, cmds)
    node.blend_op = blend_op
    return [Transform(translation, rect, node, [blend_op])]

SETTIMEOUT_CODE = "__runSetTimeout(dukpy.handle)"
XHR_ONLOAD_CODE = "__runXHROnload(dukpy.out, dukpy.handle)"
RUNTIME_JS = open("runtime13.js").read()

@wbetools.patch(JSContext)
class JSContext:
    def __init__(self, tab):
        self.tab = tab
        self.discarded = False

        self.interp = dukpy.JSInterpreter()
        self.interp.export_function("log", print)
        self.interp.export_function("querySelectorAll",
            self.querySelectorAll)
        self.interp.export_function("getAttribute",
            self.getAttribute)
        self.interp.export_function("innerHTML_set", self.innerHTML_set)
        self.interp.export_function("style_set", self.style_set)
        self.interp.export_function("XMLHttpRequest_send",
            self.XMLHttpRequest_send)
        self.interp.export_function("setTimeout",
            self.setTimeout)
        self.interp.export_function("now",
            self.now)
        self.interp.export_function("requestAnimationFrame",
            self.requestAnimationFrame)
        self.tab.browser.measure.time('script-runtime')
        self.interp.evaljs(RUNTIME_JS)
        self.tab.browser.measure.stop('script-runtime')

        self.node_to_handle = {}
        self.handle_to_node = {}

    def dispatch_event(self, type, elt):
        handle = self.node_to_handle.get(elt, -1)
        do_default = self.interp.evaljs(
            EVENT_DISPATCH_JS, type=type, handle=handle)
        return not do_default

    def get_handle(self, elt):
        if elt not in self.node_to_handle:
            handle = len(self.node_to_handle)
            self.node_to_handle[elt] = handle
            self.handle_to_node[handle] = elt
        else:
            handle = self.node_to_handle[elt]
        return handle

    def style_set(self, handle, s):
        elt = self.handle_to_node[handle]
        elt.attributes["style"] = s;
        self.tab.set_needs_render()

    def now(self):
        return int(time.time() * 1000)

def parse_transition(value):
    properties = {}
    if not value: return properties
    for item in value.split(","):
        property, duration = item.split(" ", 1)
        frames = int(float(duration[:-1]) / REFRESH_RATE_SEC)
        properties[property] = frames
    return properties

def diff_styles(old_style, new_style):
    transitions = {}
    for property, num_frames in \
        parse_transition(new_style.get("transition")).items():
        if property not in old_style: continue
        if property not in new_style: continue
        old_value = old_style[property]
        new_value = new_style[property]
        if old_value == new_value: continue
        transitions[property] = \
            (old_value, new_value, num_frames)

    return transitions

class NumericAnimation:
    def __init__(self, old_value, new_value, num_frames):
        self.old_value = float(old_value)
        self.new_value = float(new_value)
        self.num_frames = num_frames

        self.frame_count = 1
        total_change = self.new_value - self.old_value
        self.change_per_frame = total_change / num_frames

    def animate(self):
        self.frame_count += 1
        if self.frame_count >= self.num_frames: return
        current_value = self.old_value + \
            self.change_per_frame * self.frame_count
        return str(current_value)

    def __repr__(self):
        return ("NumericAnimation(" + \
            "old_value={old_value}, change_per_frame={change_per_frame}, " + \
            "num_frames={num_frames})").format(
            old_value=self.old_value,
            change_per_frame=self.change_per_frame,
            num_frames=self.num_frames)
    
def style(node, rules, tab):
    old_style = node.style

    node.style = {}
    for property, default_value in INHERITED_PROPERTIES.items():
        if node.parent:
            node.style[property] = node.parent.style[property]
        else:
            node.style[property] = default_value
    for selector, body in rules:
        if not selector.matches(node): continue
        for property, value in body.items():
            node.style[property] = value
    if isinstance(node, Element) and "style" in node.attributes:
        pairs = CSSParser(node.attributes["style"]).body()
        for property, value in pairs.items():
            node.style[property] = value
    if node.style["font-size"].endswith("%"):
        if node.parent:
            parent_font_size = node.parent.style["font-size"]
        else:
            parent_font_size = INHERITED_PROPERTIES["font-size"]
        node_pct = float(node.style["font-size"][:-1]) / 100
        parent_px = float(parent_font_size[:-2])
        node.style["font-size"] = str(node_pct * parent_px) + "px"

    if old_style:
        transitions = diff_styles(old_style, node.style)
        for property, (old_value, new_value, num_frames) \
            in transitions.items():
            if property == "opacity":
                tab.set_needs_render()
                animation = NumericAnimation(
                    old_value, new_value, num_frames)
                node.animations[property] = animation
                node.style[property] = animation.animate()

    for child in node.children:
        style(child, rules, tab)

def absolute_bounds_for_obj(obj):
    rect = skia.Rect.MakeXYWH(
        obj.x, obj.y, obj.width, obj.height)
    cur = obj.node
    while cur:
        rect = map_translation(rect,
            parse_transform(
                cur.style.get("transform", "")))
        cur = cur.parent
    return rect

def local_to_absolute(display_item, rect):
    while display_item.parent:
        rect = display_item.parent.map(rect)
        display_item = display_item.parent
    return rect

def absolute_to_local(display_item, rect):
    parent_chain = []
    while display_item.parent:
        parent_chain.append(display_item.parent)
        display_item = display_item.parent
    for parent in reversed(parent_chain):
        rect = parent.unmap(rect)
    return rect

class CompositedLayer:
    def __init__(self, skia_context, display_item):
        self.skia_context = skia_context
        self.surface = None
        self.display_items = [display_item]
        self.parent = display_item.parent

    def can_merge(self, display_item):
        return display_item.parent == \
            self.display_items[0].parent

    def add(self, display_item):
        assert self.can_merge(display_item)
        self.display_items.append(display_item)

    def composited_bounds(self):
        rect = skia.Rect.MakeEmpty()
        for item in self.display_items:
            rect.join(absolute_to_local(
                item, local_to_absolute(item, item.rect)))
        rect.outset(1, 1)
        return rect

    def absolute_bounds(self):
        rect = skia.Rect.MakeEmpty()
        for item in self.display_items:
            rect.join(local_to_absolute(item, item.rect))
        return rect

    def raster(self):
        bounds = self.composited_bounds()
        if bounds.isEmpty(): return
        irect = bounds.roundOut()

        if not self.surface:
            if wbetools.USE_GPU:
                self.surface = skia.Surface.MakeRenderTarget(
                    self.skia_context, skia.Budgeted.kNo,
                    skia.ImageInfo.MakeN32Premul(
                        irect.width(), irect.height()))
                if not self.surface:
                    self.surface = skia.Surface(irect.width(), irect.height())
                assert self.surface
            else:
                self.surface = skia.Surface(irect.width(), irect.height())

        canvas = self.surface.getCanvas()

        canvas.clear(skia.ColorTRANSPARENT)
        canvas.save()
        canvas.translate(-bounds.left(), -bounds.top())
        for item in self.display_items:
            item.execute(canvas)
        canvas.restore()

        if wbetools.SHOW_COMPOSITED_LAYER_BORDERS:
            border_rect = skia.Rect.MakeXYWH(
                1, 1, irect.width() - 2, irect.height() - 2)
            DrawOutline(border_rect, "red", 1).execute(canvas)

    def __repr__(self):
        return ("layer: composited_bounds={} " +
            "absolute_bounds={} first_chunk={}").format(
            self.composited_bounds(), self.absolute_bounds(),
            self.display_items if len(self.display_items) > 0 else 'None')

def raster(display_list, canvas):
    for cmd in display_list:
        cmd.execute(canvas)

@wbetools.patch(Tab)
class Tab:
    def __init__(self, browser, tab_height):
        self.history = []
        self.tab_height = tab_height
        self.focus = None
        self.url = None
        self.scroll = 0
        self.scroll_changed_in_tab = False
        self.needs_raf_callbacks = False
        self.needs_style = False
        self.needs_layout = False
        self.needs_paint = False
        self.js = None
        self.browser = browser
        self.loaded = False
        if wbetools.USE_BROWSER_THREAD:
            self.task_runner = TaskRunner(self)
        else:
            self.task_runner = SingleThreadedTaskRunner(self)
        self.task_runner.start_thread()

        self.composited_updates = []

        with open("browser8.css") as f:
            self.default_style_sheet = CSSParser(f.read()).parse()

    def set_needs_render(self):
        self.needs_style = True
        self.browser.set_needs_animation_frame(self)

    def set_needs_layout(self):
        self.needs_layout = True
        self.browser.set_needs_animation_frame(self)

    def set_needs_paint(self):
        self.needs_paint = True
        self.browser.set_needs_animation_frame(self)

    def request_animation_frame_callback(self):
        self.needs_raf_callbacks = True
        self.browser.set_needs_animation_frame(self)

    def run_animation_frame(self, scroll):
        if not self.scroll_changed_in_tab:
            self.scroll = scroll
        self.browser.measure.time('script-runRAFHandlers')
        self.js.interp.evaljs("__runRAFHandlers()")
        self.browser.measure.stop('script-runRAFHandlers')

        for node in tree_to_list(self.nodes, []):
            for (property_name, animation) in \
                node.animations.items():
                value = animation.animate()
                if value:
                    node.style[property_name] = value
                    if wbetools.USE_COMPOSITING:
                        self.composited_updates.append(node)
                        self.set_needs_paint()
                    else:
                        self.set_needs_layout()

        needs_composite = self.needs_style or self.needs_layout

        self.render()

        scroll = None
        if self.scroll_changed_in_tab:
            scroll = self.scroll
        composited_updates = {}
        if not needs_composite:
            for node in self.composited_updates:
                composited_updates[node] = node.blend_op
        self.composited_updates = []

        document_height = math.ceil(self.document.height + 2*VSTEP)
        commit_data = CommitData(
            self.url, scroll, document_height,
            self.display_list, composited_updates,
        )
        self.display_list = None
        self.scroll_changed_in_tab = False

        self.browser.commit(self, commit_data)

    def render(self):
        self.browser.measure.time('render')

        if self.needs_style:
            style(self.nodes, sorted(self.rules, key=cascade_priority), self)
            self.needs_layout = True
            self.needs_style = False

        if self.needs_layout:
            self.document = DocumentLayout(self.nodes)
            self.document.layout()
            self.needs_paint = True
            self.needs_layout = False
        
        if self.needs_paint:
            self.display_list = []
            paint_tree(self.document, self.display_list)
            self.needs_paint = False

        clamped_scroll = self.clamp_scroll(self.scroll)
        if clamped_scroll != self.scroll:
            self.scroll_changed_in_tab = True
        if clamped_scroll != self.scroll:
            self.scroll_changed_in_tab = True
        self.scroll = clamped_scroll

        self.browser.measure.stop('render')

    def click(self, x, y):
        self.render()
        self.focus = None
        y += self.scroll
        loc_rect = skia.Rect.MakeXYWH(x, y, 1, 1)
        objs = [obj for obj in tree_to_list(self.document, [])
                if absolute_bounds_for_obj(obj).intersects(
                    loc_rect)]
        if not objs: return
        elt = objs[-1].node
        if elt and self.js.dispatch_event("click", elt): return
        while elt:
            if isinstance(elt, Text):
                pass
            elif elt.tag == "a" and "href" in elt.attributes:
                url = self.url.resolve(elt.attributes["href"])
                self.load(url)
                return
            elif elt.tag == "input":
                elt.attributes["value"] = ""
                if self.focus:
                    self.focus.is_focused = False
                self.focus = elt
                elt.is_focused = True
                self.set_needs_render()
                return
            elif elt.tag == "button":
                while elt.parent:
                    if elt.tag == "form" and "action" in elt.attributes:
                        return self.submit_form(elt)
                    elt = elt.parent
            elt = elt.parent

    def keypress(self, char):
        if self.focus:
            if self.js.dispatch_event("keydown", self.focus): return
            self.focus.attributes["value"] += char
            self.set_needs_render()

class CommitData:
    def __init__(self, url, scroll, height,
        display_list, composited_updates):
        self.url = url
        self.scroll = scroll
        self.height = height
        self.display_list = display_list
        self.composited_updates = composited_updates

def print_composited_layers(composited_layers):
    print("Composited layers:")
    for layer in composited_layers:
        print("  " * 4 + str(layer))

def add_parent_pointers(nodes, parent=None):
    for node in nodes:
        node.parent = parent
        add_parent_pointers(node.children, node)

@wbetools.patch(Browser)
class Browser:
    def __init__(self):
        self.chrome = Chrome(self)

        if wbetools.USE_GPU:
            self.sdl_window = sdl2.SDL_CreateWindow(b"Browser",
                sdl2.SDL_WINDOWPOS_CENTERED,
                sdl2.SDL_WINDOWPOS_CENTERED,
                WIDTH, HEIGHT,
                sdl2.SDL_WINDOW_SHOWN | sdl2.SDL_WINDOW_OPENGL)
            self.gl_context = sdl2.SDL_GL_CreateContext(
                self.sdl_window)
            print(("OpenGL initialized: vendor={}," + \
                "renderer={}").format(
                OpenGL.GL.glGetString(OpenGL.GL.GL_VENDOR),
                OpenGL.GL.glGetString(OpenGL.GL.GL_RENDERER)))

            self.skia_context = skia.GrDirectContext.MakeGL()

            self.root_surface = \
                skia.Surface.MakeFromBackendRenderTarget(
                self.skia_context,
                skia.GrBackendRenderTarget(
                    WIDTH, HEIGHT, 0, 0, 
                    skia.GrGLFramebufferInfo(
                        0, OpenGL.GL.GL_RGBA8)),
                    skia.kBottomLeft_GrSurfaceOrigin,
                    skia.kRGBA_8888_ColorType,
                    skia.ColorSpace.MakeSRGB())
            assert self.root_surface is not None

            self.chrome_surface = skia.Surface.MakeRenderTarget(
                    self.skia_context, skia.Budgeted.kNo,
                    skia.ImageInfo.MakeN32Premul(
                        WIDTH, math.ceil(self.chrome.bottom)))
            assert self.chrome_surface is not None
        else:
            self.sdl_window = sdl2.SDL_CreateWindow(b"Browser",
            sdl2.SDL_WINDOWPOS_CENTERED, sdl2.SDL_WINDOWPOS_CENTERED,
            WIDTH, HEIGHT, sdl2.SDL_WINDOW_SHOWN)
            self.root_surface = skia.Surface.MakeRaster(
                skia.ImageInfo.Make(
                WIDTH, HEIGHT,
                ct=skia.kRGBA_8888_ColorType,
                at=skia.kUnpremul_AlphaType))
            self.chrome_surface = skia.Surface(WIDTH, math.ceil(self.chrome.bottom))
            self.skia_context = None

        self.tabs = []
        self.active_tab = None
        self.focus = None
        self.address_bar = ""
        self.lock = threading.Lock()
        self.active_tab_url = None
        self.active_tab_scroll = 0

        self.measure = MeasureTime()
        threading.current_thread().name = "Browser thread"

        if sdl2.SDL_BYTEORDER == sdl2.SDL_BIG_ENDIAN:
            self.RED_MASK = 0xff000000
            self.GREEN_MASK = 0x00ff0000
            self.BLUE_MASK = 0x0000ff00
            self.ALPHA_MASK = 0x000000ff
        else:
            self.RED_MASK = 0x000000ff
            self.GREEN_MASK = 0x0000ff00
            self.BLUE_MASK = 0x00ff0000
            self.ALPHA_MASK = 0xff000000

        self.animation_timer = None

        self.needs_animation_frame = False
        self.needs_composite = False
        self.needs_raster = False
        self.needs_draw = False

        self.active_tab_height = 0
        self.active_tab_display_list = None

        self.composited_updates = {}
        self.composited_layers = []
        self.draw_list = []

    def commit(self, tab, data):
        self.lock.acquire(blocking=True)
        if tab == self.active_tab:
            self.active_tab_url = data.url
            if data.scroll != None:
                self.active_tab_scroll = data.scroll
            self.active_tab_height = data.height
            if data.display_list:
                self.active_tab_display_list = data.display_list
            self.animation_timer = None
            self.composited_updates = data.composited_updates
            if not self.composited_updates:
                self.composited_updates = {}
                self.set_needs_composite()
            else:
                self.set_needs_draw()
        self.lock.release()

    def set_needs_raster(self):
        self.needs_raster = True
        self.needs_draw = True

    def set_needs_composite(self):
        self.needs_composite = True
        self.needs_raster = True
        self.needs_draw = True

    def set_needs_draw(self):
        self.needs_draw = True

    def composite(self):
        self.composited_layers = []
        add_parent_pointers(self.active_tab_display_list)
        all_commands = []
        for cmd in self.active_tab_display_list:
            all_commands = \
                tree_to_list(cmd, all_commands)
        non_composited_commands = [cmd
            for cmd in all_commands
            if isinstance(cmd, PaintCommand) or \
                not cmd.needs_compositing
            if not cmd.parent or cmd.parent.needs_compositing
        ]
        for cmd in non_composited_commands:
            did_break = False
            for layer in reversed(self.composited_layers):
                if layer.can_merge(cmd):
                    layer.add(cmd)
                    did_break = True
                    break
                elif skia.Rect.Intersects(
                    layer.absolute_bounds(),
                    local_to_absolute(cmd, cmd.rect)):
                    layer = CompositedLayer(self.skia_context, cmd)
                    self.composited_layers.append(layer)
                    did_break = True
                    break
            if not did_break:
                layer = CompositedLayer(self.skia_context, cmd)
                self.composited_layers.append(layer)

        self.active_tab_height = 0
        for layer in self.composited_layers:
            self.active_tab_height = \
                max(self.active_tab_height,
                    layer.absolute_bounds().bottom())

<<<<<<< HEAD
    def get_latest(self, parent_effect):
        node = parent_effect.node
        if node not in self.composited_updates:
            return parent_effect
        if not isinstance(parent_effect, Blend):
            return parent_effect
=======
    def get_latest(self, effect):
        node = effect.node
        if node not in self.composited_updates:
            return effect
        if not isinstance(effect, Blend):
            return effect
>>>>>>> ead992a2
        return self.composited_updates[node]

    def paint_draw_list(self):
        new_effects = {}
        self.draw_list = []
        for composited_layer in self.composited_layers:
            current_effect = \
                DrawCompositedLayer(composited_layer)
            if not composited_layer.display_items: continue
            parent = composited_layer.display_items[0].parent
            while parent:
                new_parent = self.get_latest(parent)
<<<<<<< HEAD
                if new_parent in new_effects:
                    new_effects[new_parent].children.append(
                        current_effect)
                    break
                else:
                    current_effect = \
                        new_parent.clone(current_effect)
                    new_effects[new_parent] = current_effect
                    parent = parent.parent
            if not parent:
                self.draw_list.append(current_effect)
=======
                current_effect = \
                    new_parent.clone(current_effect)
                parent = parent.parent
            self.draw_list.append(current_effect)
>>>>>>> ead992a2

    def composite_raster_and_draw(self):
        self.lock.acquire(blocking=True)
        if not self.needs_composite and \
            len(self.composited_updates) == 0 \
            and not self.needs_raster and not self.needs_draw:
            self.lock.release()
            return

        self.measure.time('composite_raster_and_draw')
        start_time = time.time()
        if self.needs_composite:
            self.measure.time('composite')
            self.composite()
            self.measure.stop('composite')
        if self.needs_raster:
            self.measure.time('raster')
            self.raster_chrome()
            self.raster_tab()
            self.measure.stop('raster')
        if self.needs_draw:
            self.measure.time('draw')
            self.paint_draw_list()
            self.draw()
            self.measure.stop('draw')
        self.measure.stop('composite_raster_and_draw')
        self.needs_composite = False
        self.needs_raster = False
        self.needs_draw = False
        self.lock.release()

    def handle_down(self):
        self.lock.acquire(blocking=True)
        if not self.active_tab_height:
            self.lock.release()
            return
        self.active_tab_scroll = self.clamp_scroll(
            self.active_tab_scroll + SCROLL_STEP)
        self.set_needs_draw()
        self.needs_animation_frame = True
        self.lock.release()

    def clear_data(self):
        self.active_tab_scroll = 0
        self.active_tab_url = None
        self.display_list = []
        self.composited_layers = []
        self.composited_updates = {}

    def set_active_tab(self, tab):
        self.active_tab = tab
        self.clear_data()
        self.needs_animation_frame = True

    def handle_click(self, e):
        self.lock.acquire(blocking=True)
        if e.y < self.chrome.bottom:
            self.focus = None
            self.chrome.click(e.x, e.y)
            self.set_needs_raster()
        else:
            if self.focus != "content":
                self.set_needs_raster()
            self.focus = "content"
            self.chrome.blur()
            tab_y = e.y - self.chrome.bottom
            task = Task(self.active_tab.click, e.x, tab_y)
            self.active_tab.task_runner.schedule_task(task)
        self.lock.release()

    def handle_key(self, char):
        self.lock.acquire(blocking=True)
        if not (0x20 <= ord(char) < 0x7f): return
        if self.chrome.keypress(char):
            self.set_needs_raster()
        elif self.focus == "content":
            task = Task(self.active_tab.keypress, char)
            self.active_tab.task_runner.schedule_task(task)
        self.lock.release()

    def handle_enter(self):
        self.lock.acquire(blocking=True)
        if self.chrome.enter():
            self.set_needs_raster()
        self.lock.release()

    def raster_tab(self):
        for composited_layer in self.composited_layers:
            composited_layer.raster()

    def raster_chrome(self):
        canvas = self.chrome_surface.getCanvas()
        canvas.clear(skia.ColorWHITE)

        for cmd in self.chrome.paint():
            cmd.execute(canvas)

    def draw(self):
        canvas = self.root_surface.getCanvas()
        canvas.clear(skia.ColorWHITE)

        canvas.save()
        canvas.translate(0,
            self.chrome.bottom - self.active_tab_scroll)
        for item in self.draw_list:
            item.execute(canvas)
        canvas.restore()

        chrome_rect = skia.Rect.MakeLTRB(
            0, 0, WIDTH, self.chrome.bottom)
        canvas.save()
        canvas.clipRect(chrome_rect)
        self.chrome_surface.draw(canvas, 0, 0)
        canvas.restore()

        if wbetools.USE_GPU:
            self.root_surface.flushAndSubmit()
            sdl2.SDL_GL_SwapWindow(self.sdl_window)
        else:
            # This makes an image interface to the Skia surface, but
            # doesn't actually copy anything yet.
            skia_image = self.root_surface.makeImageSnapshot()
            skia_bytes = skia_image.tobytes()

            depth = 32 # Bits per pixel
            pitch = 4 * WIDTH # Bytes per row
            sdl_surface = sdl2.SDL_CreateRGBSurfaceFrom(
                skia_bytes, WIDTH, HEIGHT, depth, pitch,
                self.RED_MASK, self.GREEN_MASK,
                self.BLUE_MASK, self.ALPHA_MASK)

            rect = sdl2.SDL_Rect(0, 0, WIDTH, HEIGHT)
            window_surface = sdl2.SDL_GetWindowSurface(self.sdl_window)
            # SDL_BlitSurface is what actually does the copy.
            sdl2.SDL_BlitSurface(sdl_surface, rect, window_surface, rect)
            sdl2.SDL_UpdateWindowSurface(self.sdl_window)

    def handle_quit(self):
        self.measure.finish()
        self.active_tab.task_runner.set_needs_quit()
        if wbetools.USE_GPU:
            sdl2.SDL_GL_DeleteContext(self.gl_context)
        sdl2.SDL_DestroyWindow(self.sdl_window)

def mainloop(browser):
    event = sdl2.SDL_Event()
    while True:
        if sdl2.SDL_PollEvent(ctypes.byref(event)) != 0:
            if event.type == sdl2.SDL_QUIT:
                browser.handle_quit()
                sdl2.SDL_Quit()
                sys.exit()
                break
            elif event.type == sdl2.SDL_MOUSEBUTTONUP:
                browser.handle_click(event.button)
            elif event.type == sdl2.SDL_KEYDOWN:
                if event.key.keysym.sym == sdl2.SDLK_RETURN:
                    browser.handle_enter()
                elif event.key.keysym.sym == sdl2.SDLK_DOWN:
                    browser.handle_down()
            elif event.type == sdl2.SDL_TEXTINPUT:
                browser.handle_key(event.text.text.decode('utf8'))
        if not wbetools.USE_BROWSER_THREAD:
            if browser.active_tab.task_runner.needs_quit:
                break
            if browser.needs_animation_frame:
                browser.needs_animation_frame = False
                browser.render()
        browser.composite_raster_and_draw()
        browser.schedule_animation_frame()

if __name__ == "__main__":
    import sys
    wbetools.parse_flags()

    sdl2.SDL_Init(sdl2.SDL_INIT_EVENTS)
    browser = Browser()
    browser.new_tab(URL(sys.argv[1]))
    browser.draw()
    mainloop(browser)<|MERGE_RESOLUTION|>--- conflicted
+++ resolved
@@ -1311,21 +1311,12 @@
                 max(self.active_tab_height,
                     layer.absolute_bounds().bottom())
 
-<<<<<<< HEAD
-    def get_latest(self, parent_effect):
-        node = parent_effect.node
-        if node not in self.composited_updates:
-            return parent_effect
-        if not isinstance(parent_effect, Blend):
-            return parent_effect
-=======
     def get_latest(self, effect):
         node = effect.node
         if node not in self.composited_updates:
             return effect
         if not isinstance(effect, Blend):
             return effect
->>>>>>> ead992a2
         return self.composited_updates[node]
 
     def paint_draw_list(self):
@@ -1338,7 +1329,6 @@
             parent = composited_layer.display_items[0].parent
             while parent:
                 new_parent = self.get_latest(parent)
-<<<<<<< HEAD
                 if new_parent in new_effects:
                     new_effects[new_parent].children.append(
                         current_effect)
@@ -1350,12 +1340,6 @@
                     parent = parent.parent
             if not parent:
                 self.draw_list.append(current_effect)
-=======
-                current_effect = \
-                    new_parent.clone(current_effect)
-                parent = parent.parent
-            self.draw_list.append(current_effect)
->>>>>>> ead992a2
 
     def composite_raster_and_draw(self):
         self.lock.acquire(blocking=True)
