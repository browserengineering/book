--- conflicted
+++ resolved
@@ -987,10 +987,6 @@
         return None
 
     if name not in old_style or name not in new_style:
-<<<<<<< HEAD
-=======
-        print('hmm')
->>>>>>> 28505f53
         return None
 
     if old_style[name] == new_style[name]:
