"""
This file compiles the code in Web Browser Engineering,
up to and including Chapter 13 (Animations and Compositing),
without exercises.
"""

import ctypes
import dukpy
import math
import sdl2
import skia
import socket
import ssl
import threading
import time
import urllib.parse
import wbetools
import OpenGL.GL

from lab2 import WIDTH, HEIGHT, HSTEP, VSTEP, SCROLL_STEP
from lab4 import print_tree, HTMLParser
from lab5 import BLOCK_ELEMENTS
from lab6 import TagSelector, DescendantSelector
from lab6 import INHERITED_PROPERTIES, cascade_priority
from lab6 import tree_to_list, CSSParser
from lab8 import Text, Element, INPUT_WIDTH_PX, DEFAULT_STYLE_SHEET
from lab9 import EVENT_DISPATCH_JS
from lab10 import COOKIE_JAR, URL
from lab11 import FONTS, get_font, parse_color, NAMED_COLORS, parse_blend_mode, linespace
from lab11 import paint_tree
from lab12 import MeasureTime, SingleThreadedTaskRunner, TaskRunner
from lab12 import Tab, Browser, Task, REFRESH_RATE_SEC, Chrome, JSContext

@wbetools.patch(Text)
class Text:
    def __init__(self, text, parent):
        self.text = text
        self.children = []
        self.parent = parent
        self.style = {}
        self.is_focused = False
        self.animations = {}

@wbetools.patch(Element)
class Element:
    def __init__(self, tag, attributes, parent):
        self.tag = tag
        self.attributes = attributes
        self.children = []
        self.parent = parent
        self.style = {}
        self.is_focused = False
        self.animations = {}

class PaintCommand:
    def __init__(self, rect):
        self.rect = rect
        self.children = []

class VisualEffect:
    def __init__(self, rect, children, node=None):
        self.rect = rect.makeOffset(0.0, 0.0)
        self.children = children
        for child in self.children:
            self.rect.join(child.rect)
        self.node = node
        self.needs_compositing = any([
            child.needs_compositing for child in self.children
            if isinstance(child, VisualEffect)
        ])

def map_translation(rect, translation, reversed=False):
    if not translation:
        return rect
    else:
        (x, y) = translation
        matrix = skia.Matrix()
        if reversed:
            matrix.setTranslate(-x, -y)
        else:
            matrix.setTranslate(x, y)
        return matrix.mapRect(rect)

class Transform(VisualEffect):
    def __init__(self, translation, rect, node, children):
        super().__init__(rect, children, node)
        self.self_rect = rect
        self.translation = translation

    def execute(self, canvas):
        if self.translation:
            (x, y) = self.translation
            canvas.save()
            canvas.translate(x, y)
        for cmd in self.children:
            cmd.execute(canvas)
        if self.translation:
            canvas.restore()

    def map(self, rect):
        return map_translation(rect, self.translation)

    def unmap(self, rect):
        return map_translation(rect, self.translation, True)

    def clone(self, child):
        return Transform(self.translation, self.self_rect,
            self.node, [child])

    def __repr__(self):
        if self.translation:
            (x, y) = self.translation
            return "Transform(translate({}, {}))".format(x, y)
        else:
            return "Transform(<no-op>)"

class DrawLine(PaintCommand):
    def __init__(self, x1, y1, x2, y2, color, thickness):
        super().__init__(skia.Rect.MakeLTRB(x1, y1, x2, y2))
        self.x1 = x1
        self.y1 = y1
        self.x2 = x2
        self.y2 = y2
        self.color = color
        self.thickness = thickness

    def execute(self, canvas):
        path = skia.Path().moveTo(self.x1, self.y1).lineTo(self.x2, self.y2)
        paint = skia.Paint(Color=parse_color(self.color))
        paint.setStyle(skia.Paint.kStroke_Style)
        paint.setStrokeWidth(self.thickness)
        canvas.drawPath(path, paint)

    def __repr__(self):
        return "DrawLine top={} left={} bottom={} right={}".format(
            self.y1, self.x1, self.y2, self.x2)

class DrawRRect(PaintCommand):
    def __init__(self, rect, radius, color):
        super().__init__(rect)
        self.rrect = skia.RRect.MakeRectXY(rect, radius, radius)
        self.color = color

    def execute(self, canvas):
        sk_color = parse_color(self.color)
        canvas.drawRRect(self.rrect,
            paint=skia.Paint(Color=sk_color))

    def print(self, indent=0):
        return " " * indent + self.__repr__()

    def __repr__(self):
        return "DrawRRect(rect={}, color={})".format(
            str(self.rrect), self.color)

class DrawText(PaintCommand):
    def __init__(self, x1, y1, text, font, color):
        self.left = x1
        self.top = y1
        self.right = x1 + font.measureText(text)
        self.bottom = y1 - font.getMetrics().fAscent + font.getMetrics().fDescent
        self.font = font
        self.text = text
        self.color = color
        super().__init__(skia.Rect.MakeLTRB(x1, y1,
            self.right, self.bottom))

    def execute(self, canvas):
        paint = skia.Paint(AntiAlias=True, Color=parse_color(self.color))
        baseline = self.top - self.font.getMetrics().fAscent
        canvas.drawString(self.text, float(self.left), baseline,
            self.font, paint)

    def __repr__(self):
        return "DrawText(text={})".format(self.text)

class DrawRect(PaintCommand):
    def __init__(self, x1, y1, x2, y2, color):
        super().__init__(skia.Rect.MakeLTRB(x1, y1, x2, y2))
        self.top = y1
        self.left = x1
        self.bottom = y2
        self.right = x2
        self.color = color

    def execute(self, canvas):
        paint = skia.Paint()
        paint.setColor(parse_color(self.color))
        canvas.drawRect(self.rect, paint)

    def __repr__(self):
        return ("DrawRect(top={} left={} " +
            "bottom={} right={} color={})").format(
            self.top, self.left, self.bottom,
            self.right, self.color)

class DrawOutline(PaintCommand):
    def __init__(self, rect, color, thickness):
        super().__init__(rect)
        self.color = color
        self.thickness = thickness

    def execute(self, canvas):
        paint = skia.Paint()
        paint.setStyle(skia.Paint.kStroke_Style)
        paint.setStrokeWidth(self.thickness)
        paint.setColor(parse_color(self.color))
        canvas.drawRect(self.rect, paint)

    @wbetools.js_hide
    def __repr__(self):
        return ("DrawOutline(top={} left={} " +
            "bottom={} right={} border_color={} " +
            "thickness={})").format(
            self.rect.top(), self.rect.left(), self.rect.bottom(),
            self.rect.right(), self.color,
            self.thickness)

class Blend(VisualEffect):
    def __init__(self, opacity, blend_mode, mask, node, children):
        super().__init__(skia.Rect.MakeEmpty(), children, node)
        self.opacity = opacity
        self.blend_mode = blend_mode
<<<<<<< HEAD
        self.mask = mask
        self.should_save = self.blend_mode != "normal" or self.opacity < 1 or \
            self.mask
=======
        self.should_save = self.blend_mode or self.opacity < 1
>>>>>>> ead992a2

        if wbetools.USE_COMPOSITING and self.should_save:
            self.needs_compositing = True

        self.children = children
        self.rect = skia.Rect.MakeEmpty()
        for cmd in self.children:
            self.rect.join(cmd.rect)

    def execute(self, canvas):
        paint = skia.Paint(
            Alphaf=self.opacity,
            BlendMode=parse_blend_mode(self.blend_mode))
        if self.should_save:
            canvas.saveLayer(paint=paint)
        for cmd in self.children:
            cmd.execute(canvas)
        if self.mask:
            Blend(1.0, "destination-in", None, None, [self.mask]).execute(
                canvas)
        if self.should_save:
            canvas.restore()
        
    def map(self, rect):
        if self.mask:
            clipped_rect = rect.makeOffset(0.0, 0.0)
            clipped_rect.intersect(self.mask.rect)
            return clipped_rect
        else:
            return rect

    def unmap(self, rect):
        return rect

    def clone(self, child):
        return Blend(self.opacity, self.blend_mode, self.mask,
                     self.node, [child])

    def __repr__(self):
        args = ""
        if self.opacity < 1:
            args += ", opacity={}".format(self.opacity)
        if self.blend_mode:
            args += ", blend_mode={}".format(self.blend_mode)
        if self.mask:
            args += ", mask={}".format(self.mask)
        if not args:
            args = ", <no-op>"
        return "Blend({})".format(args[2:])

class DrawCompositedLayer(PaintCommand):
    def __init__(self, composited_layer):
        self.composited_layer = composited_layer
        super().__init__(
            self.composited_layer.composited_bounds())

    def execute(self, canvas):
        layer = self.composited_layer
        if not layer.surface: return
        bounds = layer.composited_bounds()
        layer.surface.draw(canvas, bounds.left(), bounds.top())

    def __repr__(self):
        return "DrawCompositedLayer()"

def parse_transform(transform_str):
    if transform_str.find('translate(') < 0:
        return None
    left_paren = transform_str.find('(')
    right_paren = transform_str.find(')')
    (x_px, y_px) = \
        transform_str[left_paren + 1:right_paren].split(",")
    return (float(x_px[:-2]), float(y_px[:-2]))

@wbetools.patch(CSSParser)
class CSSParser:
    def __init__(self, s):
        self.s = s
        self.i = 0

    def whitespace(self):
        while self.i < len(self.s) and self.s[self.i].isspace():
            self.i += 1

    def literal(self, literal):
        if not (self.i < len(self.s) and self.s[self.i] == literal):
            raise Exception("Parsing error")
        self.i += 1

    def word(self):
        start = self.i
        in_quote = False
        while self.i < len(self.s):
            cur = self.s[self.i]
            if cur == "'":
                in_quote = not in_quote
            if cur.isalnum() or cur in ",/#-.%()\"'" \
                or (in_quote and cur == ':'):
                self.i += 1
            else:
                break
        if not (self.i > start):
            raise Exception("Parsing error")
        return self.s[start:self.i]

    def until_semicolon(self):
        start = self.i
        while self.i < len(self.s):
            cur = self.s[self.i]
            if cur == ";":
                break
            self.i += 1
        return self.s[start:self.i]

    def pair(self):
        prop = self.word()
        self.whitespace()
        self.literal(":")
        self.whitespace()
        val = self.until_semicolon()
        return prop.casefold(), val

    def ignore_until(self, chars):
        while self.i < len(self.s):
            if self.s[self.i] in chars:
                return self.s[self.i]
            else:
                self.i += 1

    def body(self):
        pairs = {}
        while self.i < len(self.s) and self.s[self.i] != "}":
            try:
                prop, val = self.pair()
                pairs[prop.casefold()] = val
                self.whitespace()
                self.literal(";")
                self.whitespace()
            except Exception:
                why = self.ignore_until([";", "}"])
                if why == ";":
                    self.literal(";")
                    self.whitespace()
                else:
                    break
        return pairs

    def selector(self):
        out = TagSelector(self.word().casefold())
        self.whitespace()
        while self.i < len(self.s) and self.s[self.i] != "{":
            tag = self.word()
            descendant = TagSelector(tag.casefold())
            out = DescendantSelector(out, descendant)
            self.whitespace()
        return out

    def parse(self):
        rules = []
        while self.i < len(self.s):
            try:
                self.whitespace()
                selector = self.selector()
                self.literal("{")
                self.whitespace()
                body = self.body()
                self.literal("}")
                rules.append((selector, body))
            except Exception:
                why = self.ignore_until(["}"])
                if why == "}":
                    self.literal("}")
                    self.whitespace()
                else:
                    break
        return rules

class BlockLayout:
    def __init__(self, node, parent, previous):
        self.node = node
        self.parent = parent
        self.previous = previous
        self.children = []
        self.x = None
        self.y = None
        self.width = None
        self.height = None

    def layout(self):
        self.width = self.parent.width
        self.x = self.parent.x

        if self.previous:
            self.y = self.previous.y + self.previous.height
        else:
            self.y = self.parent.y

        mode = self.layout_mode()
        if mode == "block":
            previous = None
            for child in self.node.children:
                next = BlockLayout(child, self, previous)
                self.children.append(next)
                previous = next
        else:
            self.new_line()
            self.recurse(self.node)

        for child in self.children:
            child.layout()

        self.height = sum([child.height for child in self.children])

    def layout_mode(self):
        if isinstance(self.node, Text):
            return "inline"
        elif self.node.children:
            for child in self.node.children:
                if isinstance(child, Text): continue
                if child.tag in BLOCK_ELEMENTS:
                    return "block"
            return "inline"
        elif self.node.tag == "input":
            return "inline"
        else:
            return "block"

    def recurse(self, node):
        if isinstance(node, Text):
            for word in node.text.split():
                self.word(node, word)
        else:
            if node.tag == "br":
                self.new_line()
            elif node.tag == "input" or node.tag == "button":
                self.input(node)
            else:
                for child in node.children:
                    self.recurse(child)

    def new_line(self):
        self.previous_word = None
        self.cursor_x = 0
        last_line = self.children[-1] if self.children else None
        new_line = LineLayout(self.node, self, last_line)
        self.children.append(new_line)

    def word(self, node, word):
        weight = node.style["font-weight"]
        style = node.style["font-style"]
        size = float(node.style["font-size"][:-2])
        font = get_font(size, weight, size)
        w = font.measureText(word)
        if self.cursor_x + w > self.width:
            self.new_line()
        line = self.children[-1]
        text = TextLayout(node, word, line, self.previous_word)
        line.children.append(text)
        self.previous_word = text
        self.cursor_x += w + font.measureText(" ")

    def input(self, node):
        w = INPUT_WIDTH_PX
        if self.cursor_x + w > self.width:
            self.new_line()
        line = self.children[-1]
        input = InputLayout(node, line, self.previous_word)
        line.children.append(input)
        self.previous_word = input
        weight = node.style["font-weight"]
        style = node.style["font-style"]
        size = float(node.style["font-size"][:-2])
        font = get_font(size, weight, size)
        self.cursor_x += w + font.measureText(" ")

    def should_paint(self):
        return isinstance(self.node, Text) or \
            (self.node.tag != "input" and self.node.tag !=  "button")

    def self_rect(self):
        return skia.Rect.MakeLTRB(
            self.x, self.y,
            self.x + self.width, self.y + self.height)

    def paint(self):
        cmds = []

        rect = skia.Rect.MakeLTRB(
            self.x, self.y,
            self.x + self.width, self.y + self.height)

        bgcolor = self.node.style.get("background-color",
                                 "transparent")
        
        if bgcolor != "transparent":
            radius = float(
                self.node.style.get("border-radius", "0px")[:-2])
            cmds.append(DrawRRect(self.self_rect(), radius, bgcolor))

        return cmds

    def paint_effects(self, cmds):
        cmds = paint_visual_effects(self.node, cmds, self.self_rect())
        return cmds

    def __repr__(self):
        return "BlockLayout[{}](x={}, y={}, width={}, height={}, node={})".format(
            self.layout_mode(), self.x, self.y, self.width, self.height, self.node)

class DocumentLayout:
    def __init__(self, node):
        self.node = node
        self.parent = None
        self.previous = None
        self.children = []

    def layout(self):
        child = BlockLayout(self.node, self, None)
        self.children.append(child)

        self.width = WIDTH - 2*HSTEP
        self.x = HSTEP
        self.y = VSTEP
        child.layout()
        self.height = child.height

    def should_paint(self):
        return True

    def paint(self):
        return []

    def paint_effects(self, cmds):
        return cmds

    def __repr__(self):
        return "DocumentLayout()"

class LineLayout:
    def __init__(self, node, parent, previous):
        self.node = node
        self.parent = parent
        self.previous = previous
        self.children = []
        self.x = None
        self.y = None
        self.width = None
        self.height = None

    def layout(self):
        self.width = self.parent.width
        self.x = self.parent.x

        if self.previous:
            self.y = self.previous.y + self.previous.height
        else:
            self.y = self.parent.y

        for word in self.children:
            word.layout()

        if not self.children:
            self.height = 0
            return

        max_ascent = max([-word.font.getMetrics().fAscent 
                          for word in self.children])
        baseline = self.y + 1.25 * max_ascent
        for word in self.children:
            word.y = baseline + word.font.getMetrics().fAscent
        max_descent = max([word.font.getMetrics().fDescent
                           for word in self.children])
        self.height = 1.25 * (max_ascent + max_descent)

    def should_paint(self):
        return True

    def paint(self):
        return []

    def paint_effects(self, cmds):
        return cmds

    def __repr__(self):
        return "LineLayout(x={}, y={}, width={}, height={}, node={})".format(
            self.x, self.y, self.width, self.height, self.node)

class TextLayout:
    def __init__(self, node, word, parent, previous):
        self.node = node
        self.word = word
        self.children = []
        self.parent = parent
        self.previous = previous
        self.x = None
        self.y = None
        self.width = None
        self.height = None
        self.font = None

    def layout(self):
        weight = self.node.style["font-weight"]
        style = self.node.style["font-style"]
        size = float(self.node.style["font-size"][:-2])
        self.font = get_font(size, weight, style)

        # Do not set self.y!!!
        self.width = self.font.measureText(self.word)

        if self.previous:
            space = self.previous.font.measureText(" ")
            self.x = self.previous.x + space + self.previous.width
        else:
            self.x = self.parent.x

        self.height = linespace(self.font)

    def should_paint(self):
        return True

    def paint(self):
        cmds = []
        color = self.node.style["color"]
        cmds.append(
            DrawText(self.x, self.y, self.word, self.font, color))
        return cmds

    def paint_effects(self, cmds):
        return cmds
    
    def __repr__(self):
        return ("TextLayout(x={}, y={}, width={}, height={}, " +
            "node={}, word={})").format(
            self.x, self.y, self.width, self.height, self.node, self.word)

class InputLayout:
    def __init__(self, node, parent, previous):
        self.node = node
        self.children = []
        self.parent = parent
        self.previous = previous
        self.x = None
        self.y = None
        self.width = None
        self.height = None
        self.font = None

    def layout(self):
        weight = self.node.style["font-weight"]
        style = self.node.style["font-style"]
        size = float(self.node.style["font-size"][:-2])
        self.font = get_font(size, weight, style)

        self.width = INPUT_WIDTH_PX
        self.height = linespace(self.font)

        if self.previous:
            space = self.previous.font.measureText(" ")
            self.x = self.previous.x + space + self.previous.width
        else:
            self.x = self.parent.x

    def self_rect(self):
        return skia.Rect.MakeLTRB(
            self.x, self.y, self.x + self.width,
            self.y + self.height)

    def should_paint(self):
        return True

    def paint(self):
        cmds = []

        bgcolor = self.node.style.get("background-color",
                                 "transparent")
        if bgcolor != "transparent":
            radius = float(self.node.style.get("border-radius", "0px")[:-2])
            cmds.append(DrawRRect(self.self_rect(), radius, bgcolor))

        if self.node.tag == "input":
            text = self.node.attributes.get("value", "")
        elif self.node.tag == "button":
            if len(self.node.children) == 1 and \
               isinstance(self.node.children[0], Text):
                text = self.node.children[0].text
            else:
                print("Ignoring HTML contents inside button")
                text = ""

        color = self.node.style["color"]
        cmds.append(DrawText(self.x, self.y,
                             text, self.font, color))

        if self.node.is_focused:
            cx = self.x + self.font.measureText(text)
            cmds.append(DrawLine(
                cx, self.y, cx, self.y + self.height, "black", 1))

        return cmds

    def paint_effects(self, cmds):
        return paint_visual_effects(self.node, cmds, self.self_rect())

    def __repr__(self):
        if self.node.tag == "input":
            extra = "type=input"
        else:
            extra = "type=button text={}".format(self.node.children[0].text)
        return "InputLayout(x={}, y={}, width={}, height={} {})".format(
            self.x, self.y, self.width, self.height, extra)

def paint_visual_effects(node, cmds, rect):
    opacity = float(node.style.get("opacity", "1.0"))
    blend_mode = node.style.get("mix-blend-mode")
    translation = parse_transform(
        node.style.get("transform", ""))

    mask = None
    if node.style.get("overflow", "visible") == "clip":
        border_radius = float(node.style.get("border-radius", "0px")[:-2])
<<<<<<< HEAD
        mask = DrawRRect(rect, border_radius, "white")
=======
        if not blend_mode:
            blend_mode = "source-over"
        cmds.append(Blend(1.0, "destination-in", None, [
            DrawRRect(rect, border_radius, "white")
        ]))
>>>>>>> ead992a2

    blend_op = Blend(opacity, blend_mode, mask, node, cmds)
    node.blend_op = blend_op
    return [Transform(translation, rect, node, [blend_op])]

SETTIMEOUT_CODE = "__runSetTimeout(dukpy.handle)"
XHR_ONLOAD_CODE = "__runXHROnload(dukpy.out, dukpy.handle)"
RUNTIME_JS = open("runtime13.js").read()

@wbetools.patch(JSContext)
class JSContext:
    def __init__(self, tab):
        self.tab = tab
        self.discarded = False

        self.interp = dukpy.JSInterpreter()
        self.interp.export_function("log", print)
        self.interp.export_function("querySelectorAll",
            self.querySelectorAll)
        self.interp.export_function("getAttribute",
            self.getAttribute)
        self.interp.export_function("innerHTML_set", self.innerHTML_set)
        self.interp.export_function("style_set", self.style_set)
        self.interp.export_function("XMLHttpRequest_send",
            self.XMLHttpRequest_send)
        self.interp.export_function("setTimeout",
            self.setTimeout)
        self.interp.export_function("now",
            self.now)
        self.interp.export_function("requestAnimationFrame",
            self.requestAnimationFrame)
        self.tab.browser.measure.time('script-runtime')
        self.interp.evaljs(RUNTIME_JS)
        self.tab.browser.measure.stop('script-runtime')

        self.node_to_handle = {}
        self.handle_to_node = {}

    def dispatch_event(self, type, elt):
        handle = self.node_to_handle.get(elt, -1)
        do_default = self.interp.evaljs(
            EVENT_DISPATCH_JS, type=type, handle=handle)
        return not do_default

    def get_handle(self, elt):
        if elt not in self.node_to_handle:
            handle = len(self.node_to_handle)
            self.node_to_handle[elt] = handle
            self.handle_to_node[handle] = elt
        else:
            handle = self.node_to_handle[elt]
        return handle

    def style_set(self, handle, s):
        elt = self.handle_to_node[handle]
        elt.attributes["style"] = s;
        self.tab.set_needs_render()

    def now(self):
        return int(time.time() * 1000)

def parse_transition(value):
    properties = {}
    if not value: return properties
    for item in value.split(","):
        property, duration = item.split(" ", 1)
        frames = int(float(duration[:-1]) / REFRESH_RATE_SEC)
        properties[property] = frames
    return properties

def diff_styles(old_style, new_style):
    transitions = {}
    for property, num_frames in \
        parse_transition(new_style.get("transition")).items():
        if property not in old_style: continue
        if property not in new_style: continue
        old_value = old_style[property]
        new_value = new_style[property]
        if old_value == new_value: continue
        transitions[property] = \
            (old_value, new_value, num_frames)

    return transitions

class NumericAnimation:
    def __init__(self, old_value, new_value, num_frames):
        self.old_value = float(old_value)
        self.new_value = float(new_value)
        self.num_frames = num_frames

        self.frame_count = 1
        total_change = self.new_value - self.old_value
        self.change_per_frame = total_change / num_frames

    def animate(self):
        self.frame_count += 1
        if self.frame_count >= self.num_frames: return
        current_value = self.old_value + \
            self.change_per_frame * self.frame_count
        return str(current_value)

    def __repr__(self):
        return ("NumericAnimation(" + \
            "old_value={old_value}, change_per_frame={change_per_frame}, " + \
            "num_frames={num_frames})").format(
            old_value=self.old_value,
            change_per_frame=self.change_per_frame,
            num_frames=self.num_frames)
    
def style(node, rules, tab):
    old_style = node.style

    node.style = {}
    for property, default_value in INHERITED_PROPERTIES.items():
        if node.parent:
            node.style[property] = node.parent.style[property]
        else:
            node.style[property] = default_value
    for selector, body in rules:
        if not selector.matches(node): continue
        for property, value in body.items():
            node.style[property] = value
    if isinstance(node, Element) and "style" in node.attributes:
        pairs = CSSParser(node.attributes["style"]).body()
        for property, value in pairs.items():
            node.style[property] = value
    if node.style["font-size"].endswith("%"):
        if node.parent:
            parent_font_size = node.parent.style["font-size"]
        else:
            parent_font_size = INHERITED_PROPERTIES["font-size"]
        node_pct = float(node.style["font-size"][:-1]) / 100
        parent_px = float(parent_font_size[:-2])
        node.style["font-size"] = str(node_pct * parent_px) + "px"

    if old_style:
        transitions = diff_styles(old_style, node.style)
        for property, (old_value, new_value, num_frames) \
            in transitions.items():
            if property == "opacity":
                tab.set_needs_render()
                animation = NumericAnimation(
                    old_value, new_value, num_frames)
                node.animations[property] = animation
                node.style[property] = animation.animate()

    for child in node.children:
        style(child, rules, tab)

def absolute_bounds_for_obj(obj):
    rect = skia.Rect.MakeXYWH(
        obj.x, obj.y, obj.width, obj.height)
    cur = obj.node
    while cur:
        rect = map_translation(rect,
            parse_transform(
                cur.style.get("transform", "")))
        cur = cur.parent
    return rect

def local_to_absolute(display_item, rect):
    while display_item.parent:
        rect = display_item.parent.map(rect)
        display_item = display_item.parent
    return rect

def absolute_to_local(display_item, rect):
    parent_chain = []
    while display_item.parent:
        parent_chain.append(display_item.parent)
        display_item = display_item.parent
    for parent in reversed(parent_chain):
        rect = parent.unmap(rect)
    return rect

class CompositedLayer:
    def __init__(self, skia_context, display_item):
        self.skia_context = skia_context
        self.surface = None
        self.display_items = [display_item]
        self.parent = display_item.parent

    def can_merge(self, display_item):
        return display_item.parent == \
            self.display_items[0].parent

    def add(self, display_item):
        assert self.can_merge(display_item)
        self.display_items.append(display_item)

    def composited_bounds(self):
        rect = skia.Rect.MakeEmpty()
        for item in self.display_items:
            rect.join(absolute_to_local(
                item, local_to_absolute(item, item.rect)))
        rect.outset(1, 1)
        return rect

    def absolute_bounds(self):
        rect = skia.Rect.MakeEmpty()
        for item in self.display_items:
            rect.join(local_to_absolute(item, item.rect))
        return rect

    def raster(self):
        bounds = self.composited_bounds()
        if bounds.isEmpty(): return
        irect = bounds.roundOut()

        if not self.surface:
            if wbetools.USE_GPU:
                self.surface = skia.Surface.MakeRenderTarget(
                    self.skia_context, skia.Budgeted.kNo,
                    skia.ImageInfo.MakeN32Premul(
                        irect.width(), irect.height()))
                if not self.surface:
                    self.surface = skia.Surface(irect.width(), irect.height())
                assert self.surface
            else:
                self.surface = skia.Surface(irect.width(), irect.height())

        canvas = self.surface.getCanvas()

        canvas.clear(skia.ColorTRANSPARENT)
        canvas.save()
        canvas.translate(-bounds.left(), -bounds.top())
        for item in self.display_items:
            item.execute(canvas)
        canvas.restore()

        if wbetools.SHOW_COMPOSITED_LAYER_BORDERS:
            border_rect = skia.Rect.MakeXYWH(
                1, 1, irect.width() - 2, irect.height() - 2)
            DrawOutline(border_rect, "red", 1).execute(canvas)

    def __repr__(self):
        return ("layer: composited_bounds={} " +
            "absolute_bounds={} first_chunk={}").format(
            self.composited_bounds(), self.absolute_bounds(),
            self.display_items if len(self.display_items) > 0 else 'None')

def raster(display_list, canvas):
    for cmd in display_list:
        cmd.execute(canvas)

@wbetools.patch(Tab)
class Tab:
    def __init__(self, browser, tab_height):
        self.history = []
        self.tab_height = tab_height
        self.focus = None
        self.url = None
        self.scroll = 0
        self.scroll_changed_in_tab = False
        self.needs_raf_callbacks = False
        self.needs_style = False
        self.needs_layout = False
        self.needs_paint = False
        self.js = None
        self.browser = browser
        self.loaded = False
        if wbetools.USE_BROWSER_THREAD:
            self.task_runner = TaskRunner(self)
        else:
            self.task_runner = SingleThreadedTaskRunner(self)
        self.task_runner.start_thread()

        self.composited_updates = []

        with open("browser8.css") as f:
            self.default_style_sheet = CSSParser(f.read()).parse()

    def set_needs_render(self):
        self.needs_style = True
        self.browser.set_needs_animation_frame(self)

    def set_needs_layout(self):
        self.needs_layout = True
        self.browser.set_needs_animation_frame(self)

    def set_needs_paint(self):
        self.needs_paint = True
        self.browser.set_needs_animation_frame(self)

    def request_animation_frame_callback(self):
        self.needs_raf_callbacks = True
        self.browser.set_needs_animation_frame(self)

    def run_animation_frame(self, scroll):
        if not self.scroll_changed_in_tab:
            self.scroll = scroll
        self.browser.measure.time('script-runRAFHandlers')
        self.js.interp.evaljs("__runRAFHandlers()")
        self.browser.measure.stop('script-runRAFHandlers')

        for node in tree_to_list(self.nodes, []):
            for (property_name, animation) in \
                node.animations.items():
                value = animation.animate()
                if value:
                    node.style[property_name] = value
                    if wbetools.USE_COMPOSITING:
                        self.composited_updates.append(node)
                        self.set_needs_paint()
                    else:
                        self.set_needs_layout()

        needs_composite = self.needs_style or self.needs_layout

        self.render()

        scroll = None
        if self.scroll_changed_in_tab:
            scroll = self.scroll
        composited_updates = {}
        if not needs_composite:
            for node in self.composited_updates:
                composited_updates[node] = node.blend_op
        self.composited_updates = []

        document_height = math.ceil(self.document.height + 2*VSTEP)
        commit_data = CommitData(
            self.url, scroll, document_height,
            self.display_list, composited_updates,
        )
        self.display_list = None
        self.scroll_changed_in_tab = False

        self.browser.commit(self, commit_data)

    def render(self):
        self.browser.measure.time('render')

        if self.needs_style:
            style(self.nodes, sorted(self.rules, key=cascade_priority), self)
            self.needs_layout = True
            self.needs_style = False

        if self.needs_layout:
            self.document = DocumentLayout(self.nodes)
            self.document.layout()
            self.needs_paint = True
            self.needs_layout = False
        
        if self.needs_paint:
            self.display_list = []
            paint_tree(self.document, self.display_list)
            self.needs_paint = False

        clamped_scroll = self.clamp_scroll(self.scroll)
        if clamped_scroll != self.scroll:
            self.scroll_changed_in_tab = True
        if clamped_scroll != self.scroll:
            self.scroll_changed_in_tab = True
        self.scroll = clamped_scroll

        self.browser.measure.stop('render')

    def click(self, x, y):
        self.render()
        self.focus = None
        y += self.scroll
        loc_rect = skia.Rect.MakeXYWH(x, y, 1, 1)
        objs = [obj for obj in tree_to_list(self.document, [])
                if absolute_bounds_for_obj(obj).intersects(
                    loc_rect)]
        if not objs: return
        elt = objs[-1].node
        if elt and self.js.dispatch_event("click", elt): return
        while elt:
            if isinstance(elt, Text):
                pass
            elif elt.tag == "a" and "href" in elt.attributes:
                url = self.url.resolve(elt.attributes["href"])
                self.load(url)
                return
            elif elt.tag == "input":
                elt.attributes["value"] = ""
                if self.focus:
                    self.focus.is_focused = False
                self.focus = elt
                elt.is_focused = True
                self.set_needs_render()
                return
            elif elt.tag == "button":
                while elt.parent:
                    if elt.tag == "form" and "action" in elt.attributes:
                        return self.submit_form(elt)
                    elt = elt.parent
            elt = elt.parent

    def keypress(self, char):
        if self.focus:
            if self.js.dispatch_event("keydown", self.focus): return
            self.focus.attributes["value"] += char
            self.set_needs_render()

class CommitData:
    def __init__(self, url, scroll, height,
        display_list, composited_updates):
        self.url = url
        self.scroll = scroll
        self.height = height
        self.display_list = display_list
        self.composited_updates = composited_updates

def print_composited_layers(composited_layers):
    print("Composited layers:")
    for layer in composited_layers:
        print("  " * 4 + str(layer))

def add_parent_pointers(nodes, parent=None):
    for node in nodes:
        node.parent = parent
        add_parent_pointers(node.children, node)

@wbetools.patch(Browser)
class Browser:
    def __init__(self):
        self.chrome = Chrome(self)

        if wbetools.USE_GPU:
            self.sdl_window = sdl2.SDL_CreateWindow(b"Browser",
                sdl2.SDL_WINDOWPOS_CENTERED,
                sdl2.SDL_WINDOWPOS_CENTERED,
                WIDTH, HEIGHT,
                sdl2.SDL_WINDOW_SHOWN | sdl2.SDL_WINDOW_OPENGL)
            self.gl_context = sdl2.SDL_GL_CreateContext(
                self.sdl_window)
            print(("OpenGL initialized: vendor={}," + \
                "renderer={}").format(
                OpenGL.GL.glGetString(OpenGL.GL.GL_VENDOR),
                OpenGL.GL.glGetString(OpenGL.GL.GL_RENDERER)))

            self.skia_context = skia.GrDirectContext.MakeGL()

            self.root_surface = \
                skia.Surface.MakeFromBackendRenderTarget(
                self.skia_context,
                skia.GrBackendRenderTarget(
                    WIDTH, HEIGHT, 0, 0, 
                    skia.GrGLFramebufferInfo(
                        0, OpenGL.GL.GL_RGBA8)),
                    skia.kBottomLeft_GrSurfaceOrigin,
                    skia.kRGBA_8888_ColorType,
                    skia.ColorSpace.MakeSRGB())
            assert self.root_surface is not None

            self.chrome_surface = skia.Surface.MakeRenderTarget(
                    self.skia_context, skia.Budgeted.kNo,
                    skia.ImageInfo.MakeN32Premul(
                        WIDTH, math.ceil(self.chrome.bottom)))
            assert self.chrome_surface is not None
        else:
            self.sdl_window = sdl2.SDL_CreateWindow(b"Browser",
            sdl2.SDL_WINDOWPOS_CENTERED, sdl2.SDL_WINDOWPOS_CENTERED,
            WIDTH, HEIGHT, sdl2.SDL_WINDOW_SHOWN)
            self.root_surface = skia.Surface.MakeRaster(
                skia.ImageInfo.Make(
                WIDTH, HEIGHT,
                ct=skia.kRGBA_8888_ColorType,
                at=skia.kUnpremul_AlphaType))
            self.chrome_surface = skia.Surface(WIDTH, math.ceil(self.chrome.bottom))
            self.skia_context = None

        self.tabs = []
        self.active_tab = None
        self.focus = None
        self.address_bar = ""
        self.lock = threading.Lock()
        self.active_tab_url = None
        self.active_tab_scroll = 0

        self.measure = MeasureTime()
        threading.current_thread().name = "Browser thread"

        if sdl2.SDL_BYTEORDER == sdl2.SDL_BIG_ENDIAN:
            self.RED_MASK = 0xff000000
            self.GREEN_MASK = 0x00ff0000
            self.BLUE_MASK = 0x0000ff00
            self.ALPHA_MASK = 0x000000ff
        else:
            self.RED_MASK = 0x000000ff
            self.GREEN_MASK = 0x0000ff00
            self.BLUE_MASK = 0x00ff0000
            self.ALPHA_MASK = 0xff000000

        self.animation_timer = None

        self.needs_animation_frame = False
        self.needs_composite = False
        self.needs_raster = False
        self.needs_draw = False

        self.active_tab_height = 0
        self.active_tab_display_list = None

        self.composited_updates = {}
        self.composited_layers = []
        self.draw_list = []

    def commit(self, tab, data):
        self.lock.acquire(blocking=True)
        if tab == self.active_tab:
            self.active_tab_url = data.url
            if data.scroll != None:
                self.active_tab_scroll = data.scroll
            self.active_tab_height = data.height
            if data.display_list:
                self.active_tab_display_list = data.display_list
            self.animation_timer = None
            self.composited_updates = data.composited_updates
            if not self.composited_updates:
                self.composited_updates = {}
                self.set_needs_composite()
            else:
                self.set_needs_draw()
        self.lock.release()

    def set_needs_raster(self):
        self.needs_raster = True
        self.needs_draw = True

    def set_needs_composite(self):
        self.needs_composite = True
        self.needs_raster = True
        self.needs_draw = True

    def set_needs_draw(self):
        self.needs_draw = True

    def composite(self):
        self.composited_layers = []
        add_parent_pointers(self.active_tab_display_list)
        all_commands = []
        for cmd in self.active_tab_display_list:
            all_commands = \
                tree_to_list(cmd, all_commands)
        non_composited_commands = [cmd
            for cmd in all_commands
            if isinstance(cmd, PaintCommand) or \
                not cmd.needs_compositing
            if not cmd.parent or cmd.parent.needs_compositing
        ]
        for cmd in non_composited_commands:
            did_break = False
            for layer in reversed(self.composited_layers):
                if layer.can_merge(cmd):
                    layer.add(cmd)
                    did_break = True
                    break
                elif skia.Rect.Intersects(
                    layer.absolute_bounds(),
                    local_to_absolute(cmd, cmd.rect)):
                    layer = CompositedLayer(self.skia_context, cmd)
                    self.composited_layers.append(layer)
                    did_break = True
                    break
            if not did_break:
                layer = CompositedLayer(self.skia_context, cmd)
                self.composited_layers.append(layer)

        self.active_tab_height = 0
        for layer in self.composited_layers:
            self.active_tab_height = \
                max(self.active_tab_height,
                    layer.absolute_bounds().bottom())

    def get_latest(self, effect):
        node = effect.node
        if node not in self.composited_updates:
            return effect
        if not isinstance(effect, Blend):
            return effect
        return self.composited_updates[node]

    def paint_draw_list(self):
        self.draw_list = []
        for composited_layer in self.composited_layers:
            current_effect = \
                DrawCompositedLayer(composited_layer)
            if not composited_layer.display_items: continue
            parent = composited_layer.display_items[0].parent
            while parent:
                new_parent = self.get_latest(parent)
                current_effect = \
                    new_parent.clone(current_effect)
                parent = parent.parent
            self.draw_list.append(current_effect)

    def composite_raster_and_draw(self):
        self.lock.acquire(blocking=True)
        if not self.needs_composite and \
            len(self.composited_updates) == 0 \
            and not self.needs_raster and not self.needs_draw:
            self.lock.release()
            return

        self.measure.time('composite_raster_and_draw')
        start_time = time.time()
        if self.needs_composite:
            self.measure.time('composite')
            self.composite()
            self.measure.stop('composite')
        if self.needs_raster:
            self.measure.time('raster')
            self.raster_chrome()
            self.raster_tab()
            self.measure.stop('raster')
        if self.needs_draw:
            self.measure.time('draw')
            self.paint_draw_list()
            self.draw()
            self.measure.stop('draw')
        self.measure.stop('composite_raster_and_draw')
        self.needs_composite = False
        self.needs_raster = False
        self.needs_draw = False
        self.lock.release()

    def handle_down(self):
        self.lock.acquire(blocking=True)
        if not self.active_tab_height:
            self.lock.release()
            return
        self.active_tab_scroll = self.clamp_scroll(
            self.active_tab_scroll + SCROLL_STEP)
        self.set_needs_draw()
        self.needs_animation_frame = True
        self.lock.release()

    def clear_data(self):
        self.active_tab_scroll = 0
        self.active_tab_url = None
        self.display_list = []
        self.composited_layers = []
        self.composited_updates = {}

    def set_active_tab(self, tab):
        self.active_tab = tab
        self.clear_data()
        self.needs_animation_frame = True

    def handle_click(self, e):
        self.lock.acquire(blocking=True)
        if e.y < self.chrome.bottom:
            self.focus = None
            self.chrome.click(e.x, e.y)
            self.set_needs_raster()
        else:
            if self.focus != "content":
                self.set_needs_raster()
            self.focus = "content"
            self.chrome.blur()
            tab_y = e.y - self.chrome.bottom
            task = Task(self.active_tab.click, e.x, tab_y)
            self.active_tab.task_runner.schedule_task(task)
        self.lock.release()

    def handle_key(self, char):
        self.lock.acquire(blocking=True)
        if not (0x20 <= ord(char) < 0x7f): return
        if self.chrome.keypress(char):
            self.set_needs_raster()
        elif self.focus == "content":
            task = Task(self.active_tab.keypress, char)
            self.active_tab.task_runner.schedule_task(task)
        self.lock.release()

    def handle_enter(self):
        self.lock.acquire(blocking=True)
        if self.chrome.enter():
            self.set_needs_raster()
        self.lock.release()

    def raster_tab(self):
        for composited_layer in self.composited_layers:
            composited_layer.raster()

    def raster_chrome(self):
        canvas = self.chrome_surface.getCanvas()
        canvas.clear(skia.ColorWHITE)

        for cmd in self.chrome.paint():
            cmd.execute(canvas)

    def draw(self):
        canvas = self.root_surface.getCanvas()
        canvas.clear(skia.ColorWHITE)

        canvas.save()
        canvas.translate(0,
            self.chrome.bottom - self.active_tab_scroll)
        for item in self.draw_list:
            item.execute(canvas)
        canvas.restore()

        chrome_rect = skia.Rect.MakeLTRB(
            0, 0, WIDTH, self.chrome.bottom)
        canvas.save()
        canvas.clipRect(chrome_rect)
        self.chrome_surface.draw(canvas, 0, 0)
        canvas.restore()

        if wbetools.USE_GPU:
            self.root_surface.flushAndSubmit()
            sdl2.SDL_GL_SwapWindow(self.sdl_window)
        else:
            # This makes an image interface to the Skia surface, but
            # doesn't actually copy anything yet.
            skia_image = self.root_surface.makeImageSnapshot()
            skia_bytes = skia_image.tobytes()

            depth = 32 # Bits per pixel
            pitch = 4 * WIDTH # Bytes per row
            sdl_surface = sdl2.SDL_CreateRGBSurfaceFrom(
                skia_bytes, WIDTH, HEIGHT, depth, pitch,
                self.RED_MASK, self.GREEN_MASK,
                self.BLUE_MASK, self.ALPHA_MASK)

            rect = sdl2.SDL_Rect(0, 0, WIDTH, HEIGHT)
            window_surface = sdl2.SDL_GetWindowSurface(self.sdl_window)
            # SDL_BlitSurface is what actually does the copy.
            sdl2.SDL_BlitSurface(sdl_surface, rect, window_surface, rect)
            sdl2.SDL_UpdateWindowSurface(self.sdl_window)

    def handle_quit(self):
        self.measure.finish()
        self.active_tab.task_runner.set_needs_quit()
        if wbetools.USE_GPU:
            sdl2.SDL_GL_DeleteContext(self.gl_context)
        sdl2.SDL_DestroyWindow(self.sdl_window)

def mainloop(browser):
    event = sdl2.SDL_Event()
    while True:
        if sdl2.SDL_PollEvent(ctypes.byref(event)) != 0:
            if event.type == sdl2.SDL_QUIT:
                browser.handle_quit()
                sdl2.SDL_Quit()
                sys.exit()
                break
            elif event.type == sdl2.SDL_MOUSEBUTTONUP:
                browser.handle_click(event.button)
            elif event.type == sdl2.SDL_KEYDOWN:
                if event.key.keysym.sym == sdl2.SDLK_RETURN:
                    browser.handle_enter()
                elif event.key.keysym.sym == sdl2.SDLK_DOWN:
                    browser.handle_down()
            elif event.type == sdl2.SDL_TEXTINPUT:
                browser.handle_key(event.text.text.decode('utf8'))
        if not wbetools.USE_BROWSER_THREAD:
            if browser.active_tab.task_runner.needs_quit:
                break
            if browser.needs_animation_frame:
                browser.needs_animation_frame = False
                browser.render()
        browser.composite_raster_and_draw()
        browser.schedule_animation_frame()

if __name__ == "__main__":
    import sys
    wbetools.parse_flags()

    sdl2.SDL_Init(sdl2.SDL_INIT_EVENTS)
    browser = Browser()
    browser.new_tab(URL(sys.argv[1]))
    browser.draw()
    mainloop(browser)<|MERGE_RESOLUTION|>--- conflicted
+++ resolved
@@ -221,13 +221,9 @@
         super().__init__(skia.Rect.MakeEmpty(), children, node)
         self.opacity = opacity
         self.blend_mode = blend_mode
-<<<<<<< HEAD
         self.mask = mask
-        self.should_save = self.blend_mode != "normal" or self.opacity < 1 or \
+        self.should_save = self.blend_mode or self.opacity < 1 or \
             self.mask
-=======
-        self.should_save = self.blend_mode or self.opacity < 1
->>>>>>> ead992a2
 
         if wbetools.USE_COMPOSITING and self.should_save:
             self.needs_compositing = True
@@ -748,15 +744,7 @@
     mask = None
     if node.style.get("overflow", "visible") == "clip":
         border_radius = float(node.style.get("border-radius", "0px")[:-2])
-<<<<<<< HEAD
         mask = DrawRRect(rect, border_radius, "white")
-=======
-        if not blend_mode:
-            blend_mode = "source-over"
-        cmds.append(Blend(1.0, "destination-in", None, [
-            DrawRRect(rect, border_radius, "white")
-        ]))
->>>>>>> ead992a2
 
     blend_op = Blend(opacity, blend_mode, mask, node, cmds)
     node.blend_op = blend_op
