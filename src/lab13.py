"""
This file compiles the code in Web Browser Engineering,
up to and including Chapter 13 (Animations and Compositing),
without exercises.
"""

import ctypes
import dukpy
import math
import sdl2
import skia
import socket
import ssl
import threading
import time
import urllib.parse
import wbetools
import OpenGL.GL

from lab2 import WIDTH, HEIGHT, HSTEP, VSTEP, SCROLL_STEP
from lab4 import print_tree, HTMLParser
from lab5 import BLOCK_ELEMENTS
from lab6 import TagSelector, DescendantSelector
from lab6 import INHERITED_PROPERTIES, cascade_priority
<<<<<<< HEAD
from lab6 import tree_to_list
from lab8 import Text, Element, INPUT_WIDTH_PX, DEFAULT_STYLE_SHEET
=======
from lab6 import tree_to_list, CSSParser
from lab8 import Text, Element, INPUT_WIDTH_PX
>>>>>>> 373a593c
from lab9 import EVENT_DISPATCH_JS
from lab10 import COOKIE_JAR, URL
from lab11 import FONTS, get_font, parse_color, parse_blend_mode, linespace
from lab11 import paint_tree
from lab12 import MeasureTime, SingleThreadedTaskRunner, TaskRunner
from lab12 import Tab, Browser, Task, REFRESH_RATE_SEC, Chrome, JSContext

@wbetools.patch(Text)
class Text:
    def __init__(self, text, parent):
        self.text = text
        self.children = []
        self.parent = parent
        self.style = {}
        self.is_focused = False
        self.animations = {}

@wbetools.patch(Element)
class Element:
    def __init__(self, tag, attributes, parent):
        self.tag = tag
        self.attributes = attributes
        self.children = []
        self.parent = parent
        self.style = {}
        self.is_focused = False
        self.animations = {}

class PaintCommand:
    def __init__(self, rect):
        self.rect = rect
        self.children = []

class VisualEffect:
    def __init__(self, rect, children, node=None):
        self.rect = rect.makeOffset(0.0, 0.0)
        self.children = children
        for child in self.children:
            self.rect.join(child.rect)
        self.node = node
        self.needs_compositing = any([
            child.needs_compositing for child in self.children
            if isinstance(child, VisualEffect)
        ])

def map_translation(rect, translation, reversed=False):
    if not translation:
        return rect
    else:
        (x, y) = translation
        matrix = skia.Matrix()
        if reversed:
            matrix.setTranslate(-x, -y)
        else:
            matrix.setTranslate(x, y)
        return matrix.mapRect(rect)

class Transform(VisualEffect):
    def __init__(self, translation, rect, node, children):
        super().__init__(rect, children, node)
        self.self_rect = rect
        self.translation = translation

    def execute(self, canvas):
        if self.translation:
            (x, y) = self.translation
            canvas.save()
            canvas.translate(x, y)
        for cmd in self.children:
            cmd.execute(canvas)
        if self.translation:
            canvas.restore()

    def map(self, rect):
        return map_translation(rect, self.translation)

    def unmap(self, rect):
        return map_translation(rect, self.translation, True)

    def clone(self, child):
        return Transform(self.translation, self.self_rect,
            self.node, [child])

    def __repr__(self):
        if self.translation:
            (x, y) = self.translation
            return "Transform(translate({}, {}))".format(x, y)
        else:
            return "Transform(<no-op>)"

class DrawLine(PaintCommand):
    def __init__(self, x1, y1, x2, y2, color, thickness):
        super().__init__(skia.Rect.MakeLTRB(x1, y1, x2, y2))
        self.x1 = x1
        self.y1 = y1
        self.x2 = x2
        self.y2 = y2
        self.color = color
        self.thickness = thickness

    def execute(self, canvas):
        path = skia.Path().moveTo(self.x1, self.y1).lineTo(self.x2, self.y2)
        paint = skia.Paint(Color=parse_color(self.color))
        paint.setStyle(skia.Paint.kStroke_Style)
        paint.setStrokeWidth(self.thickness)
        canvas.drawPath(path, paint)

    def __repr__(self):
        return "DrawLine top={} left={} bottom={} right={}".format(
            self.y1, self.x1, self.y2, self.x2)

class DrawRRect(PaintCommand):
    def __init__(self, rect, radius, color):
        super().__init__(rect)
        self.rrect = skia.RRect.MakeRectXY(rect, radius, radius)
        self.color = color

    def execute(self, canvas):
        sk_color = parse_color(self.color)
        canvas.drawRRect(self.rrect,
            paint=skia.Paint(Color=sk_color))

    def print(self, indent=0):
        return " " * indent + self.__repr__()

    def __repr__(self):
        return "DrawRRect(rect={}, color={})".format(
            str(self.rrect), self.color)

class DrawText(PaintCommand):
    def __init__(self, x1, y1, text, font, color):
        self.left = x1
        self.top = y1
        self.right = x1 + font.measureText(text)
        self.bottom = y1 - font.getMetrics().fAscent + font.getMetrics().fDescent
        self.font = font
        self.text = text
        self.color = color
        super().__init__(skia.Rect.MakeLTRB(x1, y1,
            self.right, self.bottom))

    def execute(self, canvas):
        paint = skia.Paint(AntiAlias=True, Color=parse_color(self.color))
        baseline = self.top - self.font.getMetrics().fAscent
        canvas.drawString(self.text, float(self.left), baseline,
            self.font, paint)

    def __repr__(self):
        return "DrawText(text={})".format(self.text)

class DrawRect(PaintCommand):
    def __init__(self, x1, y1, x2, y2, color):
        super().__init__(skia.Rect.MakeLTRB(x1, y1, x2, y2))
        self.top = y1
        self.left = x1
        self.bottom = y2
        self.right = x2
        self.color = color

    def execute(self, canvas):
        paint = skia.Paint()
        paint.setColor(parse_color(self.color))
        canvas.drawRect(self.rect, paint)

    def __repr__(self):
        return ("DrawRect(top={} left={} " +
            "bottom={} right={} color={})").format(
            self.top, self.left, self.bottom,
            self.right, self.color)

class DrawOutline(PaintCommand):
    def __init__(self, rect, color, thickness):
        super().__init__(rect)
        self.color = color
        self.thickness = thickness

    def execute(self, canvas):
        paint = skia.Paint()
        paint.setStyle(skia.Paint.kStroke_Style)
        paint.setStrokeWidth(self.thickness)
        paint.setColor(parse_color(self.color))
        canvas.drawRect(self.rect, paint)

    @wbetools.js_hide
    def __repr__(self):
        return ("DrawOutline(top={} left={} " +
            "bottom={} right={} border_color={} " +
            "thickness={})").format(
            self.rect.top(), self.rect.left(), self.rect.bottom(),
            self.rect.right(), self.color,
            self.thickness)

class ClipRRect(VisualEffect):
    def __init__(self, rect, radius, children, should_clip=True):
        super().__init__(rect, children)
        self.should_clip = should_clip
        self.radius = radius
        self.rrect = skia.RRect.MakeRectXY(rect, radius, radius)

    def execute(self, canvas):
        if self.should_clip:
            canvas.save()
            canvas.clipRRect(self.rrect)
        for cmd in self.children:
            cmd.execute(canvas)
        if self.should_clip:
            canvas.restore()

    def map(self, rect):
        bounds = rect.makeOffset(0.0, 0.0)
        bounds.intersect(self.rrect.rect())
        return bounds

    def unmap(self, rect):
        return rect

    def clone(self, child):
        return ClipRRect(self.rrect.rect(), self.radius, [child], \
            self.should_clip)

    def __repr__(self):
        if self.should_clip:
            return "ClipRRect({})".format(str(self.rrect))
        else:
            return "ClipRRect(<no-op>)"

class SaveLayer(VisualEffect):
    def __init__(self, sk_paint, node, children, should_save=True):
        super().__init__(skia.Rect.MakeEmpty(), children, node)
        self.should_save = should_save
        self.sk_paint = sk_paint

        if wbetools.USE_COMPOSITING and self.should_save:
            self.needs_compositing = True

    def execute(self, canvas):
        if self.should_save:
            canvas.saveLayer(paint=self.sk_paint)
        for cmd in self.children:
                cmd.execute(canvas)
        if self.should_save:
            canvas.restore()

    def map(self, rect):
        return rect

    def unmap(self, rect):
        return rect

    def clone(self, child):
        return SaveLayer(self.sk_paint, self.node, [child], \
            self.should_save)

    def __repr__(self):
        if self.should_save:
            return "SaveLayer(alpha={})".format(self.sk_paint.getAlphaf())
        else:
            return "SaveLayer(<no-op>)"

class DrawCompositedLayer(PaintCommand):
    def __init__(self, composited_layer):
        self.composited_layer = composited_layer
        super().__init__(
            self.composited_layer.composited_bounds())

    def execute(self, canvas):
        layer = self.composited_layer
        if not layer.surface: return
        bounds = layer.composited_bounds()
        layer.surface.draw(canvas, bounds.left(), bounds.top())

    def __repr__(self):
        return "DrawCompositedLayer()"

def parse_transform(transform_str):
    if transform_str.find('translate(') < 0:
        return None
    left_paren = transform_str.find('(')
    right_paren = transform_str.find(')')
    (x_px, y_px) = \
        transform_str[left_paren + 1:right_paren].split(",")
    return (float(x_px[:-2]), float(y_px[:-2]))

@wbetools.patch(CSSParser)
class CSSParser:
    def __init__(self, s):
        self.s = s
        self.i = 0

    def whitespace(self):
        while self.i < len(self.s) and self.s[self.i].isspace():
            self.i += 1

    def literal(self, literal):
        if not (self.i < len(self.s) and self.s[self.i] == literal):
            raise Exception("Parsing error")
        self.i += 1

    def word(self):
        start = self.i
        in_quote = False
        while self.i < len(self.s):
            cur = self.s[self.i]
            if cur == "'":
                in_quote = not in_quote
            if cur.isalnum() or cur in ",/#-.%()\"'" \
                or (in_quote and cur == ':'):
                self.i += 1
            else:
                break
        if not (self.i > start):
            raise Exception("Parsing error")
        return self.s[start:self.i]

    def until_semicolon(self):
        start = self.i
        while self.i < len(self.s):
            cur = self.s[self.i]
            if cur == ";":
                break
            self.i += 1
        return self.s[start:self.i]

    def pair(self):
        prop = self.word()
        self.whitespace()
        self.literal(":")
        self.whitespace()
        val = self.until_semicolon()
        return prop.casefold(), val

    def ignore_until(self, chars):
        while self.i < len(self.s):
            if self.s[self.i] in chars:
                return self.s[self.i]
            else:
                self.i += 1

    def body(self):
        pairs = {}
        while self.i < len(self.s) and self.s[self.i] != "}":
            try:
                prop, val = self.pair()
                pairs[prop.casefold()] = val
                self.whitespace()
                self.literal(";")
                self.whitespace()
            except Exception:
                why = self.ignore_until([";", "}"])
                if why == ";":
                    self.literal(";")
                    self.whitespace()
                else:
                    break
        return pairs

    def selector(self):
        out = TagSelector(self.word().casefold())
        self.whitespace()
        while self.i < len(self.s) and self.s[self.i] != "{":
            tag = self.word()
            descendant = TagSelector(tag.casefold())
            out = DescendantSelector(out, descendant)
            self.whitespace()
        return out

    def parse(self):
        rules = []
        while self.i < len(self.s):
            try:
                self.whitespace()
                selector = self.selector()
                self.literal("{")
                self.whitespace()
                body = self.body()
                self.literal("}")
                rules.append((selector, body))
            except Exception:
                why = self.ignore_until(["}"])
                if why == "}":
                    self.literal("}")
                    self.whitespace()
                else:
                    break
        return rules

class BlockLayout:
    def __init__(self, node, parent, previous):
        self.node = node
        self.parent = parent
        self.previous = previous
        self.children = []
        self.x = None
        self.y = None
        self.width = None
        self.height = None

    def layout(self):
        self.width = self.parent.width
        self.x = self.parent.x

        if self.previous:
            self.y = self.previous.y + self.previous.height
        else:
            self.y = self.parent.y

        mode = self.layout_mode()
        if mode == "block":
            previous = None
            for child in self.node.children:
                next = BlockLayout(child, self, previous)
                self.children.append(next)
                previous = next
        else:
            self.new_line()
            self.recurse(self.node)

        for child in self.children:
            child.layout()

        self.height = sum([child.height for child in self.children])

    def layout_mode(self):
        if isinstance(self.node, Text):
            return "inline"
        elif self.node.children:
            for child in self.node.children:
                if isinstance(child, Text): continue
                if child.tag in BLOCK_ELEMENTS:
                    return "block"
            return "inline"
        elif self.node.tag == "input":
            return "inline"
        else:
            return "block"

    def recurse(self, node):
        if isinstance(node, Text):
            for word in node.text.split():
                self.word(node, word)
        else:
            if node.tag == "br":
                self.new_line()
            elif node.tag == "input" or node.tag == "button":
                self.input(node)
            else:
                for child in node.children:
                    self.recurse(child)

    def new_line(self):
        self.previous_word = None
        self.cursor_x = 0
        last_line = self.children[-1] if self.children else None
        new_line = LineLayout(self.node, self, last_line)
        self.children.append(new_line)

    def word(self, node, word):
        weight = node.style["font-weight"]
        style = node.style["font-style"]
        size = float(node.style["font-size"][:-2])
        font = get_font(size, weight, size)
        w = font.measureText(word)
        if self.cursor_x + w > self.width:
            self.new_line()
        line = self.children[-1]
        text = TextLayout(node, word, line, self.previous_word)
        line.children.append(text)
        self.previous_word = text
        self.cursor_x += w + font.measureText(" ")

    def input(self, node):
        w = INPUT_WIDTH_PX
        if self.cursor_x + w > self.width:
            self.new_line()
        line = self.children[-1]
        input = InputLayout(node, line, self.previous_word)
        line.children.append(input)
        self.previous_word = input
        weight = node.style["font-weight"]
        style = node.style["font-style"]
        size = float(node.style["font-size"][:-2])
        font = get_font(size, weight, size)
        self.cursor_x += w + font.measureText(" ")

    def should_paint(self):
        return isinstance(self.node, Text) or \
            (self.node.tag != "input" and self.node.tag != "button")        

    def self_rect(self):
        return skia.Rect.MakeLTRB(
            self.x, self.y,
            self.x + self.width, self.y + self.height)

    def paint(self):
        cmds = []

        rect = skia.Rect.MakeLTRB(
            self.x, self.y,
            self.x + self.width, self.y + self.height)

        bgcolor = self.node.style.get("background-color",
                                 "transparent")
        
        if bgcolor != "transparent":
            radius = float(
                self.node.style.get("border-radius", "0px")[:-2])
            cmds.append(DrawRRect(self.self_rect(), radius, bgcolor))

        return cmds

    def paint_effects(self, cmds):
        cmds = paint_visual_effects(self.node, cmds, self.self_rect())
        return cmds

    def __repr__(self):
        return "BlockLayout[{}](x={}, y={}, width={}, height={}, node={})".format(
            self.layout_mode(), self.x, self.y, self.width, self.height, self.node)

class DocumentLayout:
    def __init__(self, node):
        self.node = node
        self.parent = None
        self.previous = None
        self.children = []

    def layout(self):
        child = BlockLayout(self.node, self, None)
        self.children.append(child)

        self.width = WIDTH - 2*HSTEP
        self.x = HSTEP
        self.y = VSTEP
        child.layout()
        self.height = child.height

    def should_paint(self):
        return True

    def paint(self):
        return []

    def paint_effects(self, cmds):
        return cmds

    def __repr__(self):
        return "DocumentLayout()"

class LineLayout:
    def __init__(self, node, parent, previous):
        self.node = node
        self.parent = parent
        self.previous = previous
        self.children = []
        self.x = None
        self.y = None
        self.width = None
        self.height = None

    def layout(self):
        self.width = self.parent.width
        self.x = self.parent.x

        if self.previous:
            self.y = self.previous.y + self.previous.height
        else:
            self.y = self.parent.y

        for word in self.children:
            word.layout()

        if not self.children:
            self.height = 0
            return

        max_ascent = max([-word.font.getMetrics().fAscent 
                          for word in self.children])
        baseline = self.y + 1.25 * max_ascent
        for word in self.children:
            word.y = baseline + word.font.getMetrics().fAscent
        max_descent = max([word.font.getMetrics().fDescent
                           for word in self.children])
        self.height = 1.25 * (max_ascent + max_descent)

    def should_paint(self):
        return True

    def paint(self):
        return []

    def paint_effects(self, cmds):
        return cmds

    def __repr__(self):
        return "LineLayout(x={}, y={}, width={}, height={}, node={})".format(
            self.x, self.y, self.width, self.height, self.node)

class TextLayout:
    def __init__(self, node, word, parent, previous):
        self.node = node
        self.word = word
        self.children = []
        self.parent = parent
        self.previous = previous
        self.x = None
        self.y = None
        self.width = None
        self.height = None
        self.font = None

    def layout(self):
        weight = self.node.style["font-weight"]
        style = self.node.style["font-style"]
        size = float(self.node.style["font-size"][:-2])
        self.font = get_font(size, weight, style)

        # Do not set self.y!!!
        self.width = self.font.measureText(self.word)

        if self.previous:
            space = self.previous.font.measureText(" ")
            self.x = self.previous.x + space + self.previous.width
        else:
            self.x = self.parent.x

        self.height = linespace(self.font)

    def should_paint(self):
        return True

    def paint(self):
        cmds = []
        color = self.node.style["color"]
        cmds.append(
            DrawText(self.x, self.y, self.word, self.font, color))
        return cmds

    def paint_effects(self, cmds):
        return cmds
    
    def __repr__(self):
        return ("TextLayout(x={}, y={}, width={}, height={}, " +
            "node={}, word={})").format(
            self.x, self.y, self.width, self.height, self.node, self.word)

class InputLayout:
    def __init__(self, node, parent, previous):
        self.node = node
        self.children = []
        self.parent = parent
        self.previous = previous
        self.x = None
        self.y = None
        self.width = None
        self.height = None
        self.font = None

    def layout(self):
        weight = self.node.style["font-weight"]
        style = self.node.style["font-style"]
        size = float(self.node.style["font-size"][:-2])
        self.font = get_font(size, weight, style)

        self.width = INPUT_WIDTH_PX
        self.height = linespace(self.font)

        if self.previous:
            space = self.previous.font.measureText(" ")
            self.x = self.previous.x + space + self.previous.width
        else:
            self.x = self.parent.x

    def self_rect(self):
        return skia.Rect.MakeLTRB(
            self.x, self.y, self.x + self.width,
            self.y + self.height)

    def should_paint(self):
        return True

    def paint(self):
        cmds = []

        bgcolor = self.node.style.get("background-color",
                                 "transparent")
        if bgcolor != "transparent":
            radius = float(self.node.style.get("border-radius", "0px")[:-2])
            cmds.append(DrawRRect(self.self_rect(), radius, bgcolor))

        if self.node.tag == "input":
            text = self.node.attributes.get("value", "")
        elif self.node.tag == "button":
            if len(self.node.children) == 1 and \
               isinstance(self.node.children[0], Text):
                text = self.node.children[0].text
            else:
                print("Ignoring HTML contents inside button")
                text = ""

        color = self.node.style["color"]
        cmds.append(DrawText(self.x, self.y,
                             text, self.font, color))

        if self.node.is_focused:
            cx = self.x + self.font.measureText(text)
            cmds.append(DrawLine(
                cx, self.y, cx, self.y + self.height, "black", 1))

        return cmds

    def paint_effects(self, cmds):
        return paint_visual_effects(self.node, cmds, self.self_rect())

    def __repr__(self):
        if self.node.tag == "input":
            extra = "type=input"
        else:
            extra = "type=button text={}".format(self.node.children[0].text)
        return "InputLayout(x={}, y={}, width={}, height={} {})".format(
            self.x, self.y, self.width, self.height, extra)

def paint_visual_effects(node, cmds, rect):
    opacity = float(node.style.get("opacity", "1.0"))
    blend_mode = parse_blend_mode(node.style.get("mix-blend-mode"))
    translation = parse_transform(
        node.style.get("transform", ""))

    border_radius = float(node.style.get("border-radius", "0px")[:-2])
    if node.style.get("overflow", "visible") == "clip":
        clip_radius = border_radius
    else:
        clip_radius = 0

    needs_clip = node.style.get("overflow", "visible") == "clip"
    needs_blend_isolation = blend_mode != skia.BlendMode.kSrcOver or \
        needs_clip or opacity != 1.0

    save_layer = \
        SaveLayer(skia.Paint(BlendMode=blend_mode, Alphaf=opacity), node, [
            ClipRRect(rect, clip_radius, cmds,
                should_clip=needs_clip),
        ], should_save=needs_blend_isolation)

    transform = Transform(translation, rect, node, [save_layer])

    node.save_layer = save_layer
 
    return [transform]

SETTIMEOUT_CODE = "__runSetTimeout(dukpy.handle)"
XHR_ONLOAD_CODE = "__runXHROnload(dukpy.out, dukpy.handle)"
RUNTIME_JS = open("runtime13.js").read()

@wbetools.patch(JSContext)
class JSContext:
    def __init__(self, tab):
        self.tab = tab
        self.discarded = False

        self.interp = dukpy.JSInterpreter()
        self.interp.export_function("log", print)
        self.interp.export_function("querySelectorAll",
            self.querySelectorAll)
        self.interp.export_function("getAttribute",
            self.getAttribute)
        self.interp.export_function("innerHTML_set", self.innerHTML_set)
        self.interp.export_function("style_set", self.style_set)
        self.interp.export_function("XMLHttpRequest_send",
            self.XMLHttpRequest_send)
        self.interp.export_function("setTimeout",
            self.setTimeout)
        self.interp.export_function("now",
            self.now)
        self.interp.export_function("requestAnimationFrame",
            self.requestAnimationFrame)
        self.interp.evaljs(RUNTIME_JS)

        self.node_to_handle = {}
        self.handle_to_node = {}

    def dispatch_event(self, type, elt):
        handle = self.node_to_handle.get(elt, -1)
        do_default = self.interp.evaljs(
            EVENT_DISPATCH_JS, type=type, handle=handle)
        return not do_default

    def get_handle(self, elt):
        if elt not in self.node_to_handle:
            handle = len(self.node_to_handle)
            self.node_to_handle[elt] = handle
            self.handle_to_node[handle] = elt
        else:
            handle = self.node_to_handle[elt]
        return handle

    def style_set(self, handle, s):
        elt = self.handle_to_node[handle]
        elt.attributes["style"] = s;
        self.tab.set_needs_render()

    def now(self):
        return int(time.time() * 1000)

def parse_transition(value):
    properties = {}
    if not value: return properties
    for item in value.split(","):
        property, duration = item.split(" ", 1)
        frames = float(duration[:-1]) / REFRESH_RATE_SEC
        properties[property] = frames
    return properties

def diff_styles(old_style, new_style):
    transitions = {}
    for property, num_frames in \
        parse_transition(new_style.get("transition")).items():
        if property not in old_style: continue
        if property not in new_style: continue
        old_value = old_style[property]
        new_value = new_style[property]
        if old_value == new_value: continue
        transitions[property] = \
            (old_value, new_value, num_frames)

    return transitions

class NumericAnimation:
    def __init__(self, old_value, new_value, num_frames):
        self.old_value = float(old_value)
        self.new_value = float(new_value)
        self.num_frames = num_frames

        self.frame_count = 1
        total_change = self.new_value - self.old_value
        self.change_per_frame = total_change / num_frames

    def animate(self):
        self.frame_count += 1
        if self.frame_count >= self.num_frames: return
        current_value = self.old_value + \
            self.change_per_frame * self.frame_count
        return str(current_value)

    def __repr__(self):
        return ("NumericAnimation(" + \
            "old_value={old_value}, change_per_frame={change_per_frame}, " + \
            "num_frames={num_frames})").format(
            old_value=self.old_value,
            change_per_frame=self.change_per_frame,
            num_frames=self.num_frames)
    
def style(node, rules, tab):
    old_style = node.style

    node.style = {}
    for property, default_value in INHERITED_PROPERTIES.items():
        if node.parent:
            node.style[property] = node.parent.style[property]
        else:
            node.style[property] = default_value
    for selector, body in rules:
        if not selector.matches(node): continue
        for property, value in body.items():
            node.style[property] = value
    if isinstance(node, Element) and "style" in node.attributes:
        pairs = CSSParser(node.attributes["style"]).body()
        for property, value in pairs.items():
            node.style[property] = value
    if node.style["font-size"].endswith("%"):
        if node.parent:
            parent_font_size = node.parent.style["font-size"]
        else:
            parent_font_size = INHERITED_PROPERTIES["font-size"]
        node_pct = float(node.style["font-size"][:-1]) / 100
        parent_px = float(parent_font_size[:-2])
        node.style["font-size"] = str(node_pct * parent_px) + "px"

    if old_style:
        transitions = diff_styles(old_style, node.style)
        for property, (old_value, new_value, num_frames) \
            in transitions.items():
            if property == "opacity":
                tab.set_needs_render()
                animation = NumericAnimation(
                    old_value, new_value, num_frames)
                node.animations[property] = animation
                node.style[property] = animation.animate()

    for child in node.children:
        style(child, rules, tab)

def absolute_bounds_for_obj(obj):
    rect = skia.Rect.MakeXYWH(
        obj.x, obj.y, obj.width, obj.height)
    cur = obj.node
    while cur:
        rect = map_translation(rect,
            parse_transform(
                cur.style.get("transform", "")))
        cur = cur.parent
    return rect

def local_to_absolute(display_item, rect):
    while display_item.parent:
        rect = display_item.parent.map(rect)
        display_item = display_item.parent
    return rect

def absolute_to_local(display_item, rect):
    parent_chain = []
    while display_item.parent:
        parent_chain.append(display_item.parent)
        display_item = display_item.parent
    for parent in reversed(parent_chain):
        rect = parent.unmap(rect)
    return rect

class CompositedLayer:
    def __init__(self, skia_context, display_item):
        self.skia_context = skia_context
        self.surface = None
        self.display_items = [display_item]
        self.parent = display_item.parent

    def can_merge(self, display_item):
        return display_item.parent == \
            self.display_items[0].parent

    def add(self, display_item):
        assert self.can_merge(display_item)
        self.display_items.append(display_item)

    def composited_bounds(self):
        rect = skia.Rect.MakeEmpty()
        for item in self.display_items:
            rect.join(absolute_to_local(
                item, local_to_absolute(item, item.rect)))
        rect.outset(1, 1)
        return rect

    def absolute_bounds(self):
        rect = skia.Rect.MakeEmpty()
        for item in self.display_items:
            rect.join(local_to_absolute(item, item.rect))
        return rect

    def raster(self):
        bounds = self.composited_bounds()
        if bounds.isEmpty(): return
        irect = bounds.roundOut()

        if not self.surface:
            if wbetools.USE_GPU:
                self.surface = skia.Surface.MakeRenderTarget(
                    self.skia_context, skia.Budgeted.kNo,
                    skia.ImageInfo.MakeN32Premul(
                        irect.width(), irect.height()))
                if not self.surface:
                    self.surface = skia.Surface(irect.width(), irect.height())
                assert self.surface
            else:
                self.surface = skia.Surface(irect.width(), irect.height())

        canvas = self.surface.getCanvas()

        canvas.clear(skia.ColorTRANSPARENT)
        canvas.save()
        canvas.translate(-bounds.left(), -bounds.top())
        for item in self.display_items:
            item.execute(canvas)
        canvas.restore()

        if wbetools.SHOW_COMPOSITED_LAYER_BORDERS:
            DrawOutline(0, 0,
                irect.width() - 1, irect.height() - 1,
                "red", 1).execute(canvas)

    def __repr__(self):
        return ("layer: composited_bounds={} " +
            "absolute_bounds={} first_chunk={}").format(
            self.composited_bounds(), self.absolute_bounds(),
            self.display_items if len(self.display_items) > 0 else 'None')

def raster(display_list, canvas):
    for cmd in display_list:
        cmd.execute(canvas)

@wbetools.patch(Tab)
class Tab:
    def __init__(self, browser, tab_height):
        self.history = []
        self.tab_height = tab_height
        self.focus = None
        self.url = None
        self.scroll = 0
        self.scroll_changed_in_tab = False
        self.needs_raf_callbacks = False
        self.needs_style = False
        self.needs_layout = False
        self.needs_paint = False
        self.js = None
        self.browser = browser
        self.loaded = False
        if wbetools.USE_BROWSER_THREAD:
            self.task_runner = TaskRunner(self)
        else:
            self.task_runner = SingleThreadedTaskRunner(self)
        self.task_runner.start_thread()

        self.composited_updates = []

        with open("browser8.css") as f:
            self.default_style_sheet = CSSParser(f.read()).parse()

    def set_needs_render(self):
        self.needs_style = True
        self.browser.set_needs_animation_frame(self)

    def set_needs_layout(self):
        self.needs_layout = True
        self.browser.set_needs_animation_frame(self)

    def set_needs_paint(self):
        self.needs_paint = True
        self.browser.set_needs_animation_frame(self)

    def request_animation_frame_callback(self):
        self.needs_raf_callbacks = True
        self.browser.set_needs_animation_frame(self)

    def run_animation_frame(self, scroll):
        if not self.scroll_changed_in_tab:
            self.scroll = scroll
        self.js.interp.evaljs("__runRAFHandlers()")

        for node in tree_to_list(self.nodes, []):
            for (property_name, animation) in \
                node.animations.items():
                value = animation.animate()
                if value:
                    node.style[property_name] = value
                    if wbetools.USE_COMPOSITING:
                        self.composited_updates.append(node)
                        self.set_needs_paint()
                    else:
                        self.set_needs_layout()

        needs_composite = self.needs_style or self.needs_layout
        self.render()

        document_height = math.ceil(self.document.height + 2*VSTEP)
        clamped_scroll = self.clamp_scroll(self.scroll)
        if clamped_scroll != self.scroll:
            self.scroll_changed_in_tab = True
        if clamped_scroll != self.scroll:
            self.scroll_changed_in_tab = True
        self.scroll = clamped_scroll

        scroll = None
        if self.scroll_changed_in_tab:
            scroll = self.scroll

        composited_updates = {}
        if not needs_composite:
            for node in self.composited_updates:
                composited_updates[node] = node.save_layer
        self.composited_updates = []

        commit_data = CommitData(
            self.url, scroll, document_height,
            self.display_list, composited_updates,
        )
        self.display_list = None
        self.scroll_changed_in_tab = False

        self.browser.commit(self, commit_data)

    def render(self):
        self.browser.measure.time('render')

        if self.needs_style:
            style(self.nodes, sorted(self.rules, key=cascade_priority), self)
            self.needs_layout = True
            self.needs_style = False

        if self.needs_layout:
            self.document = DocumentLayout(self.nodes)
            self.document.layout()
            self.needs_paint = True
            self.needs_layout = False
        
        if self.needs_paint:
            self.display_list = []
            paint_tree(self.document, self.display_list)
            self.needs_paint = False

        self.browser.measure.stop('render')

    def click(self, x, y):
        self.render()
        self.focus = None
        y += self.scroll
        loc_rect = skia.Rect.MakeXYWH(x, y, 1, 1)
        objs = [obj for obj in tree_to_list(self.document, [])
                if absolute_bounds_for_obj(obj).intersects(
                    loc_rect)]
        if not objs: return
        elt = objs[-1].node
        if elt and self.js.dispatch_event("click", elt): return
        while elt:
            if isinstance(elt, Text):
                pass
            elif elt.tag == "a" and "href" in elt.attributes:
                url = self.url.resolve(elt.attributes["href"])
                self.load(url)
                return
            elif elt.tag == "input":
                elt.attributes["value"] = ""
                if self.focus:
                    self.focus.is_focused = False
                self.focus = elt
                elt.is_focused = True
                self.set_needs_render()
                return
            elif elt.tag == "button":
                while elt.parent:
                    if elt.tag == "form" and "action" in elt.attributes:
                        return self.submit_form(elt)
                    elt = elt.parent
            elt = elt.parent

    def keypress(self, char):
        if self.focus:
            if self.js.dispatch_event("keydown", self.focus): return
            self.focus.attributes["value"] += char
            self.set_needs_render()

class CommitData:
    def __init__(self, url, scroll, height,
        display_list, composited_updates):
        self.url = url
        self.scroll = scroll
        self.height = height
        self.display_list = display_list
        self.composited_updates = composited_updates

def print_composited_layers(composited_layers):
    print("Composited layers:")
    for layer in composited_layers:
        print("  " * 4 + str(layer))

def add_parent_pointers(nodes, parent=None):
    for node in nodes:
        node.parent = parent
        add_parent_pointers(node.children, node)

@wbetools.patch(Browser)
class Browser:
    def __init__(self):
        self.chrome = Chrome(self)

        if wbetools.USE_GPU:
            self.sdl_window = sdl2.SDL_CreateWindow(b"Browser",
                sdl2.SDL_WINDOWPOS_CENTERED,
                sdl2.SDL_WINDOWPOS_CENTERED,
                WIDTH, HEIGHT,
                sdl2.SDL_WINDOW_SHOWN | sdl2.SDL_WINDOW_OPENGL)
            self.gl_context = sdl2.SDL_GL_CreateContext(
                self.sdl_window)
            print(("OpenGL initialized: vendor={}," + \
                "renderer={}").format(
                OpenGL.GL.glGetString(OpenGL.GL.GL_VENDOR),
                OpenGL.GL.glGetString(OpenGL.GL.GL_RENDERER)))

            self.skia_context = skia.GrDirectContext.MakeGL()

            self.root_surface = \
                skia.Surface.MakeFromBackendRenderTarget(
                self.skia_context,
                skia.GrBackendRenderTarget(
                    WIDTH, HEIGHT, 0, 0, 
                    skia.GrGLFramebufferInfo(
                        0, OpenGL.GL.GL_RGBA8)),
                    skia.kBottomLeft_GrSurfaceOrigin,
                    skia.kRGBA_8888_ColorType,
                    skia.ColorSpace.MakeSRGB())
            assert self.root_surface is not None

            self.chrome_surface = skia.Surface.MakeRenderTarget(
                    self.skia_context, skia.Budgeted.kNo,
                    skia.ImageInfo.MakeN32Premul(
                        WIDTH, math.ceil(self.chrome.bottom)))
            assert self.chrome_surface is not None
        else:
            self.sdl_window = sdl2.SDL_CreateWindow(b"Browser",
            sdl2.SDL_WINDOWPOS_CENTERED, sdl2.SDL_WINDOWPOS_CENTERED,
            WIDTH, HEIGHT, sdl2.SDL_WINDOW_SHOWN)
            self.root_surface = skia.Surface.MakeRaster(
                skia.ImageInfo.Make(
                WIDTH, HEIGHT,
                ct=skia.kRGBA_8888_ColorType,
                at=skia.kUnpremul_AlphaType))
            self.chrome_surface = skia.Surface(WIDTH, math.ceil(self.chrome.bottom))
            self.skia_context = None

        self.tabs = []
        self.active_tab = None
        self.focus = None
        self.address_bar = ""
        self.lock = threading.Lock()
        self.active_tab_url = None
        self.active_tab_scroll = 0

        self.measure = MeasureTime()

        if sdl2.SDL_BYTEORDER == sdl2.SDL_BIG_ENDIAN:
            self.RED_MASK = 0xff000000
            self.GREEN_MASK = 0x00ff0000
            self.BLUE_MASK = 0x0000ff00
            self.ALPHA_MASK = 0x000000ff
        else:
            self.RED_MASK = 0x000000ff
            self.GREEN_MASK = 0x0000ff00
            self.BLUE_MASK = 0x00ff0000
            self.ALPHA_MASK = 0xff000000

        self.animation_timer = None

        self.needs_animation_frame = False
        self.needs_composite = False
        self.needs_raster = False
        self.needs_draw = False

        self.active_tab_height = 0
        self.active_tab_display_list = None

        self.composited_updates = {}
        self.composited_layers = []
        self.draw_list = []

    def commit(self, tab, data):
        self.lock.acquire(blocking=True)
        if tab == self.active_tab:
            self.active_tab_url = data.url
            if data.scroll != None:
                self.active_tab_scroll = data.scroll
            self.active_tab_height = data.height
            if data.display_list:
                self.active_tab_display_list = data.display_list
            self.animation_timer = None
            self.composited_updates = data.composited_updates
            if not self.composited_updates:
                self.composited_updates = {}
                self.set_needs_composite()
            else:
                self.set_needs_draw()
        self.lock.release()

    def set_needs_raster(self):
        self.needs_raster = True
        self.needs_draw = True

    def set_needs_composite(self):
        self.needs_composite = True
        self.needs_raster = True
        self.needs_draw = True

    def set_needs_draw(self):
        self.needs_draw = True

    def composite(self):
        self.composited_layers = []
        add_parent_pointers(self.active_tab_display_list)
        all_commands = []
        for cmd in self.active_tab_display_list:
            all_commands = \
                tree_to_list(cmd, all_commands)
        non_composited_commands = [cmd
            for cmd in all_commands
            if isinstance(cmd, PaintCommand) or \
                not cmd.needs_compositing
            if not cmd.parent or cmd.parent.needs_compositing
        ]
        for cmd in non_composited_commands:
            did_break = False
            for layer in reversed(self.composited_layers):
                if layer.can_merge(cmd):
                    layer.add(cmd)
                    did_break = True
                    break
                elif skia.Rect.Intersects(
                    layer.absolute_bounds(),
                    local_to_absolute(cmd, cmd.rect)):
                    layer = CompositedLayer(self.skia_context, cmd)
                    self.composited_layers.append(layer)
                    did_break = True
                    break
            if not did_break:
                layer = CompositedLayer(self.skia_context, cmd)
                self.composited_layers.append(layer)

        self.active_tab_height = 0
        for layer in self.composited_layers:
            self.active_tab_height = \
                max(self.active_tab_height,
                    layer.absolute_bounds().bottom())

    def clone_latest(self, parent_effect, child_effect):
        node = parent_effect.node
        if not node in self.composited_updates:
            return parent_effect.clone(child_effect)

        if type(parent_effect) is SaveLayer:
            return self.composited_updates[node].clone(
                child_effect)
        return parent_effect.clone(child_effect)

    def paint_draw_list(self):
        self.draw_list = []
        for composited_layer in self.composited_layers:
            current_effect = \
                DrawCompositedLayer(composited_layer)
            if not composited_layer.display_items: continue
            parent = composited_layer.display_items[0].parent
            while parent:
                current_effect = \
                    self.clone_latest(parent, current_effect)
                parent = parent.parent
            self.draw_list.append(current_effect)

    def composite_raster_and_draw(self):
        self.lock.acquire(blocking=True)
        if not self.needs_composite and \
            len(self.composited_updates) == 0 \
            and not self.needs_raster and not self.needs_draw:
            self.lock.release()
            return

        self.measure.time('raster/draw')
        start_time = time.time()
        if self.needs_composite:
            self.composite()
        if self.needs_raster:
            self.raster_chrome()
            self.raster_tab()
        if self.needs_draw:
            self.paint_draw_list()
            self.draw()
        self.measure.stop('raster/draw')
        self.needs_composite = False
        self.needs_raster = False
        self.needs_draw = False
        self.lock.release()

    def handle_down(self):
        self.lock.acquire(blocking=True)
        if not self.active_tab_height:
            self.lock.release()
            return
        self.active_tab_scroll = self.clamp_scroll(
            self.active_tab_scroll + SCROLL_STEP)
        self.set_needs_draw()
        self.needs_animation_frame = True
        self.lock.release()

    def clear_data(self):
        self.active_tab_scroll = 0
        self.active_tab_url = None
        self.display_list = []
        self.composited_layers = []
        self.composited_updates = {}

    def set_active_tab(self, tab):
        self.active_tab = tab
        self.clear_data()
        self.needs_animation_frame = True

    def handle_click(self, e):
        self.lock.acquire(blocking=True)
        if e.y < self.chrome.bottom:
            self.focus = None
            self.chrome.click(e.x, e.y)
            self.set_needs_raster()
        else:
            if self.focus != "content":
                self.set_needs_raster()
            self.focus = "content"
            self.chrome.blur()
            tab_y = e.y - self.chrome.bottom
            task = Task(self.active_tab.click, e.x, tab_y)
            self.active_tab.task_runner.schedule_task(task)
        self.lock.release()

    def handle_key(self, char):
        self.lock.acquire(blocking=True)
        if not (0x20 <= ord(char) < 0x7f): return
        if self.chrome.keypress(char):
            self.set_needs_raster()
        elif self.focus == "content":
            task = Task(self.active_tab.keypress, char)
            self.active_tab.task_runner.schedule_task(task)
        self.lock.release()

    def handle_enter(self):
        self.lock.acquire(blocking=True)
        if self.chrome.enter():
            self.set_needs_raster()
        self.lock.release()

    def raster_tab(self):
        for composited_layer in self.composited_layers:
            composited_layer.raster()

    def raster_chrome(self):
        canvas = self.chrome_surface.getCanvas()
        canvas.clear(skia.ColorWHITE)

        for cmd in self.chrome.paint():
            cmd.execute(canvas)

    def draw(self):
        canvas = self.root_surface.getCanvas()
        canvas.clear(skia.ColorWHITE)

        canvas.save()
        canvas.translate(0,
            self.chrome.bottom - self.active_tab_scroll)
        for item in self.draw_list:
            item.execute(canvas)
        canvas.restore()

        chrome_rect = skia.Rect.MakeLTRB(
            0, 0, WIDTH, self.chrome.bottom)
        canvas.save()
        canvas.clipRect(chrome_rect)
        self.chrome_surface.draw(canvas, 0, 0)
        canvas.restore()

        if wbetools.USE_GPU:
            self.root_surface.flushAndSubmit()
            sdl2.SDL_GL_SwapWindow(self.sdl_window)
        else:
            # This makes an image interface to the Skia surface, but
            # doesn't actually copy anything yet.
            skia_image = self.root_surface.makeImageSnapshot()
            skia_bytes = skia_image.tobytes()

            depth = 32 # Bits per pixel
            pitch = 4 * WIDTH # Bytes per row
            sdl_surface = sdl2.SDL_CreateRGBSurfaceFrom(
                skia_bytes, WIDTH, HEIGHT, depth, pitch,
                self.RED_MASK, self.GREEN_MASK,
                self.BLUE_MASK, self.ALPHA_MASK)

            rect = sdl2.SDL_Rect(0, 0, WIDTH, HEIGHT)
            window_surface = sdl2.SDL_GetWindowSurface(self.sdl_window)
            # SDL_BlitSurface is what actually does the copy.
            sdl2.SDL_BlitSurface(sdl_surface, rect, window_surface, rect)
            sdl2.SDL_UpdateWindowSurface(self.sdl_window)

    def handle_quit(self):
        self.measure.finish()
        self.active_tab.task_runner.set_needs_quit()
        if wbetools.USE_GPU:
            sdl2.SDL_GL_DeleteContext(self.gl_context)
        sdl2.SDL_DestroyWindow(self.sdl_window)

if __name__ == "__main__":
    import sys
    wbetools.parse_flags()

    sdl2.SDL_Init(sdl2.SDL_INIT_EVENTS)
    browser = Browser()
    browser.new_tab(URL(sys.argv[1]))

    event = sdl2.SDL_Event()
    while True:
        if sdl2.SDL_PollEvent(ctypes.byref(event)) != 0:
            if event.type == sdl2.SDL_QUIT:
                browser.handle_quit()
                sdl2.SDL_Quit()
                sys.exit()
                break
            elif event.type == sdl2.SDL_MOUSEBUTTONUP:
                browser.handle_click(event.button)
            elif event.type == sdl2.SDL_KEYDOWN:
                if event.key.keysym.sym == sdl2.SDLK_RETURN:
                    browser.handle_enter()
                elif event.key.keysym.sym == sdl2.SDLK_DOWN:
                    browser.handle_down()
            elif event.type == sdl2.SDL_TEXTINPUT:
                browser.handle_key(event.text.text.decode('utf8'))
        if not wbetools.USE_BROWSER_THREAD:
            if browser.active_tab.task_runner.needs_quit:
                break
            if browser.needs_animation_frame:
                browser.needs_animation_frame = False
                browser.render()
        browser.composite_raster_and_draw()
        browser.schedule_animation_frame()<|MERGE_RESOLUTION|>--- conflicted
+++ resolved
@@ -22,13 +22,8 @@
 from lab5 import BLOCK_ELEMENTS
 from lab6 import TagSelector, DescendantSelector
 from lab6 import INHERITED_PROPERTIES, cascade_priority
-<<<<<<< HEAD
-from lab6 import tree_to_list
+from lab6 import tree_to_list, CSSParser
 from lab8 import Text, Element, INPUT_WIDTH_PX, DEFAULT_STYLE_SHEET
-=======
-from lab6 import tree_to_list, CSSParser
-from lab8 import Text, Element, INPUT_WIDTH_PX
->>>>>>> 373a593c
 from lab9 import EVENT_DISPATCH_JS
 from lab10 import COOKIE_JAR, URL
 from lab11 import FONTS, get_font, parse_color, parse_blend_mode, linespace
