--- conflicted
+++ resolved
@@ -415,64 +415,13 @@
         else:
             self.y = self.parent.y
 
-<<<<<<< HEAD
-        if layout_mode(self.node) == "block":
+        mode = layout_mode(self.node)
+        if mode == "block":
             previous = None
             for child in self.node.children:
                 next = BlockLayout(child, self, previous)
                 self.children.append(next)
                 previous = next
-=======
-        for child in self.children:
-            child.layout()
-
-        self.height = style_length(
-            self.node, "height",
-            sum([child.height for child in self.children]))
-
-    def paint(self, display_list):
-        cmds = []
-
-        rect = skia.Rect.MakeLTRB(
-            self.x, self.y,
-            self.x + self.width, self.y + self.height)
-        bgcolor = self.node.style.get("background-color",
-                                 "transparent")
-        if bgcolor != "transparent":
-            radius = float(
-                self.node.style.get("border-radius", "0px")[:-2])
-            cmds.append(DrawRRect(rect, radius, bgcolor))
-
-        for child in self.children:
-            child.paint(cmds)
-
-        cmds = paint_visual_effects(self.node, cmds, rect)
-        display_list.extend(cmds)
-
-    def __repr__(self):
-        return "BlockLayout(x={}, y={}, width={}, height={}, node={})".format(
-            self.x, self.x, self.width, self.height, self.node)
-
-class InlineLayout:
-    def __init__(self, node, parent, previous):
-        self.node = node
-        self.parent = parent
-        self.previous = previous
-        self.children = []
-        self.x = None
-        self.y = None
-        self.width = None
-        self.height = None
-
-    def layout(self):
-        self.width = style_length(
-            self.node, "width", self.parent.width)
-
-        self.x = self.parent.x
-
-        if self.previous:
-            self.y = self.previous.y + self.previous.height
->>>>>>> 55b2e569
         else:
             self.new_line()
             self.recurse(self.node)
