"""
This file compiles the code in Web Browser Engineering,
up to and including Chapter 16 (Reusing Previous Computations),
without exercises.
"""

import sdl2
import skia
import ctypes
import math
from lab4 import print_tree
from lab4 import HTMLParser
from lab13 import Text, Element
from lab6 import resolve_url
from lab6 import tree_to_list, INHERITED_PROPERTIES
from lab8 import layout_mode
from lab9 import EVENT_DISPATCH_CODE
from lab10 import COOKIE_JAR, url_origin
from lab11 import draw_text, get_font, linespace, \
    ClipRRect, parse_blend_mode, CHROME_PX, SCROLL_STEP
from lab12 import MeasureTime
from lab13 import diff_styles, \
    CompositedLayer, absolute_bounds, absolute_bounds_for_obj, \
    DrawCompositedLayer, Task, TaskRunner, SingleThreadedTaskRunner, \
    clamp_scroll, add_parent_pointers, map_translation, \
    DisplayItem, DrawText, ClipRRect, \
    DrawLine, paint_visual_effects, parse_transform, WIDTH, HEIGHT, \
    INPUT_WIDTH_PX, REFRESH_RATE_SEC, HSTEP, VSTEP, SETTIMEOUT_CODE, \
    XHR_ONLOAD_CODE, Transform, ANIMATED_PROPERTIES, SaveLayer
from lab14 import parse_color, parse_outline, draw_rect, DrawRRect, \
    is_focused, paint_outline, has_outline, \
    device_px, cascade_priority, \
    is_focusable, get_tabindex, announce_text, speak_text, \
    CSSParser, main_func, DrawOutline
from lab15 import request, DrawImage, DocumentLayout, BlockLayout, \
    EmbedLayout, InputLayout, LineLayout, TextLayout, ImageLayout, \
    IframeLayout, JSContext, style, AccessibilityNode, Frame, Tab, \
    CommitData, draw_line, Browser, BROKEN_IMAGE, font, add_main_args
import wbetools

@wbetools.patch(is_focusable)
def is_focusable(node):
    if get_tabindex(node) <= 0:
        return False
    elif "tabindex" in node.attributes:
        return True
    elif "contenteditable" in node.attributes:
        return True
    else:
        return node.tag in ["input", "button", "a"]

@wbetools.patch(print_tree)
def print_tree(node, indent=0):
    print(' ' * indent, node)
    children = node.children
    if not isinstance(children, list):
        children = children.get()
    for child in children:
        print_tree(child, indent + 2)

@wbetools.patch(tree_to_list)
def tree_to_list(tree, l):
    l.append(tree)
    children = tree.children
    if not isinstance(children, list):
        children = children.get()
    for child in children:
        tree_to_list(child, l)
    return l

@wbetools.patch(paint_outline)
def paint_outline(node, cmds, rect, zoom):
    if has_outline(node):
        thickness, color = parse_outline(node.style['outline'].get(), zoom)
        cmds.append(DrawOutline(rect, color, thickness))

@wbetools.patch(font)
def font(who, css_style, zoom):
    weight = who.read(css_style['font-weight'])
    style = who.read(css_style['font-style'])
    try:
        size = float(who.read(css_style['font-size'])[:-2])
    except ValueError:
        size = 16
    font_size = device_px(size, zoom)
    return get_font(font_size, weight, style)


@wbetools.patch(has_outline)
def has_outline(node):
    return parse_outline(node.style['outline'].get(), 1)

@wbetools.patch(absolute_bounds_for_obj)
def absolute_bounds_for_obj(obj):
    rect = skia.Rect.MakeXYWH(
        obj.x.get(), obj.y.get(), obj.width.get(), obj.height.get())
    cur = obj.node
    while cur:
        rect = map_translation(rect, parse_transform(cur.style['transform'].get()))
        cur = cur.parent
    return rect

@wbetools.patch(paint_visual_effects)
def paint_visual_effects(node, cmds, rect):
    opacity = float(node.style["opacity"].get())
    blend_mode = parse_blend_mode(node.style["mix-blend-mode"].get())
    translation = parse_transform(node.style["transform"].get())
    border_radius = float(node.style["border-radius"].get()[:-2])
    if node.style["overflow"].get() == 'clip':
        clip_radius = border_radius
    else:
        clip_radius = 0
    needs_clip = node.style['overflow'].get() == 'clip'
    needs_blend_isolation = blend_mode != skia.BlendMode.kSrcOver or needs_clip or opacity != 1.0
    save_layer = SaveLayer(skia.Paint(BlendMode=blend_mode, Alphaf=opacity), node, [ClipRRect(rect, clip_radius, cmds, should_clip=needs_clip)], should_save=needs_blend_isolation)
    transform = Transform(translation, rect, node, [save_layer])
    node.save_layer = save_layer
    return [transform]

class ProtectedField:
    def __init__(self, node, name):
        self.node = node
        self.name = name

        self.value = None
        self.dirty = True
        self.depended_lazy = set()
        self.depended_eager = set()

    def mark(self):
        if self.dirty: return
        self.dirty = True
        for field in self.depended_eager:
            field.mark()

    def notify(self):
        for field in self.depended_lazy:
            field.mark()
        for field in self.depended_eager:
            field.mark()

    def set(self, value):
        # if self.value != None:
        #     print("Change", self)
        if value != self.value:
            self.notify()
        self.value = value
        self.dirty = False

    def get(self):
        assert not self.dirty
        return self.value

    def read(self, field):
        field.depended_lazy.add(self)
        for dependant in self.depended_eager:
            dependant.control(field)
        return field.get()

    def control(self, source):
        source.depended_eager.add(self)
        self.dirty = True

    def copy(self, field):
        self.set(self.read(field))

    def __str__(self):
        if self.dirty:
            return "<dirty>"
        else:
            return str(self.value)

    def __repr__(self):
        return "ProtectedField({}, {})".format(self.node, self.name)
    
CSS_PROPERTIES = {
    "font-size": "inherit", "font-weight": "inherit",
    "font-style": "inherit", "color": "inherit",
    "opacity": "1.0", "transition": "",
    "transform": "none", "mix-blend-mode": "normal",
    "border-radius": "0px", "overflow": "visible",
    "outline": "none", "background-color": "transparent",
    "image-rendering": "auto",
}

@wbetools.patch(Element)
class Element:
    def __init__(self, tag, attributes, parent):
        self.tag = tag
        self.attributes = attributes
        self.children = []
        self.parent = parent

        self.style = dict([
            (property, ProtectedField(self, property))
            for property in CSS_PROPERTIES
        ])
        self.animations = {}

        self.is_focused = False
        self.layout_object = None

@wbetools.patch(Text)
class Text:
    def __init__(self, text, parent):
        self.text = text
        self.children = []
        self.parent = parent

        self.style = dict([
            (property, ProtectedField(self, property))
            for property in CSS_PROPERTIES
        ])
        self.animations = {}

        self.is_focused = False
        self.layout_object = None

@wbetools.patch(DocumentLayout)
class DocumentLayout:
    def __init__(self, node, frame):
        self.node = node
        self.frame = frame
        node.layout_object = self
        self.parent = None
        self.previous = None
        self.children = []

        self.zoom = ProtectedField(node, "zoom")
        self.width = ProtectedField(node, "width")
        self.height = ProtectedField(node, "height")
        self.x = ProtectedField(node, "x")
        self.y = ProtectedField(node, "y")

        self.descendants = ProtectedField(node, "descendants")

    def layout_needed(self):
        if self.zoom.dirty: return True
        if self.width.dirty: return True
        if self.height.dirty: return True
        if self.x.dirty: return True
        if self.y.dirty: return True
        if self.descendants.dirty: return True
        return False

    def layout(self, width, zoom):
        if not self.layout_needed(): return

        self.zoom.set(zoom)
        self.width.set(width - 2 * device_px(HSTEP, zoom))

        if not self.children:
            child = BlockLayout(self.node, self, None, self.frame)
        else:
            child = self.children[0]
        self.children = [child]

        self.x.set(device_px(HSTEP, zoom))
        self.y.set(device_px(VSTEP, zoom))

        child.layout()
        self.descendants.set(None)

        child_height = self.height.read(child.height)
        self.height.set(child_height + 2 * device_px(VSTEP, zoom))

    def paint(self, display_list, dark_mode, scroll):
        cmds = []
        self.children[0].paint(cmds)
        if scroll != None and scroll != 0:
            rect = skia.Rect.MakeLTRB(
                self.x.get(), self.y.get(),
                self.x.get() + self.width.get(), self.y.get() + self.height.get())
            cmds = [Transform((0, -scroll), rect, self.node, cmds)]

        display_list.extend(cmds)

@wbetools.patch(BlockLayout)
class BlockLayout:
    def __init__(self, node, parent, previous, frame):
        self.node = node
        node.layout_object = self
        self.parent = parent
        self.previous = previous
        self.frame = frame

        self.children = ProtectedField(node, "children")
        self.zoom = ProtectedField(node, "zoom")
        self.width = ProtectedField(node, "width")
        self.height = ProtectedField(node, "height")
        self.x = ProtectedField(node, "x")
        self.y = ProtectedField(node, "y")

        self.descendants = ProtectedField(node, "descendants")
        self.parent.descendants.control(self.children)
        self.parent.descendants.control(self.zoom)
        self.parent.descendants.control(self.width)
        self.parent.descendants.control(self.height)
        self.parent.descendants.control(self.x)
        self.parent.descendants.control(self.y)
        self.parent.descendants.control(self.descendants)

    def layout_needed(self):
        if self.zoom.dirty: return True
        if self.width.dirty: return True
        if self.height.dirty: return True
        if self.x.dirty: return True
        if self.y.dirty: return True
        if self.children.dirty: return True
        if self.descendants.dirty: return True
        return False

    def layout(self):
        if not self.layout_needed(): return

        self.zoom.copy(self.parent.zoom)
        self.width.copy(self.parent.width)
        self.x.copy(self.parent.x)

        if self.previous:
            prev_y = self.y.read(self.previous.y)
            prev_height = self.y.read(self.previous.height)
            self.y.set(prev_y + prev_height)
        else:
            self.y.copy(self.parent.y)

        mode = layout_mode(self.node)
        if mode == "block":
            if self.children.dirty:
                children = []
                previous = None
                for child in self.node.children:
                    next = BlockLayout(child, self, previous, self.frame)
                    children.append(next)
                    previous = next
                self.children.set(children)
        else:
            if self.children.dirty:
                self.temp_children = []
                self.new_line()
                self.recurse(self.node)
                self.children.set(self.temp_children)
                self.temp_children = None

        for child in self.children.get():
            child.layout()
        self.descendants.set(None)

        children = self.height.read(self.children)
        new_height = sum([
            self.height.read(child.height)
            for child in children
        ])
        self.height.set(new_height)

    def input(self, node):
        zoom = self.children.read(self.zoom)
        w = device_px(INPUT_WIDTH_PX, zoom)
        self.add_inline_child(node, w, InputLayout, self.frame)

    def image(self, node):
        zoom = self.children.read(self.zoom)
        if 'width' in node.attributes:
            w = device_px(int(node.attributes['width']), zoom)
        else:
            w = device_px(node.image.width(), zoom)
        self.add_inline_child(node, w, ImageLayout, self.frame)

    def iframe(self, node):
        zoom = self.children.read(self.zoom)
        if 'width' in self.node.attributes:
            w = device_px(int(self.node.attributes['width']), zoom)
        else:
            w = IFRAME_WIDTH_PX + device_px(2, zoom)
        self.add_inline_child(node, w, IframeLayout, self.frame)

    def text(self, node):
        zoom = self.children.read(self.zoom)
        node_font = font(self.children, node.style, zoom)
        for word in node.text.split():
            w = node_font.measureText(word)
            self.add_inline_child(node, w, TextLayout, self.frame, word)

    def new_line(self):
        self.previous_word = None
        self.cursor_x = 0
        last_line = self.temp_children[-1] if self.temp_children else None
        new_line = LineLayout(self.node, self, last_line)
        self.temp_children.append(new_line)

    def add_inline_child(self, node, w, child_class, frame, word=None):
        width = self.children.read(self.width)
        if self.cursor_x + w > width:
            self.new_line()
        line = self.temp_children[-1]
        if word:
            child = child_class(node, line, self.previous_word, word)
        else:
            child = child_class(node, line, self.previous_word, frame)
        line.children.append(child)
        self.previous_word = child
        zoom = self.children.read(self.zoom)
        self.cursor_x += w + font(self.children, node.style, zoom).measureText(' ')

    def paint(self, display_list):
        cmds = []

        rect = skia.Rect.MakeLTRB(
            self.x.get(), self.y.get(), self.x.get() + self.width.get(),
            self.y.get() + self.height.get())

        is_atomic = not isinstance(self.node, Text) and \
            (self.node.tag == "input" or self.node.tag == "button")

        if not is_atomic:
            bgcolor = self.node.style["background-color"].get()
            if bgcolor != "transparent":
                radius = device_px(
                    float(self.node.style["border-radius"].get()[:-2]),
                    self.zoom.get())
                cmds.append(DrawRRect(rect, radius, bgcolor))
 
        for child in self.children.get():
            child.paint(cmds)

        if self.node.is_focused and "contenteditable" in self.node.attributes:
            text_nodes = [
                t for t in tree_to_list(self, [])
                if isinstance(t, TextLayout)
            ]
            if text_nodes:
                cmds.append(DrawCursor(text_nodes[-1], text_nodes[-1].width.get()))
            else:
                cmds.append(DrawCursor(self, 0))

        if not is_atomic:
            cmds = paint_visual_effects(self.node, cmds, rect)
        display_list.extend(cmds)

def DrawCursor(elt, width):
    return DrawLine(elt.x.get() + width, elt.y.get(), elt.x.get() + width, elt.y.get() + elt.height.get())

@wbetools.patch(LineLayout)
class LineLayout:
    def __init__(self, node, parent, previous):
        self.node = node
        self.parent = parent
        self.previous = previous
        self.children = []
        self.zoom = ProtectedField(node, "zoom")
        self.x = ProtectedField(node, "x")
        self.y = ProtectedField(node, "y")
        self.width = ProtectedField(node, "width")
        self.height = ProtectedField(node, "height")
        self.ascent = ProtectedField(node, "ascent")
        self.descent = ProtectedField(node, "descent")

        self.descendants = ProtectedField(node, "descendants")
        self.parent.descendants.control(self.zoom)
        self.parent.descendants.control(self.width)
        self.parent.descendants.control(self.height)
        self.parent.descendants.control(self.x)
        self.parent.descendants.control(self.y)
        self.parent.descendants.control(self.ascent)
        self.parent.descendants.control(self.descent)
        self.parent.descendants.control(self.descendants)

    def layout_needed(self):
        if self.zoom.dirty: return True
        if self.width.dirty: return True
        if self.height.dirty: return True
        if self.x.dirty: return True
        if self.y.dirty: return True
        if self.ascent.dirty: return True
        if self.descent.dirty: return True
        if self.descendants.dirty: return True
        return False

    def layout(self):
        if not self.layout_needed(): return

        self.zoom.copy(self.parent.zoom)
        self.width.copy(self.parent.width)
        self.x.copy(self.parent.x)
        if self.previous:
            prev_y = self.y.read(self.previous.y)
            prev_height = self.y.read(self.previous.height)
            self.y.set(prev_y + prev_height)
        else:
            self.y.copy(self.parent.y)

        for word in self.children:
            word.layout()
        self.descendants.set(0)

        if not self.children:
            self.height.set(0)
            return

        self.ascent.set(max([
            -self.ascent.read(child.ascent)
            for child in self.children
        ]))

        self.descent.set(max([
            self.descent.read(child.descent)
            for child in self.children
        ]))

        for child in self.children:
            new_y = child.y.read(self.y)
            new_y += child.y.read(self.ascent)
            new_y += child.y.read(child.ascent)
            child.y.set(new_y)

        max_ascent = self.height.read(self.ascent)
        max_descent = self.height.read(self.descent)
        self.height.set(max_ascent + max_descent)

    def paint(self, display_list):
        outline_rect = skia.Rect.MakeEmpty()
        outline_node = None
        for child in self.children:
            node = child.node
            if isinstance(node, Text) and has_outline(node.parent):
                outline_node = node.parent
                outline_rect.join(child.rect())
            child.paint(display_list)
        if outline_node:
            paint_outline(outline_node, display_list, outline_rect, self.zoom.get())

@wbetools.patch(TextLayout)
class TextLayout:
    def __init__(self, node, parent, previous, word):
        self.node = node
        self.word = word
        self.children = []
        self.parent = parent
        self.previous = previous
        self.zoom = ProtectedField(node, "zoom")
        self.width = ProtectedField(node, "width")
        self.height = ProtectedField(node, "height")
        self.x = ProtectedField(node, "x")
        self.y = ProtectedField(node, "y")
        self.font = ProtectedField(node, "font")
        self.ascent = ProtectedField(node, "ascent")
        self.descent = ProtectedField(node, "descent")

        self.descendants = ProtectedField(node, "descendants")
        self.parent.descendants.control(self.font)
        self.parent.descendants.control(self.zoom)
        self.parent.descendants.control(self.width)
        self.parent.descendants.control(self.height)
        self.parent.descendants.control(self.x)
        self.parent.descendants.control(self.y)
        self.parent.descendants.control(self.ascent)
        self.parent.descendants.control(self.descent)
        self.parent.descendants.control(self.descendants)

    def layout_needed(self):
        if self.zoom.dirty: return True
        if self.width.dirty: return True
        if self.height.dirty: return True
        if self.x.dirty: return True
        if self.y.dirty: return True
        if self.ascent.dirty: return True
        if self.descent.dirty: return True
        if self.font.dirty: return True
        if self.descendants.dirty: return True
        return False

    def layout(self):
<<<<<<< HEAD
        if not self.layout_needed(): return

        self.zoom.copy(self.parent.zoom)

        zoom = self.font.read(self.zoom)
        style = self.font.read(self.node.style)
        self.font.set(font(style, zoom))

        f = self.width.read(self.font)
        self.width.set(f.measureText(self.word))

        f = self.ascent.read(self.font)
        self.ascent.set(f.getMetrics().fAscent * 1.25)

        f = self.descent.read(self.font)
        self.descent.set(f.getMetrics().fDescent * 1.25)

        f = self.height.read(self.font)
        self.height.set(linespace(f) * 1.25)

        if self.previous:
            prev_x = self.x.read(self.previous.x)
            prev_font = self.x.read(self.previous.font)
            prev_width = self.x.read(self.previous.width)
            self.x.set(prev_x + prev_font.measureText(' ') + prev_width)
        else:
            self.x.copy(self.parent.x)
=======
        if self.zoom.dirty:
            self.zoom.copy(self.parent.zoom)

        if self.font.dirty:
            zoom = self.font.read(self.zoom)
            self.font.set(font(self.font, self.node.style, zoom))

        if self.width.dirty:
            f = self.width.read(self.font)
            self.width.set(f.measureText(self.word))

        if self.ascent.dirty:
            f = self.ascent.read(self.font)
            self.ascent.set(f.getMetrics().fAscent * 1.25)

        if self.descent.dirty:
            f = self.descent.read(self.font)
            self.descent.set(f.getMetrics().fDescent * 1.25)

        if self.height.dirty:
            f = self.height.read(self.font)
            self.height.set(linespace(f) * 1.25)

        if self.x.dirty:
            if self.previous:
                prev_x = self.x.read(self.previous.x)
                prev_font = self.x.read(self.previous.font)
                prev_width = self.x.read(self.previous.width)
                self.x.set(prev_x + prev_font.measureText(' ') + prev_width)
            else:
                self.x.copy(self.parent.x)
>>>>>>> f53c8427

    def paint(self, display_list):
        leading = self.height.get() / 1.25 * .25 / 2
        color = self.node.style['color'].get()
        display_list.append(DrawText(self.x.get(), self.y.get() + leading, self.word, self.font.get(), color))

@wbetools.patch(EmbedLayout)
class EmbedLayout:
    def __init__(self, node, parent, previous, frame):
        self.node = node
        self.frame = frame
        node.layout_object = self
        self.parent = parent
        self.previous = previous

        self.children = []
        self.zoom = ProtectedField(node, "zoom")
        self.width = ProtectedField(node, "width")
        self.height = ProtectedField(node, "height")
        self.x = ProtectedField(node, "x")
        self.y = ProtectedField(node, "y")
        self.font = ProtectedField(node, "font")
        self.ascent = ProtectedField(node, "ascent")
        self.descent = ProtectedField(node, "descent")

        self.descendants = ProtectedField(node, "descendants")
        self.parent.descendants.control(self.font)
        self.parent.descendants.control(self.zoom)
        self.parent.descendants.control(self.width)
        self.parent.descendants.control(self.height)
        self.parent.descendants.control(self.x)
        self.parent.descendants.control(self.y)
        self.parent.descendants.control(self.ascent)
        self.parent.descendants.control(self.descent)
        self.parent.descendants.control(self.descendants)

    def layout_needed(self):
        if self.zoom.dirty: return True
        if self.width.dirty: return True
        if self.height.dirty: return True
        if self.x.dirty: return True
        if self.y.dirty: return True
        if self.ascent.dirty: return True
        if self.descent.dirty: return True
        if self.font.dirty: return True
        if self.descendants.dirty: return True
        return False

    def layout_before(self):
<<<<<<< HEAD
        self.zoom.copy(self.parent.zoom)

        style = self.font.read(self.node.style)
        zoom = self.font.read(self.zoom)
        self.font.set(font(style, zoom))

        if self.previous:
            prev_x = self.x.read(self.previous.x)
            prev_font = self.x.read(self.previous.font)
            prev_width = self.x.read(self.previous.width)
            self.x.set(prev_x + prev_font.measureText(' ') + prev_width)
        else:
            self.x.copy(self.parent.x)
=======
        if self.zoom.dirty:
            self.zoom.copy(self.parent.zoom)

        if self.font.dirty:
            zoom = self.font.read(self.zoom)
            self.font.set(font(self.font, self.node.style, zoom))

        if self.x.dirty:
            if self.previous:
                prev_x = self.x.read(self.previous.x)
                prev_font = self.x.read(self.previous.font)
                prev_width = self.x.read(self.previous.width)
                self.x.set(prev_x + prev_font.measureText(' ') + prev_width)
            else:
                self.x.copy(self.parent.x)
>>>>>>> f53c8427

    def layout_after(self):
        height = self.ascent.read(self.height)
        self.ascent.set(-height)

        self.descent.set(0)

@wbetools.patch(InputLayout)
class InputLayout(EmbedLayout):
    def layout(self):
        if not self.layout_needed(): return
        self.layout_before()
        zoom = self.width.read(self.zoom)
        self.width.set(device_px(INPUT_WIDTH_PX, zoom))
        font = self.height.read(self.font)
        self.height.set(linespace(font))
        self.layout_after()

    def paint(self, display_list):
        cmds = []

        rect = skia.Rect.MakeLTRB(
            self.x.get(), self.y.get(), self.x.get() + self.width.get(),
            self.y.get() + self.height.get())

        bgcolor = self.node.style["background-color"].get()
        if bgcolor != "transparent":
            radius = device_px(
                float(self.node.style["border-radius"].get()[:-2]),
                self.zoom.get())
            cmds.append(DrawRRect(rect, radius, bgcolor))

        if self.node.tag == "input":
            text = self.node.attributes.get("value", "")
        elif self.node.tag == "button":
            if len(self.node.children) == 1 and \
               isinstance(self.node.children[0], Text):
                text = self.node.children[0].text
            else:
                print("Ignoring HTML contents inside button")
                text = ""

        color = self.node.style["color"].get()
        cmds.append(DrawText(self.x.get(), self.y.get(),
                             text, self.font.get(), color))

        if self.node.is_focused and self.node.tag == "input":
            cmds.append(DrawCursor(self, self.font.get().measureText(text)))

        cmds = paint_visual_effects(self.node, cmds, rect)
        paint_outline(self.node, cmds, rect, self.zoom.get())
        display_list.extend(cmds)

@wbetools.patch(ImageLayout)
class ImageLayout(EmbedLayout):
    def layout(self):
        if not self.layout_needed(): return
        self.layout_before()
        width_attr = self.node.attributes.get('width')
        height_attr = self.node.attributes.get('height')
        image_width = self.node.image.width()
        image_height = self.node.image.height()
        aspect_ratio = image_width / image_height

        w_zoom = self.width.read(self.zoom)
        h_zoom = self.height.read(self.zoom)
        if width_attr and height_attr:
            self.width.set(device_px(int(width_attr), w_zoom))
            self.img_height = device_px(int(height_attr), h_zoom)
        elif width_attr:
            self.width.set(device_px(int(width_attr), w_zoom))
            w = self.height.read(self.width)
            self.img_height = w / aspect_ratio
        elif height_attr:
            self.img_height = device_px(int(height_attr), h_zoom)
            self.width.set(self.img_height * aspect_ratio)
        else:
            self.width.set(device_px(image_width, w_zoom))
            self.img_height = device_px(image_height, h_zoom)
        font = self.height.read(self.font)
        self.height.set(max(self.img_height, linespace(font)))
        self.layout_after()

    def paint(self, display_list):
        cmds = []
        rect = skia.Rect.MakeLTRB(self.x.get(), self.y.get() + self.height.get() - self.img_height, self.x.get() + self.width.get(), self.y.get() + self.height)
        quality = self.node.style["image-rendering"].get()
        cmds.append(DrawImage(self.node.image, rect, quality))
        display_list.extend(cmds)

@wbetools.patch(IframeLayout)
class IframeLayout(EmbedLayout):
    def layout(self):
        if not self.layout_needed(): return
        self.layout_before()
        width_attr = self.node.attributes.get('width')
        height_attr = self.node.attributes.get('height')
        w_zoom = self.width.read(self.zoom)
        if width_attr:
            self.width.set(device_px(int(width_attr) + 2, w_zoom))
        else:
            self.width.set(device_px(IFRAME_WIDTH_PX + 2, w_zoom))
        
        zoom = self.height.read(self.zoom)
        if height_attr:
            self.height.set(device_px(int(height_attr) + 2, zoom))
        else:
            self.height.set(device_px(IFRAME_HEIGHT_PX + 2, zoom))

        if self.node.frame:
            self.node.frame.frame_height = self.height - device_px(2, self.zoom.get())
            self.node.frame.frame_width = self.width.get() - device_px(2, self.zoom.get())
            self.node.frame.document.width.mark()
            self.node.frame.document.height.mark()
            self.node.frame.set_needs_render()
        self.layout_after()

    def paint(self, display_list):
        frame_cmds = []
        rect = skia.Rect.MakeLTRB(self.x.get(), self.y.get(), self.x.get() + self.width.get(), self.y.get() + self.height.get())
        bgcolor = self.node.style["background-color"].get()
        if bgcolor != 'transparent':
            radius = device_px(float(self.node.style["border-radius"].get()[:-2]), self.zoom.get())
            frame_cmds.append(DrawRRect(rect, radius, bgcolor))
        if self.node.frame:
            self.node.frame.paint(frame_cmds)
        diff = device_px(1, self.zoom.get())
        offset = (self.x.get() + diff, self.y.get() + diff)
        cmds = [Transform(offset, rect, self.node, frame_cmds)]
        inner_rect = skia.Rect.MakeLTRB(self.x.get() + diff, self.y.get() + diff, self.x.get() + self.width.get() - diff, self.y.get() + self.height.get() - diff)
        cmds = paint_visual_effects(self.node, cmds, inner_rect)
        paint_outline(self.node, cmds, rect, self.zoom.get())
        display_list.extend(cmds)

def style(node, rules, frame):
    needs_style = any([field.dirty for field in node.style.values()])
    if needs_style:
        old_style = dict([
            (property, field.value)
            for property, field in node.style.items()
        ])
        new_style = CSS_PROPERTIES.copy()
        for property, default_value in INHERITED_PROPERTIES.items():
            if node.parent:
                parent_field = node.parent.style[property]
                parent_value = node.style[property].read(parent_field)
                new_style[property] = parent_value
            else:
                new_style[property] = default_value
        for media, selector, body in rules:
            if media:
                if (media == 'dark') != frame.tab.dark_mode: continue
            if not selector.matches(node): continue
            for property, value in body.items():
                new_style[property] = value
        if isinstance(node, Element) and 'style' in node.attributes:
            pairs = CSSParser(node.attributes['style']).body()
            for property, value in pairs.items():
                new_style[property] = value
        if new_style["font-size"].endswith("%"):
            if node.parent:
                parent_field = node.parent.style["font-size"]
                parent_font_size = node.style["font-size"].read(parent_field)
            else:
                parent_font_size = INHERITED_PROPERTIES["font-size"]
            node_pct = float(new_style["font-size"][:-1]) / 100
            parent_px = float(parent_font_size[:-2])
            new_style["font-size"] = str(node_pct * parent_px) + "px"
        if old_style:
            transitions = diff_styles(old_style, new_style)
            for property, (old_value, new_value, num_frames) in transitions.items():
                if property in ANIMATED_PROPERTIES:
                    tab.set_needs_render()
                    AnimationClass = ANIMATED_PROPERTIES[property]
                    animation = AnimationClass(old_value, new_value, num_frames)
                    node.animations[property] = animation
                    new_style[property] = animation.animate()
        for property, field in node.style.items():
            field.set(new_style[property])

    for child in node.children:
        style(child, rules, frame)

@wbetools.patch(JSContext)
class JSContext:
    def innerHTML_set(self, handle, s, window_id):
        frame = self.tab.window_id_to_frame[window_id]        
        self.throw_if_cross_origin(frame)
        doc = HTMLParser(
            "<html><body>" + s + "</body></html>").parse()
        new_nodes = doc.children[0].children
        elt = self.handle_to_node[handle]
        elt.children = new_nodes
        for child in elt.children:
            child.parent = elt
        obj = elt.layout_object
        while not isinstance(obj, BlockLayout):
            obj = obj.parent
        obj.children.mark()
        frame.set_needs_render()

    def style_set(self, handle, s, window_id):
        frame = self.tab.window_id_to_frame[window_id]
        self.throw_if_cross_origin(frame)
        elt = self.handle_to_node[handle]
        elt.attributes['style'] = s
        elt.style.mark()
        frame.set_needs_render()

@wbetools.patch(Frame)
class Frame:
    def load(self, url, body=None):
        self.zoom = 1
        self.scroll = 0
        self.scroll_changed_in_frame = True
        headers, body = request(url, self.url, body)
        body = body.decode("utf8")
        self.url = url

        self.allowed_origins = None
        if "content-security-policy" in headers:
           csp = headers["content-security-policy"].split()
           if len(csp) > 0 and csp[0] == "default-src":
               self.allowed_origins = csp[1:]

        self.nodes = HTMLParser(body).parse()

        self.js = self.tab.get_js(url_origin(url))
        self.js.add_window(self)

        scripts = [node.attributes["src"] for node
                   in tree_to_list(self.nodes, [])
                   if isinstance(node, Element)
                   and node.tag == "script"
                   and "src" in node.attributes]
        for script in scripts:
            script_url = resolve_url(script, url)
            if not self.allowed_request(script_url):
                print("Blocked script", script, "due to CSP")
                continue

            header, body = request(script_url, url)
            body = body.decode("utf8")
            task = Task(self.js.run, script_url, body,
                self.window_id)
            self.tab.task_runner.schedule_task(task)

        self.rules = self.default_style_sheet.copy()
        links = [node.attributes["href"]
                 for node in tree_to_list(self.nodes, [])
                 if isinstance(node, Element)
                 and node.tag == "link"
                 and "href" in node.attributes
                 and node.attributes.get("rel") == "stylesheet"]
        for link in links:  
            style_url = resolve_url(link, url)
            if not self.allowed_request(style_url):
                print("Blocked style", link, "due to CSP")
                continue
            try:
                header, body = request(style_url, url)
            except:
                continue
            self.rules.extend(CSSParser(body.decode("utf8")).parse())

        images = [node
            for node in tree_to_list(self.nodes, [])
            if isinstance(node, Element)
            and node.tag == "img"]
        for img in images:
            try:
                src = img.attributes.get("src", "")
                image_url = resolve_url(src, self.url)
                assert self.allowed_request(image_url), \
                    "Blocked load of " + image_url + " due to CSP"
                header, body = request(image_url, self.url)
                img.encoded_data = body
                data = skia.Data.MakeWithoutCopy(body)
                img.image = skia.Image.MakeFromEncoded(data)
                assert img.image, "Failed to recognize image format for " + image_url
            except Exception as e:
                print("Exception loading image: url="
                    + image_url + " exception=" + str(e))
                img.image = BROKEN_IMAGE

        iframes = [node
                   for node in tree_to_list(self.nodes, [])
                   if isinstance(node, Element)
                   and node.tag == "iframe"
                   and "src" in node.attributes]
        for iframe in iframes:
            document_url = resolve_url(iframe.attributes["src"],
                self.tab.root_frame.url)
            if not self.allowed_request(document_url):
                print("Blocked iframe", document_url, "due to CSP")
                iframe.frame = None
                continue
            iframe.frame = Frame(self.tab, self, iframe)
            iframe.frame.load(document_url)

        self.document = DocumentLayout(self.nodes, self)
        self.set_needs_render()

    def render(self):
        if self.needs_style:
            if self.tab.dark_mode:
                INHERITED_PROPERTIES["color"] = "white"
            else:
                INHERITED_PROPERTIES["color"] = "black"
            style(self.nodes,
                  sorted(self.rules,
                         key=cascade_priority), self)
            self.needs_layout = True
            self.needs_style = False

        if self.needs_layout:
            self.document.layout(self.frame_width, self.tab.zoom)
            if self.tab.accessibility_is_on:
                self.tab.needs_accessibility = True
            else:
                self.needs_paint = True
            self.needs_layout = False

        clamped_scroll = self.clamp_scroll(self.scroll)
        if clamped_scroll != self.scroll:
            self.scroll_changed_in_frame = True
        self.scroll = clamped_scroll

    def keypress(self, char):
        if self.tab.focus and self.tab.focus.tag == "input":
            if not "value" in self.tab.focus.attributes:
                self.activate_element(self.tab.focus)
            if self.js.dispatch_event(
                "keydown", self.tab.focus, self.window_id): return
            self.tab.focus.attributes["value"] += char
            self.set_needs_render()
        elif self.tab.focus and "contenteditable" in self.tab.focus.attributes:
            text_nodes = [
               t for t in tree_to_list(self.tab.focus, [])
               if isinstance(t, Text)
            ]
            if text_nodes:
                last_text = text_nodes[-1]
            else:
                last_text = Text("", self.tab.focus)
                self.tab.focus.children.append(last_text)
            last_text.text += char
            obj = self.tab.focus.layout_object
            while not isinstance(obj, BlockLayout):
                obj = obj.parent
            obj.children.mark()
            self.set_needs_render()

    def scroll_to(self, elt):
        assert not (self.needs_style or self.needs_layout)
        objs = [
            obj for obj in tree_to_list(self.document, [])
            if obj.node == self.tab.focus
        ]
        if not objs: return
        obj = objs[0]

        if self.scroll < obj.y.get() < self.scroll + self.frame_height:
            return
        new_scroll = obj.y.get() - SCROLL_STEP
        self.scroll = self.clamp_scroll(new_scroll)
        self.scroll_changed_in_frame = True
        self.set_needs_render()

    def clamp_scroll(self, scroll):
        height = math.ceil(self.document.height.get())
        maxscroll = height - self.frame_height
        return max(0, min(scroll, maxscroll))
    
@wbetools.patch(Tab)
class Tab:
    def zoom_by(self, increment):
        if increment > 0:
            self.zoom *= 1.1
        else:
            self.zoom *= 1 / 1.1
        for id, frame in self.window_id_to_frame.items():
            frame.document.zoom.mark()
        self.set_needs_render_all_frames()

    def reset_zoom(self):
        self.zoom = 1
        for id, frame in self.window_id_to_frame.items():
            frame.document.zoom.mark()
        self.set_needs_render_all_frames()

    def run_animation_frame(self, scroll):
        if not self.root_frame.scroll_changed_in_frame:
            self.root_frame.scroll = scroll

        needs_composite = False
        for (window_id, frame) in self.window_id_to_frame.items():
            frame.js.dispatch_RAF(frame.window_id)
    
            for node in tree_to_list(frame.nodes, []):
                for (property_name, animation) in \
                    node.animations.items():
                    value = animation.animate()
                    if value:
                        node.style[property_name].set(value)
                        if wbetools.USE_COMPOSITING and \
                            property_name == "opacity":
                            self.composited_updates.append(node)
                            self.set_needs_paint()
                        else:
                            frame.set_needs_layout()
            if frame.needs_style or frame.needs_layout:
                needs_composite = True

        self.render()

        if self.focus and self.focused_frame.needs_focus_scroll:
            self.focused_frame.scroll_to(self.focus)
            self.focused_frame.needs_focus_scroll = False

        scroll = None
        if self.root_frame.scroll_changed_in_frame:
            scroll = self.root_frame.scroll

        composited_updates = {}
        if not needs_composite:
            for node in self.composited_updates:
                composited_updates[node] = node.save_layer
        self.composited_updates.clear()

        root_frame_focused = not self.focused_frame or \
                self.focused_frame == self.root_frame
        commit_data = CommitData(
            self.root_frame.url, scroll,
            root_frame_focused,
            math.ceil(self.root_frame.document.height.get()),
            self.display_list, composited_updates,
            self.accessibility_tree,
            self.focus
        )
        self.display_list = None
        self.root_frame.scroll_changed_in_frame = False

        self.browser.commit(self, commit_data)
    

if __name__ == "__main__":
    args = add_main_args()
    main_func(args)<|MERGE_RESOLUTION|>--- conflicted
+++ resolved
@@ -570,14 +570,12 @@
         return False
 
     def layout(self):
-<<<<<<< HEAD
         if not self.layout_needed(): return
 
         self.zoom.copy(self.parent.zoom)
 
         zoom = self.font.read(self.zoom)
-        style = self.font.read(self.node.style)
-        self.font.set(font(style, zoom))
+        self.font.set(font(self.font, self.node.style, zoom))
 
         f = self.width.read(self.font)
         self.width.set(f.measureText(self.word))
@@ -598,39 +596,6 @@
             self.x.set(prev_x + prev_font.measureText(' ') + prev_width)
         else:
             self.x.copy(self.parent.x)
-=======
-        if self.zoom.dirty:
-            self.zoom.copy(self.parent.zoom)
-
-        if self.font.dirty:
-            zoom = self.font.read(self.zoom)
-            self.font.set(font(self.font, self.node.style, zoom))
-
-        if self.width.dirty:
-            f = self.width.read(self.font)
-            self.width.set(f.measureText(self.word))
-
-        if self.ascent.dirty:
-            f = self.ascent.read(self.font)
-            self.ascent.set(f.getMetrics().fAscent * 1.25)
-
-        if self.descent.dirty:
-            f = self.descent.read(self.font)
-            self.descent.set(f.getMetrics().fDescent * 1.25)
-
-        if self.height.dirty:
-            f = self.height.read(self.font)
-            self.height.set(linespace(f) * 1.25)
-
-        if self.x.dirty:
-            if self.previous:
-                prev_x = self.x.read(self.previous.x)
-                prev_font = self.x.read(self.previous.font)
-                prev_width = self.x.read(self.previous.width)
-                self.x.set(prev_x + prev_font.measureText(' ') + prev_width)
-            else:
-                self.x.copy(self.parent.x)
->>>>>>> f53c8427
 
     def paint(self, display_list):
         leading = self.height.get() / 1.25 * .25 / 2
@@ -680,12 +645,10 @@
         return False
 
     def layout_before(self):
-<<<<<<< HEAD
         self.zoom.copy(self.parent.zoom)
 
-        style = self.font.read(self.node.style)
         zoom = self.font.read(self.zoom)
-        self.font.set(font(style, zoom))
+        self.font.set(font(self.font, self.node.style, zoom))
 
         if self.previous:
             prev_x = self.x.read(self.previous.x)
@@ -694,23 +657,6 @@
             self.x.set(prev_x + prev_font.measureText(' ') + prev_width)
         else:
             self.x.copy(self.parent.x)
-=======
-        if self.zoom.dirty:
-            self.zoom.copy(self.parent.zoom)
-
-        if self.font.dirty:
-            zoom = self.font.read(self.zoom)
-            self.font.set(font(self.font, self.node.style, zoom))
-
-        if self.x.dirty:
-            if self.previous:
-                prev_x = self.x.read(self.previous.x)
-                prev_font = self.x.read(self.previous.font)
-                prev_width = self.x.read(self.previous.width)
-                self.x.set(prev_x + prev_font.measureText(' ') + prev_width)
-            else:
-                self.x.copy(self.parent.x)
->>>>>>> f53c8427
 
     def layout_after(self):
         height = self.ascent.read(self.height)
