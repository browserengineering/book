--- conflicted
+++ resolved
@@ -1211,13 +1211,10 @@
         default=False, help='Whether to visually indicate composited layer borders')
     parser.add_argument("--force_cross_origin_iframes", action="store_true",
         default=False, help="Whether to treat all iframes as cross-origin")
-<<<<<<< HEAD
+    parser.add_argument("--assert_layout_clean", action="store_true",
+        default=False, help="Assert layout is clean once complete")
     parser.add_argument("--print_invalidation_dependencies", action="store_true",
         default=False, help="Whether to print out all invalidation dependencies")
-=======
-    parser.add_argument("--assert_layout_clean", action="store_true",
-        default=False, help="Assert layout is clean once complete")
->>>>>>> 00381442
     args = parser.parse_args()
 
     wbetools.USE_BROWSER_THREAD = not args.single_threaded
@@ -1225,12 +1222,9 @@
     wbetools.USE_COMPOSITING = not args.disable_compositing and not args.disable_gpu
     wbetools.SHOW_COMPOSITED_LAYER_BORDERS = args.show_composited_layer_borders
     wbetools.FORCE_CROSS_ORIGIN_IFRAMES = args.force_cross_origin_iframes
-<<<<<<< HEAD
+    wbetools.ASSERT_LAYOUT_CLEAN = args.assert_layout_clean
     wbetools.PRINT_INVALIDATION_DEPENDENCIES = \
         args.print_invalidation_dependencies
-=======
-    wbetools.ASSERT_LAYOUT_CLEAN = args.assert_layout_clean
->>>>>>> 00381442
 
     return args
     
