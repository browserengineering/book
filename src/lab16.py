"""
This file compiles the code in Web Browser Engineering,
up to and including Chapter 16 (Reusing Previous Computations),
without exercises.
"""

import sdl2
import skia
import ctypes
import math
from lab4 import print_tree
from lab4 import HTMLParser
from lab13 import Text, Element
from lab6 import resolve_url
from lab6 import tree_to_list
from lab6 import INHERITED_PROPERTIES
from lab6 import compute_style
from lab8 import layout_mode
from lab9 import EVENT_DISPATCH_CODE
from lab10 import COOKIE_JAR, url_origin
from lab11 import draw_text, get_font, linespace, \
<<<<<<< HEAD
    ClipRRect, parse_blend_mode, CHROME_PX, SCROLL_STEP
import OpenGL.GL as GL
=======
    parse_blend_mode, CHROME_PX, SCROLL_STEP
>>>>>>> 32fb3816
from lab12 import MeasureTime
from lab13 import diff_styles, \
    CompositedLayer, absolute_bounds, absolute_bounds_for_obj, \
    DrawCompositedLayer, Task, TaskRunner, SingleThreadedTaskRunner, \
    clamp_scroll, add_parent_pointers, map_translation, \
    DisplayItem, DrawText, ClipRRect, \
    DrawLine, paint_visual_effects, parse_transform, WIDTH, HEIGHT, \
    INPUT_WIDTH_PX, REFRESH_RATE_SEC, HSTEP, VSTEP, SETTIMEOUT_CODE, \
    XHR_ONLOAD_CODE, Transform, ANIMATED_PROPERTIES, SaveLayer
from lab14 import parse_color, parse_outline, draw_rect, DrawRRect, \
    is_focused, paint_outline, has_outline, \
    device_px, cascade_priority, \
    is_focusable, get_tabindex, announce_text, speak_text, \
    CSSParser, main_func, DrawOutline
from lab15 import request, DrawImage, DocumentLayout, BlockLayout, \
    EmbedLayout, InputLayout, LineLayout, TextLayout, ImageLayout, \
    IframeLayout, JSContext, style, AccessibilityNode, Frame, Tab, \
    CommitData, draw_line, Browser, BROKEN_IMAGE, font, add_main_args
import wbetools

@wbetools.patch(is_focusable)
def is_focusable(node):
    if get_tabindex(node) <= 0:
        return False
    elif "tabindex" in node.attributes:
        return True
    elif "contenteditable" in node.attributes:
        return True
    else:
        return node.tag in ["input", "button", "a"]

@wbetools.patch(print_tree)
def print_tree(node, indent=0):
    print(' ' * indent, node)
    children = node.children
    if not isinstance(children, list):
        children = children.get()
    for child in children:
        print_tree(child, indent + 2)

@wbetools.patch(tree_to_list)
def tree_to_list(tree, l):
    l.append(tree)
    children = tree.children
    if not isinstance(children, list):
        children = children.get()
    for child in children:
        tree_to_list(child, l)
    return l

@wbetools.patch(compute_style)
def compute_style(node, property, value):
    if property == 'font-size':
        if value.endswith('px'):
            return value
        elif value.endswith('%'):
            if node.parent:
                parent_font_size = node.parent.style.get()['font-size']
            else:
                parent_font_size = INHERITED_PROPERTIES['font-size']
            node_pct = float(value[:-1]) / 100
            parent_px = float(parent_font_size[:-2])
            return str(node_pct * parent_px) + 'px'
        else:
            return None
    else:
        return value

@wbetools.patch(paint_outline)
def paint_outline(node, cmds, rect, zoom):
    if has_outline(node):
        thickness, color = parse_outline(node.style.get().get('outline'), zoom)
        cmds.append(DrawOutline(rect, color, thickness))

@wbetools.patch(has_outline)
def has_outline(node):
    return parse_outline(node.style.get().get('outline'), 1)

def unprotect(v):
    if isinstance(v, float):
        return v
    else:
        return v.get()

@wbetools.patch(absolute_bounds_for_obj)
def absolute_bounds_for_obj(obj):
    rect = skia.Rect.MakeXYWH(
        unprotect(obj.x), unprotect(obj.y),
        unprotect(obj.width), unprotect(obj.height))
    cur = obj.node
    while cur:
        rect = map_translation(rect, parse_transform(cur.style.get().get('transform', '')))
        cur = cur.parent
    return rect

@wbetools.patch(paint_visual_effects)
def paint_visual_effects(node, cmds, rect):
    opacity = float(node.style.get().get('opacity', '1.0'))
    blend_mode = parse_blend_mode(node.style.get().get('mix-blend-mode'))
    translation = parse_transform(node.style.get().get('transform', ''))
    border_radius = float(node.style.get().get('border-radius', '0px')[:-2])
    if node.style.get().get('overflow', 'visible') == 'clip':
        clip_radius = border_radius
    else:
        clip_radius = 0
    needs_clip = node.style.get().get('overflow', 'visible') == 'clip'
    needs_blend_isolation = blend_mode != skia.BlendMode.kSrcOver or needs_clip or opacity != 1.0
    save_layer = SaveLayer(skia.Paint(BlendMode=blend_mode, Alphaf=opacity), node, [ClipRRect(rect, clip_radius, cmds, should_clip=needs_clip)], should_save=needs_blend_isolation)
    transform = Transform(translation, rect, node, [save_layer])
    node.save_layer = save_layer
    return [transform]

class ProtectedField:
    def __init__(self, node, name):
        self.node = node
        self.name = name

        self.value = None
        self.dirty = True
        self.depended_lazy = set()
        self.depended_eager = set()

    def mark(self):
        if self.dirty: return
        self.dirty = True
        for field in self.depended_eager:
            field.mark()

    def notify(self):
        for field in self.depended_lazy:
            field.mark()
        for field in self.depended_eager:
            field.mark()

    def set(self, value):
        # if self.value != None:
        #     print("Change", self)
        if value != self.value:
            self.notify()
        self.value = value
        self.dirty = False

    def get(self):
        assert not self.dirty
        return self.value

    def read(self, field):
        field.depended_lazy.add(self)
        for dependant in self.depended_eager:
            dependant.control(field)
        return field.get()

    def control(self, source):
        source.depended_eager.add(self)
        self.dirty = True

    def copy(self, field):
        self.set(self.read(field))

    def __str__(self):
        if self.dirty:
            return "<dirty>"
        else:
            return str(self.value)

    def __repr__(self):
        return "ProtectedField({}, {})".format(self.node, self.name)

@wbetools.patch(Element)
class Element:
    def __init__(self, tag, attributes, parent):
        self.tag = tag
        self.attributes = attributes
        self.children = []
        self.parent = parent

        self.style = ProtectedField(self, "style")
        self.animations = {}

        self.is_focused = False
        self.layout_object = None

@wbetools.patch(Text)
class Text:
    def __init__(self, text, parent):
        self.text = text
        self.children = []
        self.parent = parent

        self.style = ProtectedField(self, "style")
        self.animations = {}

        self.is_focused = False
        self.layout_object = None

@wbetools.patch(DocumentLayout)
class DocumentLayout:
    def __init__(self, node, frame):
        self.node = node
        self.frame = frame
        node.layout_object = self
        self.parent = None
        self.previous = None
        self.children = []

        self.zoom = ProtectedField(node, "zoom")
        self.width = ProtectedField(node, "width")
        self.height = ProtectedField(node, "height")
        self.x = ProtectedField(node, "x")
        self.y = ProtectedField(node, "y")

        self.descendants = ProtectedField(node, "descendants")

    def layout(self, width, zoom):
        self.zoom.set(zoom)
        if not self.children:
            child = BlockLayout(self.node, self, None, self.frame)
        else:
            child = self.children[0]
        self.children = [child]

        if self.width.dirty:
            self.width.set(width - 2 * device_px(HSTEP, zoom))
        if self.x.dirty:
            self.x.set(device_px(HSTEP, zoom))
        if self.y.dirty:
            self.y.set(device_px(VSTEP, zoom))
        if self.descendants.dirty:
            child.layout()
            self.descendants.set(None)
        if self.height.dirty:
            child_height = self.height.read(child.height)
            self.height.set(child_height + 2 * device_px(VSTEP, zoom))

    def paint(self, display_list, dark_mode, scroll):
        cmds = []
        self.children[0].paint(cmds)
        if scroll != None and scroll != 0:
            rect = skia.Rect.MakeLTRB(
                self.x.get(), self.y.get(),
                self.x.get() + self.width.get(), self.y.get() + self.height.get())
            cmds = [Transform((0, -scroll), rect, self.node, cmds)]

        display_list.extend(cmds)

@wbetools.patch(BlockLayout)
class BlockLayout:
    def __init__(self, node, parent, previous, frame):
        self.node = node
        node.layout_object = self
        self.parent = parent
        self.previous = previous
        self.frame = frame

        self.children = ProtectedField(node, "children")
        self.zoom = ProtectedField(node, "zoom")
        self.width = ProtectedField(node, "width")
        self.height = ProtectedField(node, "height")
        self.x = ProtectedField(node, "x")
        self.y = ProtectedField(node, "y")

        self.descendants = ProtectedField(node, "descendants")
        self.parent.descendants.control(self.children)
        self.parent.descendants.control(self.zoom)
        self.parent.descendants.control(self.width)
        self.parent.descendants.control(self.height)
        self.parent.descendants.control(self.x)
        self.parent.descendants.control(self.y)
        self.parent.descendants.control(self.descendants)

    def layout(self):
        if self.zoom.dirty:
            self.zoom.copy(self.parent.zoom)

        if self.width.dirty:
            self.width.copy(self.parent.width)
        if self.x.dirty:
            self.x.copy(self.parent.x)

        if self.y.dirty:
            if self.previous:
                prev_y = self.y.read(self.previous.y)
                prev_height = self.y.read(self.previous.height)
                self.y.set(prev_y + prev_height)
            else:
                self.y.copy(self.parent.y)

        mode = layout_mode(self.node)
        if mode == "block":
            if self.children.dirty:
                children = []
                previous = None
                for child in self.node.children:
                    next = BlockLayout(child, self, previous, self.frame)
                    children.append(next)
                    previous = next
                self.children.set(children)
        else:
            if self.children.dirty:
                self.temp_children = []
                self.new_line()
                self.recurse(self.node)
                self.children.set(self.temp_children)
                self.temp_children = None

        if self.descendants.dirty:
            for child in self.children.get():
                child.layout()
            self.descendants.set(None)

        if self.height.dirty:
            children = self.height.read(self.children)
            new_height = sum([
                self.height.read(child.height)
                for child in children
            ])
            self.height.set(new_height)

    def input(self, node):
        zoom = self.children.read(self.zoom)
        w = device_px(INPUT_WIDTH_PX, zoom)
        self.add_inline_child(node, w, InputLayout, self.frame)

    def image(self, node):
        zoom = self.children.read(self.zoom)
        if 'width' in node.attributes:
            w = device_px(int(node.attributes['width']), zoom)
        else:
            w = device_px(node.image.width(), zoom)
        self.add_inline_child(node, w, ImageLayout, self.frame)

    def iframe(self, node):
        zoom = self.children.read(self.zoom)
        if 'width' in self.node.attributes:
            w = device_px(int(self.node.attributes['width']), zoom)
        else:
            w = IFRAME_WIDTH_PX + device_px(2, zoom)
        self.add_inline_child(node, w, IframeLayout, self.frame)

    def text(self, node):
        zoom = self.children.read(self.zoom)
        style = self.children.read(node.style)
        node_font = font(style, zoom)
        for word in node.text.split():
            w = node_font.measureText(word)
            self.add_inline_child(node, w, TextLayout, self.frame, word)

    def new_line(self):
        self.previous_word = None
        self.cursor_x = 0
        last_line = self.temp_children[-1] if self.temp_children else None
        new_line = LineLayout(self.node, self, last_line)
        self.temp_children.append(new_line)

    def add_inline_child(self, node, w, child_class, frame, word=None):
        width = self.children.read(self.width)
        if self.cursor_x + w > width:
            self.new_line()
        line = self.temp_children[-1]
        if word:
            child = child_class(node, line, self.previous_word, word)
        else:
            child = child_class(node, line, self.previous_word, frame)
        line.children.append(child)
        self.previous_word = child
        style = self.children.read(node.style)
        zoom = self.children.read(self.zoom)
        self.cursor_x += w + font(style, zoom).measureText(' ')

    def paint(self, display_list):
        cmds = []

        rect = skia.Rect.MakeLTRB(
            self.x.get(), self.y.get(), self.x.get() + self.width.get(),
            self.y.get() + self.height.get())

        is_atomic = not isinstance(self.node, Text) and \
            (self.node.tag == "input" or self.node.tag == "button")

        if not is_atomic:
            bgcolor = self.node.style.get().get(
                "background-color", "transparent")
            if bgcolor != "transparent":
                radius = device_px(
                    float(self.node.style.get().get(
                        "border-radius", "0px")[:-2]),
                    self.zoom.get())
                cmds.append(DrawRRect(rect, radius, bgcolor))
 
        for child in self.children.get():
            child.paint(cmds)

        if self.node.is_focused and "contenteditable" in self.node.attributes:
            text_nodes = [
                t for t in tree_to_list(self, [])
                if isinstance(t, TextLayout)
            ]
            if text_nodes:
                cmds.append(DrawCursor(text_nodes[-1], text_nodes[-1].width.get()))
            else:
                cmds.append(DrawCursor(self, 0))

        if not is_atomic:
            cmds = paint_visual_effects(self.node, cmds, rect)
        display_list.extend(cmds)

def DrawCursor(elt, width):
    return DrawLine(elt.x.get() + width, elt.y.get(), elt.x.get() + width, elt.y.get() + elt.height.get())

@wbetools.patch(LineLayout)
class LineLayout:
    def __init__(self, node, parent, previous):
        self.node = node
        self.parent = parent
        self.previous = previous
        self.children = []
        self.zoom = ProtectedField(node, "zoom")
        self.x = ProtectedField(node, "x")
        self.y = ProtectedField(node, "y")
        self.width = ProtectedField(node, "width")
        self.height = ProtectedField(node, "height")
        self.ascent = ProtectedField(node, "ascent")
        self.descent = ProtectedField(node, "descent")

        self.descendants = ProtectedField(node, "descendants")
        self.parent.descendants.control(self.zoom)
        self.parent.descendants.control(self.width)
        self.parent.descendants.control(self.height)
        self.parent.descendants.control(self.x)
        self.parent.descendants.control(self.y)
        self.parent.descendants.control(self.ascent)
        self.parent.descendants.control(self.descent)
        self.parent.descendants.control(self.descendants)

    def layout(self):
        if self.zoom.dirty:
            self.zoom.copy(self.parent.zoom)
        if self.width.dirty:
            self.width.copy(self.parent.width)
        if self.x.dirty:
            self.x.copy(self.parent.x)
        if self.y.dirty:
            if self.previous:
                prev_y = self.y.read(self.previous.y)
                prev_height = self.y.read(self.previous.height)
                self.y.set(prev_y + prev_height)
            else:
                self.y.copy(self.parent.y)

        if self.descendants.dirty:
            for word in self.children:
                word.layout()
            self.descendants.set(0)

        if self.height.dirty:
            if not self.children:
                self.height.set(0)
                return

        if self.ascent.dirty:
            self.ascent.set(max([
                -self.ascent.read(child.ascent)
                for child in self.children
            ]))

        if self.descent.dirty:
            self.descent.set(max([
                self.descent.read(child.descent)
                for child in self.children
            ]))

        for child in self.children:
            if child.y.dirty:
                new_y = child.y.read(self.y)
                new_y += child.y.read(self.ascent)
                new_y += child.y.read(child.ascent)
                child.y.set(new_y)

        if self.height.dirty:
            max_ascent = self.height.read(self.ascent)
            max_descent = self.height.read(self.descent)
            self.height.set(max_ascent + max_descent)

    def paint(self, display_list):
        outline_rect = skia.Rect.MakeEmpty()
        outline_node = None
        for child in self.children:
            node = child.node
            if isinstance(node, Text) and has_outline(node.parent):
                outline_node = node.parent
                outline_rect.join(child.rect())
            child.paint(display_list)
        if outline_node:
            paint_outline(outline_node, display_list, outline_rect, self.zoom.get())

@wbetools.patch(TextLayout)
class TextLayout:
    def __init__(self, node, parent, previous, word):
        self.node = node
        self.word = word
        self.children = []
        self.parent = parent
        self.previous = previous
        self.zoom = ProtectedField(node, "zoom")
        self.width = ProtectedField(node, "width")
        self.height = ProtectedField(node, "height")
        self.x = ProtectedField(node, "x")
        self.y = ProtectedField(node, "y")
        self.font = ProtectedField(node, "font")
        self.ascent = ProtectedField(node, "ascent")
        self.descent = ProtectedField(node, "descent")

        self.descendants = ProtectedField(node, "descendants")
        self.parent.descendants.control(self.font)
        self.parent.descendants.control(self.zoom)
        self.parent.descendants.control(self.width)
        self.parent.descendants.control(self.height)
        self.parent.descendants.control(self.x)
        self.parent.descendants.control(self.y)
        self.parent.descendants.control(self.ascent)
        self.parent.descendants.control(self.descent)
        self.parent.descendants.control(self.descendants)

    def layout(self):
        if self.zoom.dirty:
            self.zoom.copy(self.parent.zoom)

        if self.font.dirty:
            zoom = self.font.read(self.zoom)
            style = self.font.read(self.node.style)
            self.font.set(font(style, zoom))

        if self.width.dirty:
            f = self.width.read(self.font)
            self.width.set(f.measureText(self.word))

        if self.ascent.dirty:
            f = self.ascent.read(self.font)
            self.ascent.set(f.getMetrics().fAscent * 1.25)

        if self.descent.dirty:
            f = self.descent.read(self.font)
            self.descent.set(f.getMetrics().fDescent * 1.25)

        if self.height.dirty:
            f = self.height.read(self.font)
            self.height.set(linespace(f) * 1.25)

        if self.x.dirty:
            if self.previous:
                prev_x = self.x.read(self.previous.x)
                prev_font = self.x.read(self.previous.font)
                prev_width = self.x.read(self.previous.width)
                self.x.set(prev_x + prev_font.measureText(' ') + prev_width)
            else:
                self.x.copy(self.parent.x)

    def paint(self, display_list):
        leading = self.height.get() / 1.25 * .25 / 2
        color = self.node.style.get()['color']
        display_list.append(DrawText(self.x.get(), self.y.get() + leading, self.word, self.font.get(), color))

@wbetools.patch(EmbedLayout)
class EmbedLayout:
    def __init__(self, node, parent, previous, frame):
        self.node = node
        self.frame = frame
        node.layout_object = self
        self.parent = parent
        self.previous = previous

        self.children = []
        self.zoom = ProtectedField(node, "zoom")
        self.width = ProtectedField(node, "width")
        self.height = ProtectedField(node, "height")
        self.x = ProtectedField(node, "x")
        self.y = ProtectedField(node, "y")
        self.font = ProtectedField(node, "font")
        self.ascent = ProtectedField(node, "ascent")
        self.descent = ProtectedField(node, "descent")

        self.descendants = ProtectedField(node, "descendants")
        self.parent.descendants.control(self.font)
        self.parent.descendants.control(self.zoom)
        self.parent.descendants.control(self.width)
        self.parent.descendants.control(self.height)
        self.parent.descendants.control(self.x)
        self.parent.descendants.control(self.y)
        self.parent.descendants.control(self.ascent)
        self.parent.descendants.control(self.descent)
        self.parent.descendants.control(self.descendants)

    def layout_before(self):
        if self.zoom.dirty:
            self.zoom.copy(self.parent.zoom)

        if self.font.dirty:
            style = self.font.read(self.node.style)
            zoom = self.font.read(self.zoom)
            self.font.set(font(style, zoom))

        if self.x.dirty:
            if self.previous:
                prev_x = self.x.read(self.previous.x)
                prev_font = self.x.read(self.previous.font)
                prev_width = self.x.read(self.previous.width)
                self.x.set(prev_x + prev_font.measureText(' ') + prev_width)
            else:
                self.x.copy(self.parent.x)

    def layout_after(self):
        if self.ascent.dirty:
            height = self.ascent.read(self.height)
            self.ascent.set(-height)
        
        if self.descent.dirty:
            self.descent.set(0)

@wbetools.patch(InputLayout)
class InputLayout(EmbedLayout):
    def layout(self):
        self.layout_before()
        if self.width.dirty:
            zoom = self.width.read(self.zoom)
            self.width.set(device_px(INPUT_WIDTH_PX, zoom))
        if self.height.dirty:
            font = self.height.read(self.font)
            self.height.set(linespace(font))
        self.layout_after()

    def paint(self, display_list):
        cmds = []

        rect = skia.Rect.MakeLTRB(
            self.x.get(), self.y.get(), self.x.get() + self.width.get(),
            self.y.get() + self.height.get())

        bgcolor = self.node.style.get().get("background-color",
                                 "transparent")
        if bgcolor != "transparent":
            radius = device_px(
                float(self.node.style.get().get("border-radius", "0px")[:-2]),
                self.zoom.get())
            cmds.append(DrawRRect(rect, radius, bgcolor))

        if self.node.tag == "input":
            text = self.node.attributes.get("value", "")
        elif self.node.tag == "button":
            if len(self.node.children) == 1 and \
               isinstance(self.node.children[0], Text):
                text = self.node.children[0].text
            else:
                print("Ignoring HTML contents inside button")
                text = ""

        color = self.node.style.get()["color"]
        cmds.append(DrawText(self.x.get(), self.y.get(),
                             text, self.font.get(), color))

        if self.node.is_focused and self.node.tag == "input":
            cmds.append(DrawCursor(self, self.font.get().measureText(text)))

        cmds = paint_visual_effects(self.node, cmds, rect)
        paint_outline(self.node, cmds, rect, self.zoom.get())
        display_list.extend(cmds)

@wbetools.patch(ImageLayout)
class ImageLayout(EmbedLayout):
    def layout(self):
        self.layout_before()
        width_attr = self.node.attributes.get('width')
        height_attr = self.node.attributes.get('height')
        image_width = self.node.image.width()
        image_height = self.node.image.height()
        aspect_ratio = image_width / image_height

        w_zoom = self.width.read(self.zoom)
        h_zoom = self.height.read(self.zoom)
        if width_attr and height_attr:
            self.width.set(device_px(int(width_attr), w_zoom))
            self.img_height = device_px(int(height_attr), h_zoom)
        elif width_attr:
            self.width.set(device_px(int(width_attr), w_zoom))
            w = self.height.read(self.width)
            self.img_height = w / aspect_ratio
        elif height_attr:
            self.img_height = device_px(int(height_attr), h_zoom)
            self.width.set(self.img_height * aspect_ratio)
        else:
            self.width.set(device_px(image_width, w_zoom))
            self.img_height = device_px(image_height, h_zoom)
        if self.height.dirty:
            font = self.height.read(self.font)
            self.height.set(max(self.img_height, linespace(font)))
        self.layout_after()

    def paint(self, display_list):
        cmds = []
        rect = skia.Rect.MakeLTRB(self.x.get(), self.y.get() + self.height.get() - self.img_height, self.x.get() + self.width.get(), self.y.get() + self.height)
        quality = self.node.style.get().get('image-rendering', 'auto')
        cmds.append(DrawImage(self.node.image, rect, quality))
        display_list.extend(cmds)

@wbetools.patch(IframeLayout)
class IframeLayout(EmbedLayout):
    def layout(self):
        self.layout_before()
        width_attr = self.node.attributes.get('width')
        height_attr = self.node.attributes.get('height')
        if self.width.dirty:
            w_zoom = self.width.read(self.zoom)
            if width_attr:
                self.width.set(device_px(int(width_attr) + 2, w_zoom))
            else:
                self.width.set(device_px(IFRAME_WIDTH_PX + 2, w_zoom))
        
        if self.height.dirty:
            zoom = self.height.read(self.zoom)
            if height_attr:
                self.height.set(device_px(int(height_attr) + 2, zoom))
            else:
                self.height.set(device_px(IFRAME_HEIGHT_PX + 2, zoom))

        if self.node.frame:
            self.node.frame.frame_height = self.height - device_px(2, self.zoom.get())
            self.node.frame.frame_width = self.width.get() - device_px(2, self.zoom.get())
            self.node.frame.set_needs_render()
        self.layout_after()

    def paint(self, display_list):
        frame_cmds = []
        rect = skia.Rect.MakeLTRB(self.x.get(), self.y.get(), self.x.get() + self.width.get(), self.y.get() + self.height.get())
        bgcolor = self.node.style.get().get('background-color', 'transparent')
        if bgcolor != 'transparent':
            radius = device_px(float(self.node.style.get().get('border-radius', '0px')[:-2]), self.zoom.get())
            frame_cmds.append(DrawRRect(rect, radius, bgcolor))
        if self.node.frame:
            self.node.frame.paint(frame_cmds)
        diff = device_px(1, self.zoom.get())
        offset = (self.x.get() + diff, self.y.get() + diff)
        cmds = [Transform(offset, rect, self.node, frame_cmds)]
        inner_rect = skia.Rect.MakeLTRB(self.x.get() + diff, self.y.get() + diff, self.x.get() + self.width.get() - diff, self.y.get() + self.height.get() - diff)
        cmds = paint_visual_effects(self.node, cmds, inner_rect)
        paint_outline(self.node, cmds, rect, self.zoom.get())
        display_list.extend(cmds)

def style(node, rules, frame):
    if node.style.dirty:
        old_style = node.style.value
        new_style = {}
        for property, default_value in INHERITED_PROPERTIES.items():
            if node.parent:
                parent_style = node.style.read(node.parent.style)
                new_style[property] = parent_style[property]
            else:
                new_style[property] = default_value
        for media, selector, body in rules:
            if media:
                if (media == 'dark') != frame.tab.dark_mode: continue
            if not selector.matches(node): continue
            for property, value in body.items():
                computed_value = compute_style(node, property, value)
                if not computed_value: continue
                new_style[property] = computed_value
        if isinstance(node, Element) and 'style' in node.attributes:
            pairs = CSSParser(node.attributes['style']).body()
            for property, value in pairs.items():
                computed_value = compute_style(node, property, value)
                new_style[property] = computed_value
        if old_style:
            transitions = diff_styles(old_style, new_style)
            for property, (old_value, new_value, num_frames) in transitions.items():
                if property in ANIMATED_PROPERTIES:
                    tab.set_needs_render()
                    AnimationClass = ANIMATED_PROPERTIES[property]
                    animation = AnimationClass(old_value, new_value, num_frames)
                    node.animations[property] = animation
                    new_style[property] = animation.animate()
        node.style.set(new_style)

    for child in node.children:
        style(child, rules, frame)

@wbetools.patch(JSContext)
class JSContext:
    def innerHTML_set(self, handle, s, window_id):
        frame = self.tab.window_id_to_frame[window_id]        
        self.throw_if_cross_origin(frame)
        doc = HTMLParser(
            "<html><body>" + s + "</body></html>").parse()
        new_nodes = doc.children[0].children
        elt = self.handle_to_node[handle]
        elt.children = new_nodes
        for child in elt.children:
            child.parent = elt
        obj = elt.layout_object
        while not isinstance(obj, BlockLayout):
            obj = obj.parent
        obj.children.mark()
        frame.set_needs_render()

    def style_set(self, handle, s, window_id):
        frame = self.tab.window_id_to_frame[window_id]
        self.throw_if_cross_origin(frame)
        elt = self.handle_to_node[handle]
        elt.attributes['style'] = s
        elt.style.mark()
        frame.set_needs_render()

@wbetools.patch(Frame)
class Frame:
    def load(self, url, body=None):
        self.zoom = 1
        self.scroll = 0
        self.scroll_changed_in_frame = True
        headers, body = request(url, self.url, body)
        body = body.decode("utf8")
        self.url = url

        self.allowed_origins = None
        if "content-security-policy" in headers:
           csp = headers["content-security-policy"].split()
           if len(csp) > 0 and csp[0] == "default-src":
               self.allowed_origins = csp[1:]

        self.nodes = HTMLParser(body).parse()

        self.js = self.tab.get_js(url_origin(url))
        self.js.add_window(self)

        scripts = [node.attributes["src"] for node
                   in tree_to_list(self.nodes, [])
                   if isinstance(node, Element)
                   and node.tag == "script"
                   and "src" in node.attributes]
        for script in scripts:
            script_url = resolve_url(script, url)
            if not self.allowed_request(script_url):
                print("Blocked script", script, "due to CSP")
                continue

            header, body = request(script_url, url)
            body = body.decode("utf8")
            task = Task(self.js.run, script_url, body,
                self.window_id)
            self.tab.task_runner.schedule_task(task)

        self.rules = self.default_style_sheet.copy()
        links = [node.attributes["href"]
                 for node in tree_to_list(self.nodes, [])
                 if isinstance(node, Element)
                 and node.tag == "link"
                 and "href" in node.attributes
                 and node.attributes.get("rel") == "stylesheet"]
        for link in links:  
            style_url = resolve_url(link, url)
            if not self.allowed_request(style_url):
                print("Blocked style", link, "due to CSP")
                continue
            try:
                header, body = request(style_url, url)
            except:
                continue
            self.rules.extend(CSSParser(body.decode("utf8")).parse())

        images = [node
            for node in tree_to_list(self.nodes, [])
            if isinstance(node, Element)
            and node.tag == "img"]
        for img in images:
            try:
                src = img.attributes.get("src", "")
                image_url = resolve_url(src, self.url)
                assert self.allowed_request(image_url), \
                    "Blocked load of " + image_url + " due to CSP"
                header, body = request(image_url, self.url)
                img.encoded_data = body
                data = skia.Data.MakeWithoutCopy(body)
                img.image = skia.Image.MakeFromEncoded(data)
                assert img.image, "Failed to recognize image format for " + image_url
            except Exception as e:
                print("Exception loading image: url="
                    + image_url + " exception=" + str(e))
                img.image = BROKEN_IMAGE

        iframes = [node
                   for node in tree_to_list(self.nodes, [])
                   if isinstance(node, Element)
                   and node.tag == "iframe"
                   and "src" in node.attributes]
        for iframe in iframes:
            document_url = resolve_url(iframe.attributes["src"],
                self.tab.root_frame.url)
            if not self.allowed_request(document_url):
                print("Blocked iframe", document_url, "due to CSP")
                iframe.frame = None
                continue
            iframe.frame = Frame(self.tab, self, iframe)
            iframe.frame.load(document_url)

        self.document = DocumentLayout(self.nodes, self)
        self.set_needs_render()

    def render(self):
        if self.needs_style:
            if self.tab.dark_mode:
                INHERITED_PROPERTIES["color"] = "white"
            else:
                INHERITED_PROPERTIES["color"] = "black"
            style(self.nodes,
                  sorted(self.rules,
                         key=cascade_priority), self)
            self.needs_layout = True
            self.needs_style = False

        if self.needs_layout:
            self.document.layout(self.frame_width, self.tab.zoom)
            if self.tab.accessibility_is_on:
                self.tab.needs_accessibility = True
            else:
                self.needs_paint = True
            self.needs_layout = False

        clamped_scroll = self.clamp_scroll(self.scroll)
        if clamped_scroll != self.scroll:
            self.scroll_changed_in_frame = True
        self.scroll = clamped_scroll

    def keypress(self, char):
        if self.tab.focus and self.tab.focus.tag == "input":
            if not "value" in self.tab.focus.attributes:
                self.activate_element(self.tab.focus)
            if self.js.dispatch_event(
                "keydown", self.tab.focus, self.window_id): return
            self.tab.focus.attributes["value"] += char
            self.set_needs_render()
        elif self.tab.focus and "contenteditable" in self.tab.focus.attributes:
            text_nodes = [
               t for t in tree_to_list(self.tab.focus, [])
               if isinstance(t, Text)
            ]
            if text_nodes:
                last_text = text_nodes[-1]
            else:
                last_text = Text("", self.tab.focus)
                self.tab.focus.children.append(last_text)
            last_text.text += char
            obj = self.tab.focus.layout_object
            while not isinstance(obj, BlockLayout):
                obj = obj.parent
            obj.children.mark()
            self.set_needs_render()

    def scroll_to(self, elt):
        assert not (self.needs_style or self.needs_layout)
        objs = [
            obj for obj in tree_to_list(self.document, [])
            if obj.node == self.tab.focus
        ]
        if not objs: return
        obj = objs[0]

        if self.scroll < obj.y.get() < self.scroll + self.frame_height:
            return
        new_scroll = obj.y.get() - SCROLL_STEP
        self.scroll = self.clamp_scroll(new_scroll)
        self.scroll_changed_in_frame = True
        self.set_needs_render()

    def clamp_scroll(self, scroll):
        height = math.ceil(self.document.height.get())
        maxscroll = height - self.frame_height
        return max(0, min(scroll, maxscroll))
    
@wbetools.patch(Tab)
class Tab:
    def run_animation_frame(self, scroll):
        if not self.root_frame.scroll_changed_in_frame:
            self.root_frame.scroll = scroll

        needs_composite = False
        for (window_id, frame) in self.window_id_to_frame.items():
            frame.js.dispatch_RAF(frame.window_id)
    
            for node in tree_to_list(frame.nodes, []):
                for (property_name, animation) in \
                    node.animations.items():
                    value = animation.animate()
                    if value:
                        node.style[property_name] = value
                        if wbetools.USE_COMPOSITING and \
                            property_name == "opacity":
                            self.composited_updates.append(node)
                            self.set_needs_paint()
                        else:
                            frame.set_needs_layout()
            if frame.needs_style or frame.needs_layout:
                needs_composite = True

        self.render()

        if self.focus and self.focused_frame.needs_focus_scroll:
            self.focused_frame.scroll_to(self.focus)
            self.focused_frame.needs_focus_scroll = False

        scroll = None
        if self.root_frame.scroll_changed_in_frame:
            scroll = self.root_frame.scroll

        composited_updates = {}
        if not needs_composite:
            for node in self.composited_updates:
                composited_updates[node] = node.save_layer
        self.composited_updates.clear()

        root_frame_focused = not self.focused_frame or \
                self.focused_frame == self.root_frame
        commit_data = CommitData(
            self.root_frame.url, scroll,
            root_frame_focused,
            math.ceil(self.root_frame.document.height.get()),
            self.display_list, composited_updates,
            self.accessibility_tree,
            self.focus
        )
        self.display_list = None
        self.root_frame.scroll_changed_in_frame = False

        self.browser.commit(self, commit_data)
    

if __name__ == "__main__":
    args = add_main_args()
    main_func(args)<|MERGE_RESOLUTION|>--- conflicted
+++ resolved
@@ -19,12 +19,7 @@
 from lab9 import EVENT_DISPATCH_CODE
 from lab10 import COOKIE_JAR, url_origin
 from lab11 import draw_text, get_font, linespace, \
-<<<<<<< HEAD
     ClipRRect, parse_blend_mode, CHROME_PX, SCROLL_STEP
-import OpenGL.GL as GL
-=======
-    parse_blend_mode, CHROME_PX, SCROLL_STEP
->>>>>>> 32fb3816
 from lab12 import MeasureTime
 from lab13 import diff_styles, \
     CompositedLayer, absolute_bounds, absolute_bounds_for_obj, \
