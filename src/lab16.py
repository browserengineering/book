--- conflicted
+++ resolved
@@ -25,14 +25,8 @@
 from lab8 import INPUT_WIDTH_PX
 from lab8 import layout_mode
 from lab9 import EVENT_DISPATCH_CODE
-<<<<<<< HEAD
 from lab10 import COOKIE_JAR
-from lab11 import FONTS, draw_text, get_font, linespace, \
-=======
-from lab10 import COOKIE_JAR, url_origin
-from lab11 import FONTS, get_font, linespace, \
->>>>>>> a764ca2b
-    parse_blend_mode
+from lab11 import FONTS, get_font, linespace, parse_blend_mode
 from lab12 import MeasureTime, REFRESH_RATE_SEC
 from lab12 import Task, TaskRunner, SingleThreadedTaskRunner
 from lab13 import diff_styles, parse_transition, clamp_scroll, add_parent_pointers
@@ -43,11 +37,7 @@
 from lab13 import DisplayItem, DrawText, DrawCompositedLayer, SaveLayer
 from lab13 import ClipRRect, Transform, DrawLine, DrawRRect, \
     add_main_args
-<<<<<<< HEAD
-from lab14 import parse_color, parse_outline, draw_rect, DrawRRect, \
-=======
 from lab14 import parse_color, parse_outline, DrawRRect, \
->>>>>>> a764ca2b
     is_focused, paint_outline, has_outline, \
     device_px, cascade_priority, \
     is_focusable, get_tabindex, announce_text, speak_text, \
