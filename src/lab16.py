--- conflicted
+++ resolved
@@ -46,11 +46,7 @@
     EmbedLayout, InputLayout, LineLayout, TextLayout, ImageLayout, \
     IframeLayout, JSContext, style, AccessibilityNode, Frame, Tab, \
     CommitData, Browser, BROKEN_IMAGE, font, \
-<<<<<<< HEAD
-    IFRAME_WIDTH_PX, IFRAME_HEIGHT_PX, DEFAULT_STYLE_SHEET
-=======
-    IFRAME_WIDTH_PX, IFRAME_HEIGHT_PX, parse_image_rendering
->>>>>>> 373a593c
+    IFRAME_WIDTH_PX, IFRAME_HEIGHT_PX, parse_image_rendering, DEFAULT_STYLE_SHEET
 import wbetools
 
 @wbetools.patch(is_focusable)
