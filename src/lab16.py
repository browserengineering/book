--- conflicted
+++ resolved
@@ -28,11 +28,7 @@
 from lab8 import layout_mode
 from lab9 import EVENT_DISPATCH_CODE
 from lab10 import COOKIE_JAR, url_origin
-<<<<<<< HEAD
 from lab11 import FONTS, get_font, linespace, \
-=======
-from lab11 import FONTS, draw_text, get_font, linespace, \
->>>>>>> 591aa8bc
     parse_blend_mode
 from lab12 import MeasureTime, REFRESH_RATE_SEC
 from lab12 import Task, TaskRunner, SingleThreadedTaskRunner
@@ -42,17 +38,9 @@
 from lab13 import map_translation, parse_transform, ANIMATED_PROPERTIES
 from lab13 import CompositedLayer, paint_visual_effects
 from lab13 import DisplayItem, DrawText, DrawCompositedLayer, SaveLayer
-<<<<<<< HEAD
 from lab13 import ClipRRect, Transform, DrawLine, DrawRRect, \
     add_main_args
-
 from lab14 import parse_color, parse_outline, DrawRRect, \
-=======
-from lab13 import ClipRRect, Transform, DrawLine, DrawRRect, draw_rect, \
-    add_main_args
-
-from lab14 import parse_color, parse_outline, draw_rect, DrawRRect, \
->>>>>>> 591aa8bc
     is_focused, paint_outline, has_outline, \
     device_px, cascade_priority, \
     is_focusable, get_tabindex, announce_text, speak_text, \
