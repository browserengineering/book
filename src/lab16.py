"""
This file compiles the code in Web Browser Engineering,
up to and including Chapter 16 (Reusing Previous Computations),
without exercises.
"""

import sdl2
import skia
import ctypes
import math
import OpenGL.GL
import threading
import socket
import ssl
import dukpy
import time

from lab1 import parse_url
from lab2 import WIDTH, HEIGHT, HSTEP, VSTEP, SCROLL_STEP
from lab4 import print_tree
<<<<<<< HEAD
from lab4 import HTMLParser
from lab13 import Text, Element
=======
from lab5 import BLOCK_ELEMENTS
from lab14 import Text, Element
from lab6 import TagSelector, DescendantSelector
from lab6 import resolve_url
>>>>>>> c01d0057
from lab6 import tree_to_list, INHERITED_PROPERTIES
from lab7 import CHROME_PX
from lab8 import INPUT_WIDTH_PX
from lab8 import layout_mode
from lab9 import EVENT_DISPATCH_CODE
<<<<<<< HEAD
from lab10 import COOKIE_JAR
from lab11 import draw_text, get_font, linespace, \
    ClipRRect, parse_blend_mode, CHROME_PX, SCROLL_STEP
from lab12 import MeasureTime
from lab13 import diff_styles, \
    CompositedLayer, absolute_bounds, absolute_bounds_for_obj, \
    DrawCompositedLayer, Task, TaskRunner, SingleThreadedTaskRunner, \
    clamp_scroll, add_parent_pointers, map_translation, \
    DisplayItem, DrawText, ClipRRect, \
    DrawLine, paint_visual_effects, parse_transform, WIDTH, HEIGHT, \
    INPUT_WIDTH_PX, REFRESH_RATE_SEC, HSTEP, VSTEP, SETTIMEOUT_CODE, \
    XHR_ONLOAD_CODE, Transform, ANIMATED_PROPERTIES, SaveLayer
=======
from lab10 import COOKIE_JAR, url_origin
from lab11 import FONTS, draw_text, get_font, linespace, \
    parse_blend_mode
from lab12 import MeasureTime, REFRESH_RATE_SEC
from lab12 import Task, TaskRunner, SingleThreadedTaskRunner
from lab13 import diff_styles, parse_transition, clamp_scroll, add_parent_pointers
from lab13 import absolute_bounds, absolute_bounds_for_obj
from lab13 import NumericAnimation, TranslateAnimation
from lab13 import map_translation, parse_transform, ANIMATED_PROPERTIES
from lab13 import CompositedLayer, paint_visual_effects
from lab13 import DisplayItem, DrawText, DrawCompositedLayer, SaveLayer
from lab13 import ClipRRect, Transform, DrawLine, DrawRRect, draw_rect, \
    add_main_args

>>>>>>> c01d0057
from lab14 import parse_color, parse_outline, draw_rect, DrawRRect, \
    is_focused, paint_outline, has_outline, \
    device_px, cascade_priority, \
    is_focusable, get_tabindex, announce_text, speak_text, \
    CSSParser, main_func, DrawOutline
<<<<<<< HEAD
from lab15 import URL, DrawImage, DocumentLayout, BlockLayout, \
=======
from lab15 import request, HTMLParser, AttributeParser, DrawImage, DocumentLayout, BlockLayout, \
>>>>>>> c01d0057
    EmbedLayout, InputLayout, LineLayout, TextLayout, ImageLayout, \
    IframeLayout, JSContext, style, AccessibilityNode, Frame, Tab, \
    CommitData, draw_line, Browser, BROKEN_IMAGE, font, \
    IFRAME_WIDTH_PX, IFRAME_HEIGHT_PX
import wbetools

@wbetools.patch(is_focusable)
def is_focusable(node):
    if get_tabindex(node) <= 0:
        return False
    elif "tabindex" in node.attributes:
        return True
    elif "contenteditable" in node.attributes:
        return True
    else:
        return node.tag in ["input", "button", "a"]

@wbetools.patch(print_tree)
def print_tree(node, indent=0):
    print(' ' * indent, node)
    children = node.children
    if not isinstance(children, list):
        children = children.get()
    for child in children:
        print_tree(child, indent + 2)

@wbetools.patch(tree_to_list)
def tree_to_list(tree, l):
    l.append(tree)
    children = tree.children
    if not isinstance(children, list):
        children = children.get()
    for child in children:
        tree_to_list(child, l)
    return l

@wbetools.patch(paint_outline)
def paint_outline(node, cmds, rect, zoom):
    if has_outline(node):
        thickness, color = parse_outline(node.style['outline'].get(), zoom)
        cmds.append(DrawOutline(rect, color, thickness))

@wbetools.patch(font)
def font(notify, css_style, zoom):
    weight = css_style['font-weight'].read(notify)
    style = css_style['font-style'].read(notify)
    try:
        size = float(css_style['font-size'].read(notify)[:-2])
    except ValueError:
        size = 16
    font_size = device_px(size, zoom)
    return get_font(font_size, weight, style)

@wbetools.patch(has_outline)
def has_outline(node):
    return parse_outline(node.style['outline'].get(), 1)

@wbetools.patch(absolute_bounds_for_obj)
def absolute_bounds_for_obj(obj):
    rect = skia.Rect.MakeXYWH(
        obj.x.get(), obj.y.get(), obj.width.get(), obj.height.get())
    cur = obj.node
    while cur:
        rect = map_translation(rect, parse_transform(cur.style['transform'].get()))
        cur = cur.parent
    return rect

@wbetools.patch(paint_visual_effects)
def paint_visual_effects(node, cmds, rect):
    opacity = float(node.style["opacity"].get())
    blend_mode = parse_blend_mode(node.style["mix-blend-mode"].get())
    translation = parse_transform(node.style["transform"].get())
    border_radius = float(node.style["border-radius"].get()[:-2])
    if node.style["overflow"].get() == 'clip':
        clip_radius = border_radius
    else:
        clip_radius = 0
    needs_clip = node.style['overflow'].get() == 'clip'
    needs_blend_isolation = blend_mode != skia.BlendMode.kSrcOver or needs_clip or opacity != 1.0
    save_layer = SaveLayer(skia.Paint(BlendMode=blend_mode, Alphaf=opacity), node, [ClipRRect(rect, clip_radius, cmds, should_clip=needs_clip)], should_save=needs_blend_isolation)
    transform = Transform(translation, rect, node, [save_layer])
    node.save_layer = save_layer
    return [transform]

class ProtectedField:
    def __init__(self, obj, name, parent=None, dependencies=None,
        invalidations=None):
        self.obj = obj
        self.name = name
        self.parent = parent

        self.value = None
        self.dirty = True
        self.invalidations = set()
        self.frozen_dependencies = dependencies != None
        if dependencies != None:
            for dependency in dependencies:
                dependency.invalidations.add(self)
        else:
            assert \
                self.name in [
                    "height", "ascent", "descent", "children"
                ] or self.name in CSS_PROPERTIES

        self.frozen_invalidations = invalidations != None
        if invalidations != None:
            assert self.name == "children"
            for invalidation in invalidations:
                self.invalidations.add(invalidation)

    def set_dependencies(self, dependencies):
        assert self.name in ["height", "ascent", "descent"] or \
            self.name in CSS_PROPERTIES
        assert self.name == "height" or not self.frozen_dependencies
        for dependency in dependencies:
            dependency.invalidations.add(self)
        self.frozen_dependencies = True

    def set_ancestor_dirty_bits(self):
        parent = self.parent
        while parent and not parent.has_dirty_descendants:
            parent.has_dirty_descendants = True
            parent = parent.parent

    def mark(self):
        if self.dirty: return
        self.dirty = True
        self.set_ancestor_dirty_bits()

    def notify(self):
        for field in self.invalidations:
            field.mark()
        self.set_ancestor_dirty_bits()

    def set(self, value):
        # if self.value != None:
        #     print("Change", self)
        if value != self.value:
            self.notify()
        self.value = value
        self.dirty = False

    def get(self):
        assert not self.dirty
        return self.value

    def read(self, notify):
        if notify.frozen_dependencies or self.frozen_invalidations:
            assert notify in self.invalidations
        else:
            self.invalidations.add(notify)

        if wbetools.PRINT_INVALIDATION_DEPENDENCIES:
            prefix = ""
            if notify.obj == self.obj:
                prefix = "self."
            elif self.obj == notify.parent:
                prefix = "self.parent."
            elif notify.obj == self.obj.parent:
                prefix = "self.child."
            elif hasattr(notify.obj, "previous") and \
                notify.obj.previous == self.obj:
                    prefix = "self.previous."
            print("{} depends on {}{}".format(
                notify.name, prefix, self.name))

        return self.get()

    def copy(self, field):
        self.set(field.read(notify=self))

    def __str__(self):
        if self.dirty:
            return "<dirty>"
        else:
            return str(self.value)

    def __repr__(self):
        return "ProtectedField({}, {})".format(
            self.obj.node if hasattr(self.obj, "node") else self.obj,
            self.name)
    
CSS_PROPERTIES = {
    "font-size": "inherit", "font-weight": "inherit",
    "font-style": "inherit", "color": "inherit",
    "opacity": "1.0", "transition": "",
    "transform": "none", "mix-blend-mode": "normal",
    "border-radius": "0px", "overflow": "visible",
    "outline": "none", "background-color": "transparent",
    "image-rendering": "auto",
}

@wbetools.patch(Element)
class Element:
    def __init__(self, tag, attributes, parent):
        self.tag = tag
        self.attributes = attributes
        self.children = []
        self.parent = parent

        self.style = None
        self.animations = {}

        self.is_focused = False
        self.layout_object = None

@wbetools.patch(Text)
class Text:
    def __init__(self, text, parent):
        self.text = text
        self.children = []
        self.parent = parent

        self.style = None
        self.animations = {}

        self.is_focused = False
        self.layout_object = None

@wbetools.patch(DocumentLayout)
class DocumentLayout:
    def __init__(self, node, frame):
        self.node = node
        self.frame = frame
        node.layout_object = self
        self.parent = None
        self.previous = None
        self.children = []

        self.zoom = ProtectedField(self, "zoom", None, [])
        self.width = ProtectedField(self, "width", None, [])
        self.x = ProtectedField(self, "x", None, [])
        self.y = ProtectedField(self, "y", None, [])
        self.height = ProtectedField(self, "height")

        self.has_dirty_descendants = True

    def layout_needed(self):
        if self.zoom.dirty: return True
        if self.width.dirty: return True
        if self.height.dirty: return True
        if self.x.dirty: return True
        if self.y.dirty: return True
        if self.has_dirty_descendants: return True
        return False

    def layout(self, width, zoom):
        if not self.layout_needed(): return

        self.zoom.set(zoom)
        self.width.set(width - 2 * device_px(HSTEP, zoom))

        if not self.children:
            child = BlockLayout(self.node, self, None, self.frame)
            self.height.set_dependencies([child.height])
        else:
            child = self.children[0]
        self.children = [child]

        self.x.set(device_px(HSTEP, zoom))
        self.y.set(device_px(VSTEP, zoom))

        child.layout()
        self.has_dirty_descendants = False

        child_height = child.height.read(notify=self.height)
        self.height.set(child_height + 2 * device_px(VSTEP, zoom))

        if wbetools.ASSERT_LAYOUT_CLEAN:
            for obj in tree_to_list(self, []):
                assert not obj.layout_needed()

    def paint(self, display_list, dark_mode, scroll):
        cmds = []
        self.children[0].paint(cmds)
        if scroll != None and scroll != 0:
            rect = skia.Rect.MakeLTRB(
                self.x.get(), self.y.get(),
                self.x.get() + self.width.get(), self.y.get() + self.height.get())
            cmds = [Transform((0, -scroll), rect, self.node, cmds)]

        display_list.extend(cmds)


@wbetools.patch(BlockLayout)
class BlockLayout:
    def __init__(self, node, parent, previous, frame):
        self.node = node
        node.layout_object = self
        self.parent = parent
        self.previous = previous
        self.frame = frame

        self.zoom = ProtectedField(self, "zoom", self.parent,
            [self.parent.zoom])
        self.width = ProtectedField(self, "width", self.parent,
            [self.parent.width])
        self.height = ProtectedField(self, "height", self.parent)
        self.x = ProtectedField(self, "x", self.parent, [self.parent.x])

        if self.previous:
            y_dependencies = [self.previous.y, self.previous.height]
        else:
            y_dependencies = [self.parent.y]
        self.y = ProtectedField(self, "y", self.parent, y_dependencies)

        self.children = ProtectedField(self, "children", self.parent, None,
            [self.height])

        self.has_dirty_descendants = True

    def layout_needed(self):
        if self.zoom.dirty: return True
        if self.width.dirty: return True
        if self.height.dirty: return True
        if self.x.dirty: return True
        if self.y.dirty: return True
        if self.children.dirty: return True
        if self.has_dirty_descendants: return True
        return False

    def layout(self):
        if not self.layout_needed(): return

        self.zoom.copy(self.parent.zoom)
        self.width.copy(self.parent.width)
        self.x.copy(self.parent.x)

        if self.previous:
            prev_y = self.previous.y.read(notify=self.y)
            prev_height = self.previous.height.read(notify=self.y)
            self.y.set(prev_y + prev_height)
        else:
            self.y.copy(self.parent.y)

        mode = layout_mode(self.node)
        if mode == "block":
            if self.children.dirty:
                children = []
                previous = None
                for child in self.node.children:
                    next = BlockLayout(
                        child, self, previous, self.frame)
                    children.append(next)
                    previous = next
                self.children.set(children)

                height_dependencies = \
                   [child.height for child in children]
                height_dependencies.append(self.children)
                self.height.set_dependencies(height_dependencies)
        else:
            if self.children.dirty:
                self.temp_children = []
                self.new_line()
                self.recurse(self.node)
                self.children.set(self.temp_children)

                height_dependencies = \
                   [child.height for child in self.temp_children]
                height_dependencies.append(self.children)
                self.height.set_dependencies(height_dependencies)
                self.temp_children = None

        for child in self.children.get():
            child.layout()

        self.has_dirty_descendants = False

        children = self.children.read(notify=self.height)
        new_height = sum([
            child.height.read(notify=self.height)
            for child in children
        ])
        self.height.set(new_height)

    def input(self, node):
        zoom = self.zoom.read(notify=self.children)
        w = device_px(INPUT_WIDTH_PX, zoom)
        self.add_inline_child(node, w, InputLayout, self.frame)

    def image(self, node):
        zoom = self.zoom.read(notify=self.children)
        if 'width' in node.attributes:
            w = device_px(int(node.attributes['width']), zoom)
        else:
            w = device_px(node.image.width(), zoom)
        self.add_inline_child(node, w, ImageLayout, self.frame)

    def iframe(self, node):
        zoom = self.zoom.read(notify=self.children)
        if 'width' in self.node.attributes:
            w = device_px(int(self.node.attributes['width']), zoom)
        else:
            w = IFRAME_WIDTH_PX + device_px(2, zoom)
        self.add_inline_child(node, w, IframeLayout, self.frame)

    def text(self, node):
        zoom = self.zoom.read(notify=self.children)
        node_font = font(self.children, node.style, zoom)
        for word in node.text.split():
            w = node_font.measureText(word)
            self.add_inline_child(
                node, w, TextLayout, self.frame, word)

    def new_line(self):
        self.previous_word = None
        self.cursor_x = 0
        last_line = self.temp_children[-1] \
            if self.temp_children else None
        new_line = LineLayout(self.node, self, last_line)
        self.temp_children.append(new_line)

    def add_inline_child(self, node, w, child_class,
        frame, word=None):
        width = self.width.read(notify=self.children)
        if self.cursor_x + w > width:
            self.new_line()
        line = self.temp_children[-1]
        if word:
            child = child_class(node, line, self.previous_word, word)
        else:
            child = child_class(node, line, self.previous_word, frame)
        line.children.append(child)
        self.previous_word = child
        zoom = self.zoom.read(notify=self.children)
        self.cursor_x += w + font(self.children, node.style, zoom).measureText(' ')

    def paint(self, display_list):
        cmds = []

        rect = skia.Rect.MakeLTRB(
            self.x.get(), self.y.get(), self.x.get() + self.width.get(),
            self.y.get() + self.height.get())

        is_atomic = not isinstance(self.node, Text) and \
            (self.node.tag == "input" or self.node.tag == "button")

        if not is_atomic:
            bgcolor = self.node.style["background-color"].get()
            if bgcolor != "transparent":
                radius = device_px(
                    float(self.node.style["border-radius"].get()[:-2]),
                    self.zoom.get())
                cmds.append(DrawRRect(rect, radius, bgcolor))
 
        for child in self.children.get():
            child.paint(cmds)

        if self.node.is_focused \
            and "contenteditable" in self.node.attributes:
            text_nodes = [
                t for t in tree_to_list(self, [])
                if isinstance(t, TextLayout)
            ]
            if text_nodes:
                cmds.append(DrawCursor(text_nodes[-1],
                    text_nodes[-1].width.get()))
            else:
                cmds.append(DrawCursor(self, 0))

        if not is_atomic:
            cmds = paint_visual_effects(self.node, cmds, rect)
        display_list.extend(cmds)

def DrawCursor(elt, offset):
    x = elt.x.get() + offset
    return DrawLine(x, elt.y.get(), x, elt.y.get() + elt.height.get())

@wbetools.patch(LineLayout)
class LineLayout:
    def __init__(self, node, parent, previous):
        self.node = node
        self.parent = parent
        self.previous = previous
        self.children = []
        self.zoom = ProtectedField(self, "zoom", self.parent,
            [self.parent.zoom])
        self.x = ProtectedField(self, "x", self.parent,
            [self.parent.x])
        if self.previous:
            y_dependencies = [self.previous.y, self.previous.height]
        else:
            y_dependencies = [self.parent.y]
        self.y = ProtectedField(self, "y", self.parent,
            y_dependencies)
        self.initialized_fields = False
        self.ascent = ProtectedField(self, "ascent", self.parent)
        self.descent = ProtectedField(self, "descent", self.parent)
        self.width = ProtectedField(self, "width", self.parent,
            [self.parent.width])
        self.height = ProtectedField(self, "height", self.parent,
            [self.ascent, self.descent])

        self.has_dirty_descendants = True

    def layout_needed(self):
        if self.zoom.dirty: return True
        if self.width.dirty: return True
        if self.height.dirty: return True
        if self.x.dirty: return True
        if self.y.dirty: return True
        if self.ascent.dirty: return True
        if self.descent.dirty: return True
        if self.has_dirty_descendants: return True
        return False

    def layout(self):
        if not self.initialized_fields:
            self.ascent.set_dependencies(
               [child.ascent for child in self.children])
            self.descent.set_dependencies(
               [child.descent for child in self.children])
            self.initialized_fields = True

        if not self.layout_needed(): return

        self.zoom.copy(self.parent.zoom)
        self.width.copy(self.parent.width)
        self.x.copy(self.parent.x)
        if self.previous:
            prev_y = self.previous.y.read(notify=self.y)
            prev_height = self.previous.height.read(notify=self.y)
            self.y.set(prev_y + prev_height)
        else:
            self.y.copy(self.parent.y)

        for word in self.children:
            word.layout()

        if not self.children:
            self.ascent.set(0)
            self.descent.set(0)
            self.height.set(0)
            self.has_dirty_descendants = False
            return

        self.ascent.set(max([
            -child.ascent.read(notify=self.ascent)
            for child in self.children
        ]))

        self.descent.set(max([
            child.descent.read(notify=self.descent)
            for child in self.children
        ]))

        for child in self.children:
            new_y = self.y.read(notify=child.y)
            new_y += self.ascent.read(notify=child.y)
            new_y += child.ascent.read(notify=child.y)
            child.y.set(new_y)

        max_ascent = self.ascent.read(notify=self.height)
        max_descent = self.descent.read(notify=self.height)

        self.height.set(max_ascent + max_descent)

        self.has_dirty_descendants = False

    def paint(self, display_list):
        outline_rect = skia.Rect.MakeEmpty()
        outline_node = None
        for child in self.children:
            node = child.node
            if isinstance(node, Text) and has_outline(node.parent):
                outline_node = node.parent
                outline_rect.join(child.rect())
            child.paint(display_list)
        if outline_node:
            paint_outline(outline_node, display_list, outline_rect, self.zoom.get())

@wbetools.patch(TextLayout)
class TextLayout:
    def __init__(self, node, parent, previous, word):
        self.node = node
        self.word = word
        self.children = []
        self.parent = parent
        self.previous = previous

        self.zoom = ProtectedField(self, "zoom", self.parent,
            [self.parent.zoom])
        self.font = ProtectedField(self, "font", self.parent,
            [self.zoom,
             self.node.style['font-weight'],
             self.node.style['font-style'],
             self.node.style['font-size']])
        self.width = ProtectedField(self, "width", self.parent,
            [self.font])
        self.height = ProtectedField(self, "height", self.parent,
            [self.font])
        self.ascent = ProtectedField(self, "ascent", self.parent,
            [self.font])
        self.descent = ProtectedField(self, "descent", self.parent,
            [self.font])
        if self.previous:
            x_dependencies = [self.previous.x, self.previous.font,
            self.previous.width]
        else:
            x_dependencies = [self.parent.x]
        self.x = ProtectedField(self, "x", self.parent,
            x_dependencies)
        self.y = ProtectedField(self, "y", self.parent,
            [self.ascent, self.parent.y, self.parent.ascent])

        self.has_dirty_descendants = True

    def layout_needed(self):
        if self.zoom.dirty: return True
        if self.width.dirty: return True
        if self.height.dirty: return True
        if self.x.dirty: return True
        if self.y.dirty: return True
        if self.ascent.dirty: return True
        if self.descent.dirty: return True
        if self.font.dirty: return True
        if self.has_dirty_descendants: return True
        return False

    def layout(self):
        if not self.layout_needed(): return

        self.zoom.copy(self.parent.zoom)

        zoom = self.zoom.read(notify=self.font)
        self.font.set(font(self.font, self.node.style, zoom))

        f = self.font.read(notify=self.width)
        self.width.set(f.measureText(self.word))

        f = self.font.read(notify=self.ascent)
        self.ascent.set(f.getMetrics().fAscent * 1.25)

        f = self.font.read(notify=self.descent)
        self.descent.set(f.getMetrics().fDescent * 1.25)

        f = self.font.read(notify=self.height)
        self.height.set(linespace(f) * 1.25)

        if self.previous:
            prev_x = self.previous.x.read(notify=self.x)
            prev_font = self.previous.font.read(notify=self.x)
            prev_width = self.previous.width.read(notify=self.x)
            self.x.set(
                prev_x + prev_font.measureText(' ') + prev_width)
        else:
            self.x.copy(self.parent.x)

        self.has_dirty_descendants = False

    def paint(self, display_list):
        leading = self.height.get() / 1.25 * .25 / 2
        color = self.node.style['color'].get()
        display_list.append(DrawText(self.x.get(), self.y.get() + leading, self.word, self.font.get(), color))

    def rect(self):
        return skia.Rect.MakeLTRB(
            self.x.get(), self.y.get(), self.x.get() + self.width.get(),
            self.y.get() + self.height.get())


@wbetools.patch(EmbedLayout)
class EmbedLayout:
    def __init__(self, node, parent, previous, frame):
        self.node = node
        self.frame = frame
        node.layout_object = self
        self.parent = parent
        self.previous = previous

        self.children = []
        self.zoom = ProtectedField(self, "zoom", self.parent,
            [self.parent.zoom])
        self.font = ProtectedField(self, "font", self.parent,
           [self.zoom,
            self.node.style['font-weight'],
            self.node.style['font-style'],
            self.node.style['font-size']])
        self.width = ProtectedField(self, "width", self.parent,
            [self.zoom])
        self.height = ProtectedField(self, "height", self.parent,
            [self.zoom, self.font, self.width])
        self.ascent = ProtectedField(self, "ascent", self.parent,
            [self.height])
        self.descent = ProtectedField(self, "descent", self.parent, [])
        if self.previous:
            x_dependencies = [self.previous.x, self.previous.font, self.previous.width]
        else:
            x_dependencies = [self.parent.x]
        self.x = ProtectedField(self, "x", self.parent, x_dependencies)
        self.y = ProtectedField(self, "y", self.parent,
            [self.ascent,self.parent.y, self.parent.ascent])

        self.has_dirty_descendants = True

    def layout_needed(self):
        if self.zoom.dirty: return True
        if self.width.dirty: return True
        if self.height.dirty: return True
        if self.x.dirty: return True
        if self.y.dirty: return True
        if self.ascent.dirty: return True
        if self.descent.dirty: return True
        if self.font.dirty: return True
        if self.has_dirty_descendants: return True
        return False

    def layout_before(self):
        self.zoom.copy(self.parent.zoom)

        zoom = self.zoom.read(notify=self.font)
        self.font.set(font(self.font, self.node.style, zoom))

        if self.previous:
            assert hasattr(self, "previous")
            prev_x = self.previous.x.read(notify=self.x)
            prev_font = self.previous.font.read(notify=self.x)
            prev_width = self.previous.width.read(notify=self.x)
            self.x.set(prev_x + prev_font.measureText(' ') + prev_width)
        else:
            self.x.copy(self.parent.x)

    def layout_after(self):
        height = self.height.read(notify=self.ascent)
        self.ascent.set(-height)

        self.descent.set(0)

        self.has_dirty_descendants = False

@wbetools.patch(InputLayout)
class InputLayout(EmbedLayout):
    def layout(self):
        if not self.layout_needed(): return
        self.layout_before()
        zoom = self.zoom.read(notify=self.width)
        self.width.set(device_px(INPUT_WIDTH_PX, zoom))
        font = self.font.read(notify=self.height)
        self.height.set(linespace(font))
        self.layout_after()

    def paint(self, display_list):
        cmds = []

        rect = skia.Rect.MakeLTRB(
            self.x.get(), self.y.get(), self.x.get() + self.width.get(),
            self.y.get() + self.height.get())

        bgcolor = self.node.style["background-color"].get()
        if bgcolor != "transparent":
            radius = device_px(
                float(self.node.style["border-radius"].get()[:-2]),
                self.zoom.get())
            cmds.append(DrawRRect(rect, radius, bgcolor))

        if self.node.tag == "input":
            text = self.node.attributes.get("value", "")
        elif self.node.tag == "button":
            if len(self.node.children) == 1 and \
               isinstance(self.node.children[0], Text):
                text = self.node.children[0].text
            else:
                print("Ignoring HTML contents inside button")
                text = ""

        color = self.node.style["color"].get()
        cmds.append(DrawText(self.x.get(), self.y.get(),
                             text, self.font.get(), color))

        if self.node.is_focused and self.node.tag == "input":
            cmds.append(DrawCursor(self, self.font.get().measureText(text)))

        cmds = paint_visual_effects(self.node, cmds, rect)
        paint_outline(self.node, cmds, rect, self.zoom.get())
        display_list.extend(cmds)

@wbetools.patch(ImageLayout)
class ImageLayout(EmbedLayout):
    def layout(self):
        if not self.layout_needed(): return
        self.layout_before()
        width_attr = self.node.attributes.get('width')
        height_attr = self.node.attributes.get('height')
        image_width = self.node.image.width()
        image_height = self.node.image.height()
        aspect_ratio = image_width / image_height

        w_zoom = self.zoom.read(notify=self.width)
        h_zoom = self.zoom.read(notify=self.height)
        if width_attr and height_attr:
            self.width.set(device_px(int(width_attr), w_zoom))
            self.img_height = device_px(int(height_attr), h_zoom)
        elif width_attr:
            self.width.set(device_px(int(width_attr), w_zoom))
            w = self.width.read(notify=self.height)
            self.img_height = w / aspect_ratio
        elif height_attr:
            self.img_height = device_px(int(height_attr), h_zoom)
            self.width.set(self.img_height * aspect_ratio)
        else:
            self.width.set(device_px(image_width, w_zoom))
            self.img_height = device_px(image_height, h_zoom)
        font = self.font.read(notify=self.height)
        self.height.set(max(self.img_height, linespace(font)))
        self.layout_after()

    def paint(self, display_list):
        cmds = []
        rect = skia.Rect.MakeLTRB(
            self.x.get(),
            self.y.get() + self.height.get() - self.img_height,
            self.x.get() + self.width.get(),
            self.y.get() + self.height.get())
        quality = self.node.style["image-rendering"].get()
        cmds.append(DrawImage(self.node.image, rect, quality))
        display_list.extend(cmds)

@wbetools.patch(IframeLayout)
class IframeLayout(EmbedLayout):
    def layout(self):
        if not self.layout_needed(): return
        self.layout_before()
        width_attr = self.node.attributes.get('width')
        height_attr = self.node.attributes.get('height')
        
        w_zoom = self.zoom.read(notify=self.width)
        if width_attr:
            self.width.set(device_px(int(width_attr) + 2, w_zoom))
        else:
            self.width.set(device_px(IFRAME_WIDTH_PX + 2, w_zoom))

        zoom = self.zoom.read(notify=self.height)
        if height_attr:
            self.height.set(device_px(int(height_attr) + 2, zoom))
        else:
            self.height.set(device_px(IFRAME_HEIGHT_PX + 2, zoom)) 

        if self.node.frame:
            self.node.frame.frame_height = \
                self.height.get() - device_px(2, self.zoom.get())
            self.node.frame.frame_width = \
                self.width.get() - device_px(2, self.zoom.get())
            self.node.frame.document.width.mark()
        self.layout_after()

    def paint(self, display_list):
        frame_cmds = []
        rect = skia.Rect.MakeLTRB(self.x.get(), self.y.get(), self.x.get() + self.width.get(), self.y.get() + self.height.get())
        bgcolor = self.node.style["background-color"].get()
        if bgcolor != 'transparent':
            radius = device_px(float(self.node.style["border-radius"].get()[:-2]), self.zoom.get())
            frame_cmds.append(DrawRRect(rect, radius, bgcolor))
        if self.node.frame:
            self.node.frame.paint(frame_cmds)
        diff = device_px(1, self.zoom.get())
        offset = (self.x.get() + diff, self.y.get() + diff)
        cmds = [Transform(offset, rect, self.node, frame_cmds)]
        inner_rect = skia.Rect.MakeLTRB(self.x.get() + diff, self.y.get() + diff, self.x.get() + self.width.get() - diff, self.y.get() + self.height.get() - diff)
        cmds = paint_visual_effects(self.node, cmds, inner_rect)
        paint_outline(self.node, cmds, rect, self.zoom.get())
        display_list.extend(cmds)

def init_style(node):
    node.style = dict([
            (property, ProtectedField(node, property, None,
                [node.parent.style[property]] \
                    if node.parent and \
                        property in INHERITED_PROPERTIES \
                    else []))
            for property in CSS_PROPERTIES
        ])

def style(node, rules, frame):
    if not node.style:
        init_style(node)
    needs_style = any([field.dirty for field in node.style.values()])
    if needs_style:
        old_style = dict([
            (property, field.value)
            for property, field in node.style.items()
        ])
        new_style = CSS_PROPERTIES.copy()
        for property, default_value in INHERITED_PROPERTIES.items():
            if node.parent:
                parent_field = node.parent.style[property]
                parent_value = \
                    parent_field.read(notify=node.style[property])
                new_style[property] = parent_value
            else:
                new_style[property] = default_value
        for media, selector, body in rules:
            if media:
                if (media == 'dark') != frame.tab.dark_mode: continue
            if not selector.matches(node): continue
            for property, value in body.items():
                new_style[property] = value
        if isinstance(node, Element) and 'style' in node.attributes:
            pairs = CSSParser(node.attributes['style']).body()
            for property, value in pairs.items():
                new_style[property] = value
        if new_style["font-size"].endswith("%"):
            if node.parent:
                parent_field = node.parent.style["font-size"]
                parent_font_size = \
                    parent_field.read(notify=node.style["font-size"])
            else:
                parent_font_size = INHERITED_PROPERTIES["font-size"]
            node_pct = float(new_style["font-size"][:-1]) / 100
            parent_px = float(parent_font_size[:-2])
            new_style["font-size"] = str(node_pct * parent_px) + "px"
        if old_style:
            transitions = diff_styles(old_style, new_style)
            for property, (old_value, new_value, num_frames) in transitions.items():
                if property in ANIMATED_PROPERTIES:
                    frame.set_needs_render()
                    AnimationClass = ANIMATED_PROPERTIES[property]
                    animation = AnimationClass(old_value, new_value, num_frames)
                    node.animations[property] = animation
                    new_style[property] = animation.animate()
        for property, field in node.style.items():
            field.set(new_style[property])

    for child in node.children:
        style(child, rules, frame)

def dirty_style(node):
    for property, value in node.style.items():
        value.mark()

@wbetools.patch(JSContext)
class JSContext:
    def innerHTML_set(self, handle, s, window_id):
        frame = self.tab.window_id_to_frame[window_id]        
        self.throw_if_cross_origin(frame)
        doc = HTMLParser(
            "<html><body>" + s + "</body></html>").parse()
        new_nodes = doc.children[0].children
        elt = self.handle_to_node[handle]
        elt.children = new_nodes
        for child in elt.children:
            child.parent = elt
        obj = elt.layout_object
        if obj:
            while not isinstance(obj, BlockLayout):
                obj = obj.parent
            obj.children.mark()
        frame.set_needs_render()

    def setAttribute(self, handle, attr, value, window_id):
        frame = self.tab.window_id_to_frame[window_id]        
        self.throw_if_cross_origin(frame)
        elt = self.handle_to_node[handle]
        elt.attributes[attr] = value
        obj = elt.layout_object
        if isinstance(obj, IframeLayout) or \
           isinstance(obj, ImageLayout):
            if attr == "width" or attr == "height":
                obj.width.mark()
                obj.height.mark()
        self.tab.set_needs_render_all_frames()

    def style_set(self, handle, s, window_id):
        frame = self.tab.window_id_to_frame[window_id]
        self.throw_if_cross_origin(frame)
        elt = self.handle_to_node[handle]
        elt.attributes['style'] = s
        dirty_style(elt)
        frame.set_needs_render()

@wbetools.patch(Frame)
class Frame:
    def load(self, url, body=None):
        self.zoom = 1
        self.scroll = 0
        self.scroll_changed_in_frame = True
        headers, body = url.request(self.url, body)
        body = body.decode("utf8")
        self.url = url

        self.allowed_origins = None
        if "content-security-policy" in headers:
           csp = headers["content-security-policy"].split()
           if len(csp) > 0 and csp[0] == "default-src":
               self.allowed_origins = csp[1:]

        self.nodes = HTMLParser(body).parse()

        self.js = self.tab.get_js(url.origin())
        self.js.add_window(self)

        scripts = [node.attributes["src"] for node
                   in tree_to_list(self.nodes, [])
                   if isinstance(node, Element)
                   and node.tag == "script"
                   and "src" in node.attributes]
        for script in scripts:
            script_url = url.resolve(script)
            if not self.allowed_request(script_url):
                print("Blocked script", script, "due to CSP")
                continue

            header, body = script_url.request(url)
            body = body.decode("utf8")
            task = Task(self.js.run, script_url, body,
                self.window_id)
            self.tab.task_runner.schedule_task(task)

        self.rules = self.default_style_sheet.copy()
        links = [node.attributes["href"]
                 for node in tree_to_list(self.nodes, [])
                 if isinstance(node, Element)
                 and node.tag == "link"
                 and "href" in node.attributes
                 and node.attributes.get("rel") == "stylesheet"]
        for link in links:  
            style_url = url.resolve(link)
            if not self.allowed_request(style_url):
                print("Blocked style", link, "due to CSP")
                continue
            try:
                header, body = style_url.request(url)
            except:
                continue
            self.rules.extend(CSSParser(body.decode("utf8")).parse())

        images = [node
            for node in tree_to_list(self.nodes, [])
            if isinstance(node, Element)
            and node.tag == "img"]
        for img in images:
            try:
                src = img.attributes.get("src", "")
                image_url = url.resolve(src)
                assert self.allowed_request(image_url), \
                    "Blocked load of " + image_url + " due to CSP"
                header, body = image_url.request(url)
                img.encoded_data = body
                data = skia.Data.MakeWithoutCopy(body)
                img.image = skia.Image.MakeFromEncoded(data)
                assert img.image, "Failed to recognize image format for " + image_url
            except Exception as e:
                print("Exception loading image: url="
                    + image_url + " exception=" + str(e))
                img.image = BROKEN_IMAGE

        iframes = [node
                   for node in tree_to_list(self.nodes, [])
                   if isinstance(node, Element)
                   and node.tag == "iframe"
                   and "src" in node.attributes]
        for iframe in iframes:
            document_url = url.resolve(iframe.attributes["src"])
            if not self.allowed_request(document_url):
                print("Blocked iframe", document_url, "due to CSP")
                iframe.frame = None
                continue
            iframe.frame = Frame(self.tab, self, iframe)
            iframe.frame.load(document_url)

        self.document = DocumentLayout(self.nodes, self)
        self.set_needs_render()

    def render(self):
        if self.needs_style:
            if self.tab.dark_mode:
                INHERITED_PROPERTIES["color"] = "white"
            else:
                INHERITED_PROPERTIES["color"] = "black"
            style(self.nodes,
                  sorted(self.rules,
                         key=cascade_priority), self)
            self.needs_layout = True
            self.needs_style = False

        if self.needs_layout:
            self.document.layout(self.frame_width, self.tab.zoom)
            if self.tab.accessibility_is_on:
                self.tab.needs_accessibility = True
            else:
                self.needs_paint = True
            self.needs_layout = False

        clamped_scroll = self.clamp_scroll(self.scroll)
        if clamped_scroll != self.scroll:
            self.scroll_changed_in_frame = True
        self.scroll = clamped_scroll

    def keypress(self, char):
        if self.tab.focus and self.tab.focus.tag == "input":
            if not "value" in self.tab.focus.attributes:
                self.activate_element(self.tab.focus)
            if self.js.dispatch_event(
                "keydown", self.tab.focus, self.window_id): return
            self.tab.focus.attributes["value"] += char
            self.set_needs_render()
        elif self.tab.focus and \
            "contenteditable" in self.tab.focus.attributes:
            text_nodes = [
               t for t in tree_to_list(self.tab.focus, [])
               if isinstance(t, Text)
            ]
            if text_nodes:
                last_text = text_nodes[-1]
            else:
                last_text = Text("", self.tab.focus)
                self.tab.focus.children.append(last_text)
            last_text.text += char
            obj = self.tab.focus.layout_object
            while not isinstance(obj, BlockLayout):
                obj = obj.parent
            obj.children.mark()
            self.set_needs_render()

    def scroll_to(self, elt):
        assert not (self.needs_style or self.needs_layout)
        objs = [
            obj for obj in tree_to_list(self.document, [])
            if obj.node == self.tab.focus
        ]
        if not objs: return
        obj = objs[0]

        if self.scroll < obj.y.get() < self.scroll + self.frame_height:
            return
        new_scroll = obj.y.get() - SCROLL_STEP
        self.scroll = self.clamp_scroll(new_scroll)
        self.scroll_changed_in_frame = True
        self.set_needs_render()

    def clamp_scroll(self, scroll):
        height = math.ceil(self.document.height.get())
        maxscroll = height - self.frame_height
        return max(0, min(scroll, maxscroll))

    def focus_element(self, node):
        if node and node != self.tab.focus:
            self.needs_focus_scroll = True
        if self.tab.focus:
            self.tab.focus.is_focused = False
            dirty_style(self.tab.focus)
        if self.tab.focused_frame and self.tab.focused_frame != self:
            self.tab.focused_frame.set_needs_render()
        self.tab.focus = node
        self.tab.focused_frame = self
        if node:
            node.is_focused = True
            dirty_style(node)
        self.set_needs_render()

    def click(self, x, y):
        self.focus_element(None)
        y += self.scroll
        loc_rect = skia.Rect.MakeXYWH(x, y, 1, 1)
        objs = [obj for obj in tree_to_list(self.document, [])
                if absolute_bounds_for_obj(obj).intersects(
                    loc_rect)]
        if not objs: return
        elt = objs[-1].node
        if elt and self.js.dispatch_event(
            "click", elt, self.window_id): return
        while elt:
            if isinstance(elt, Text):
                pass
            elif elt.tag == "iframe":
                new_x = x - elt.layout_object.x.get()
                new_y = y - elt.layout_object.y.get()
                elt.frame.click(new_x, new_y)
                return
            elif is_focusable(elt):
                self.focus_element(elt)
                self.activate_element(elt)
                self.set_needs_render()
                return
            elt = elt.parent


@wbetools.patch(Tab)
class Tab:
    def zoom_by(self, increment):
        if increment > 0:
            self.zoom *= 1.1
        else:
            self.zoom *= 1 / 1.1
        for id, frame in self.window_id_to_frame.items():
            frame.document.zoom.mark()
        self.set_needs_render_all_frames()

    def reset_zoom(self):
        self.zoom = 1
        for id, frame in self.window_id_to_frame.items():
            frame.document.zoom.mark()
        self.set_needs_render_all_frames()

    def run_animation_frame(self, scroll):
        if not self.root_frame.scroll_changed_in_frame:
            self.root_frame.scroll = scroll

        needs_composite = False
        for (window_id, frame) in self.window_id_to_frame.items():
            frame.js.dispatch_RAF(frame.window_id)
    
            for node in tree_to_list(frame.nodes, []):
                for (property_name, animation) in \
                    node.animations.items():
                    value = animation.animate()
                    if value:
                        node.style[property_name].set(value)
                        if wbetools.USE_COMPOSITING and \
                            property_name == "opacity":
                            self.composited_updates.append(node)
                            self.set_needs_paint()
                        else:
                            frame.set_needs_layout()
            if frame.needs_style or frame.needs_layout:
                needs_composite = True

        self.render()

        if self.focus and self.focused_frame.needs_focus_scroll:
            self.focused_frame.scroll_to(self.focus)
            self.focused_frame.needs_focus_scroll = False

        scroll = None
        if self.root_frame.scroll_changed_in_frame:
            scroll = self.root_frame.scroll

        composited_updates = {}
        if not needs_composite:
            for node in self.composited_updates:
                composited_updates[node] = node.save_layer
        self.composited_updates.clear()

        root_frame_focused = not self.focused_frame or \
                self.focused_frame == self.root_frame
        commit_data = CommitData(
            self.root_frame.url, scroll,
            root_frame_focused,
            math.ceil(self.root_frame.document.height.get()),
            self.display_list, composited_updates,
            self.accessibility_tree,
            self.focus
        )
        self.display_list = None
        self.root_frame.scroll_changed_in_frame = False

        self.browser.commit(self, commit_data)

def add_main_args():
    import argparse

    parser = argparse.ArgumentParser(description='Chapter 13 code')
    parser.add_argument("url", type=str, help="URL to load")
    parser.add_argument('--single_threaded', action="store_true", default=False,
        help='Whether to run the browser without a browser thread')
    parser.add_argument('--disable_compositing', action="store_true",
        default=False, help='Whether to composite some elements')
    parser.add_argument('--disable_gpu', action='store_true',
        default=False, help='Whether to disable use of the GPU')
    parser.add_argument('--show_composited_layer_borders', action="store_true",
        default=False, help='Whether to visually indicate composited layer borders')
    parser.add_argument("--force_cross_origin_iframes", action="store_true",
        default=False, help="Whether to treat all iframes as cross-origin")
    parser.add_argument("--assert_layout_clean", action="store_true",
        default=False, help="Assert layout is clean once complete")
    parser.add_argument("--print_invalidation_dependencies", action="store_true",
        default=False, help="Whether to print out all invalidation dependencies")
    args = parser.parse_args()

    wbetools.USE_BROWSER_THREAD = not args.single_threaded
    wbetools.USE_GPU = not args.disable_gpu
    wbetools.USE_COMPOSITING = not args.disable_compositing and not args.disable_gpu
    wbetools.SHOW_COMPOSITED_LAYER_BORDERS = args.show_composited_layer_borders
    wbetools.FORCE_CROSS_ORIGIN_IFRAMES = args.force_cross_origin_iframes
    wbetools.ASSERT_LAYOUT_CLEAN = args.assert_layout_clean
    wbetools.PRINT_INVALIDATION_DEPENDENCIES = \
        args.print_invalidation_dependencies

    return args
    

if __name__ == "__main__":
    args = add_main_args()
    main_func(args)<|MERGE_RESOLUTION|>--- conflicted
+++ resolved
@@ -18,35 +18,15 @@
 from lab1 import parse_url
 from lab2 import WIDTH, HEIGHT, HSTEP, VSTEP, SCROLL_STEP
 from lab4 import print_tree
-<<<<<<< HEAD
-from lab4 import HTMLParser
-from lab13 import Text, Element
-=======
 from lab5 import BLOCK_ELEMENTS
 from lab14 import Text, Element
 from lab6 import TagSelector, DescendantSelector
-from lab6 import resolve_url
->>>>>>> c01d0057
 from lab6 import tree_to_list, INHERITED_PROPERTIES
 from lab7 import CHROME_PX
 from lab8 import INPUT_WIDTH_PX
 from lab8 import layout_mode
 from lab9 import EVENT_DISPATCH_CODE
-<<<<<<< HEAD
 from lab10 import COOKIE_JAR
-from lab11 import draw_text, get_font, linespace, \
-    ClipRRect, parse_blend_mode, CHROME_PX, SCROLL_STEP
-from lab12 import MeasureTime
-from lab13 import diff_styles, \
-    CompositedLayer, absolute_bounds, absolute_bounds_for_obj, \
-    DrawCompositedLayer, Task, TaskRunner, SingleThreadedTaskRunner, \
-    clamp_scroll, add_parent_pointers, map_translation, \
-    DisplayItem, DrawText, ClipRRect, \
-    DrawLine, paint_visual_effects, parse_transform, WIDTH, HEIGHT, \
-    INPUT_WIDTH_PX, REFRESH_RATE_SEC, HSTEP, VSTEP, SETTIMEOUT_CODE, \
-    XHR_ONLOAD_CODE, Transform, ANIMATED_PROPERTIES, SaveLayer
-=======
-from lab10 import COOKIE_JAR, url_origin
 from lab11 import FONTS, draw_text, get_font, linespace, \
     parse_blend_mode
 from lab12 import MeasureTime, REFRESH_RATE_SEC
@@ -59,18 +39,12 @@
 from lab13 import DisplayItem, DrawText, DrawCompositedLayer, SaveLayer
 from lab13 import ClipRRect, Transform, DrawLine, DrawRRect, draw_rect, \
     add_main_args
-
->>>>>>> c01d0057
 from lab14 import parse_color, parse_outline, draw_rect, DrawRRect, \
     is_focused, paint_outline, has_outline, \
     device_px, cascade_priority, \
     is_focusable, get_tabindex, announce_text, speak_text, \
     CSSParser, main_func, DrawOutline
-<<<<<<< HEAD
-from lab15 import URL, DrawImage, DocumentLayout, BlockLayout, \
-=======
-from lab15 import request, HTMLParser, AttributeParser, DrawImage, DocumentLayout, BlockLayout, \
->>>>>>> c01d0057
+from lab15 import URL, HTMLParser, AttributeParser, DrawImage, DocumentLayout, BlockLayout, \
     EmbedLayout, InputLayout, LineLayout, TextLayout, ImageLayout, \
     IframeLayout, JSContext, style, AccessibilityNode, Frame, Tab, \
     CommitData, draw_line, Browser, BROKEN_IMAGE, font, \
