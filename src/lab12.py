--- conflicted
+++ resolved
@@ -413,7 +413,10 @@
 
 REFRESH_RATE_SEC = .016
 
-<<<<<<< HEAD
+def clamp_scroll(scroll, document_height, tab_height):
+    return max(0, min(
+        scroll, document_height - tab_height))
+
 @wbetools.patch(Chrome)
 class Chrome:
     def click(self, x, y):
@@ -439,14 +442,7 @@
             self.browser.schedule_load(URL(self.address_bar))
             self.focus = None
             self.browser.focus = None
-=======
-def clamp_scroll(scroll, document_height, tab_height):
-    return max(0, min(
-        scroll, document_height - tab_height))
->>>>>>> 8baca3a3
-
-@wbetools.patch(Chrome)
-class Chrome:
+    
     def tab_rect(self, i):
         tabs_start = self.newtab_rect.right() + self.padding
         tab_width = self.font.measureText("Tab X") + 2*self.padding
