"""
This file compiles the code in Web Browser Engineering,
up to and including Chapter 12 (Scheduling and Threading),
without exercises.
"""

import ctypes
import dukpy
import io
import math
import sdl2
import sdl2.ext as sdl2ext
import skia
import socket
import ssl
import threading
import time
import urllib.parse
from lab4 import print_tree
from lab4 import Element
from lab4 import Text
from lab4 import HTMLParser
from lab6 import cascade_priority
from lab6 import layout_mode
from lab6 import resolve_url
from lab6 import tree_to_list
from lab6 import INHERITED_PROPERTIES
from lab6 import CSSParser, compute_style, style
from lab6 import TagSelector, DescendantSelector
from lab9 import EVENT_DISPATCH_CODE
from lab10 import COOKIE_JAR, request, url_origin
from lab11 import DocumentLayout, DrawLine, draw_line, draw_rect, \
    draw_text, parse_color, request, CHROME_PX, SCROLL_STEP

class MeasureTime:
    def __init__(self, name):
        self.name = name
        self.start_time = None
        self.total_s = 0
        self.count = 0

    def start(self):
        self.start_time = time.time()

    def stop(self):
        self.total_s += time.time() - self.start_time
        self.count += 1
        self.start_time = None

    def text(self):
        if self.count == 0: return ""
        avg = self.total_s / self.count
        return "Time in {} on average: {:>.0f}ms".format(
            self.name, avg * 1000)

FONTS = {}

SETTIMEOUT_CODE = "__runSetTimeout(dukpy.handle)"
XHR_ONLOAD_CODE = "__runXHROnload(dukpy.out, dukpy.handle)"

class JSContext:
    def __init__(self, tab):
        self.tab = tab

        self.interp = dukpy.JSInterpreter()
        self.interp.export_function("log", print)
        self.interp.export_function("querySelectorAll",
            self.querySelectorAll)
        self.interp.export_function("getAttribute",
            self.getAttribute)
        self.interp.export_function("innerHTML_set", self.innerHTML_set)
        self.interp.export_function("XMLHttpRequest_send",
            self.XMLHttpRequest_send)
        self.interp.export_function("setTimeout",
            self.setTimeout)
        self.interp.export_function("now",
            self.now)
        self.interp.export_function("requestAnimationFrame",
            self.requestAnimationFrame)
        with open("runtime12.js") as f:
            self.interp.evaljs(f.read())

        self.node_to_handle = {}
        self.handle_to_node = {}

    def run(self, script, code):
        try:
            print("Script returned: ", self.interp.evaljs(code))
        except dukpy.JSRuntimeError as e:
            print("Script", script, "crashed", e)

    def dispatch_event(self, type, elt):
        handle = self.node_to_handle.get(elt, -1)
        do_default = self.interp.evaljs(
            EVENT_DISPATCH_CODE, type=type, handle=handle)
        return not do_default

    def get_handle(self, elt):
        if elt not in self.node_to_handle:
            handle = len(self.node_to_handle)
            self.node_to_handle[elt] = handle
            self.handle_to_node[handle] = elt
        else:
            handle = self.node_to_handle[elt]
        return handle

    def querySelectorAll(self, selector_text):
        selector = CSSParser(selector_text).selector()
        nodes = [node for node
                 in tree_to_list(self.tab.nodes, [])
                 if selector.matches(node)]
        return [self.get_handle(node) for node in nodes]

    def getAttribute(self, handle, attr):
        elt = self.handle_to_node[handle]
        return elt.attributes.get(attr, None)

    def innerHTML_set(self, handle, s):
        doc = HTMLParser(
            "<html><body>" + s + "</body></html>").parse()
        new_nodes = doc.children[0].children
        elt = self.handle_to_node[handle]
        elt.children = new_nodes
        for child in elt.children:
            child.parent = elt
        self.tab.set_needs_render()

    def dispatch_settimeout(self, handle):
        self.interp.evaljs(SETTIMEOUT_CODE, handle=handle)

    def setTimeout(self, handle, time):
        def run_callback():
            task = Task(self.dispatch_settimeout, handle)
            self.tab.task_runner.schedule_task(task)
        threading.Timer(time / 1000.0, run_callback).start()

    def dispatch_xhr_onload(self, out, handle):
        do_default = self.interp.evaljs(
            XHR_ONLOAD_CODE, out=out, handle=handle)

<<<<<<< HEAD
    def XMLHttpRequest_send(self, method, url, body, isasync, handle):
=======
    def XMLHttpRequest_send(self, method, url, body, is_async,
        handle):
>>>>>>> 20c17aea
        full_url = resolve_url(url, self.tab.url)
        if not self.tab.allowed_request(full_url):
            raise Exception("Cross-origin XHR blocked by CSP")
        if url_origin(full_url) != url_origin(self.tab.url):
            raise Exception(
                "Cross-origin XHR request not allowed")

        def run_load():
            headers, response = request(
                full_url, self.tab.url, payload=body)
            task = Task(self.dispatch_xhr_onload, response, handle)
            self.tab.task_runner.schedule_task(task)
            return response

        if not is_async:
            return run_load(is_async)
        else:
            load_thread = threading.Thread(target=run_load)
            load_thread.start()

    def now(self):
        return int(time.time() * 1000)

    def requestAnimationFrame(self):
        self.tab.request_animation_frame_callback()

USE_BROWSER_THREAD = True

def raster(display_list, canvas):
    for cmd in display_list:
        cmd.execute(canvas)

def clamp_scroll(scroll, tab_height):
    return max(0, min(scroll, tab_height - (HEIGHT - CHROME_PX)))

class Tab:
    def __init__(self, browser):
        self.history = []
        self.focus = None
        self.url = None
        self.scroll = 0
        self.scroll_changed_in_tab = False
        self.needs_raf_callbacks = False
        self.needs_render = False
        self.browser = browser
        if USE_BROWSER_THREAD:
            self.task_runner = TaskRunner(self)
        else:
            self.task_runner = SingleThreadedTaskRunner(self)
        self.task_runner.start()

        self.measure_render = MeasureTime("render")

        with open("browser8.css") as f:
            self.default_style_sheet = CSSParser(f.read()).parse()

    def allowed_request(self, url):
        return self.allowed_origins == None or \
            url_origin(url) in self.allowed_origins

    def script_run_wrapper(self, script, script_text):
        return Task(self.js.run, script, script_text)

    def load(self, url, body=None):
        self.scroll = 0
        self.scroll_changed_in_tab = True
        self.task_runner.clear_pending_tasks()
        headers, body = request(url, self.url, payload=body)
        self.url = url
        self.history.append(url)

        self.allowed_origins = None
        if "content-security-policy" in headers:
           csp = headers["content-security-policy"].split()
           if len(csp) > 0 and csp[0] == "default-src":
               self.allowed_origins = csp[1:]

        self.nodes = HTMLParser(body).parse()

        self.js = JSContext(self)
        scripts = [node.attributes["src"] for node
                   in tree_to_list(self.nodes, [])
                   if isinstance(node, Element)
                   and node.tag == "script"
                   and "src" in node.attributes]
        for script in scripts:
            script_url = resolve_url(script, url)
            if not self.allowed_request(script_url):
                print("Blocked script", script, "due to CSP")
                continue

            header, body = request(script_url, url)
            task = Task(self.js.run, script_url, body)
            self.task_runner.schedule_task(task)

        self.rules = self.default_style_sheet.copy()
        links = [node.attributes["href"]
                 for node in tree_to_list(self.nodes, [])
                 if isinstance(node, Element)
                 and node.tag == "link"
                 and "href" in node.attributes
                 and node.attributes.get("rel") == "stylesheet"]
        for link in links:
            style_url = resolve_url(link, url)
            if not self.allowed_request(style_url):
                print("Blocked style", link, "due to CSP")
                continue
            try:
                header, body = request(style_url, url)
            except:
                continue
            self.rules.extend(CSSParser(body).parse())
        self.set_needs_render()

    def set_needs_render(self):
        self.needs_render = True
        self.browser.set_needs_animation_frame(self)

    def request_animation_frame_callback(self):
        self.needs_raf_callbacks = True
        self.browser.set_needs_animation_frame(self)

    def run_animation_frame(self, scroll):
        self.scroll = scroll
        if self.needs_raf_callbacks:
            self.needs_raf_callbacks = False
            self.js.interp.evaljs("__runRAFHandlers()")

        self.render()

        document_height = math.ceil(self.document.height)
        clamped_scroll = clamp_scroll(self.scroll, document_height)
        if clamped_scroll != self.scroll:
            self.scroll_changed_in_tab = True
        if clamped_scroll != self.scroll:
            self.scroll_changed_in_tab = True
        self.scroll = clamped_scroll

        scroll = None
        if self.scroll_changed_in_tab:
            scroll = self.scroll
        commit_data = CommitForRaster(
            url=self.url,
            scroll=scroll,
            height=document_height,
            display_list=self.display_list,
        )
        self.display_list = None
        self.browser.commit(self, commit_data)
        self.scroll_changed_in_tab = False

    def render(self):
        if not self.needs_render:
            return
        self.measure_render.start()
        style(self.nodes, sorted(self.rules,
            key=cascade_priority))
        self.document = DocumentLayout(self.nodes)
        self.document.layout()
        self.display_list = []

        self.document.paint(self.display_list)
        if self.focus:
            obj = [obj for obj in tree_to_list(self.document, [])
                   if obj.node == self.focus][0]
            text = self.focus.attributes.get("value", "")
            x = obj.x + obj.font.measureText(text)
            y = obj.y
            self.display_list.append(
                DrawLine(x, y, x, y + obj.height))
        self.measure_render.stop()
        self.needs_render = False

    def click(self, x, y):
        self.render()
        self.focus = None
        y += self.scroll
        objs = [obj for obj in tree_to_list(self.document, [])
                if obj.x <= x < obj.x + obj.width
                and obj.y <= y < obj.y + obj.height]
        if not objs: return
        elt = objs[-1].node
        if elt and self.js.dispatch_event("click", elt): return
        while elt:
            if isinstance(elt, Text):
                pass
            elif elt.tag == "a" and "href" in elt.attributes:
                url = resolve_url(elt.attributes["href"], self.url)
                self.load(url)
                return
            elif elt.tag == "input":
                elt.attributes["value"] = ""
                if elt != self.focus:
                    self.set_needs_render()
                self.focus = elt
                return
            elif elt.tag == "button":
                while elt:
                    if elt.tag == "form" and "action" in elt.attributes:
                        return self.submit_form(elt)
                    elt = elt.parent
            elt = elt.parent

    def submit_form(self, elt):
        if self.js.dispatch_event("submit", elt): return
        inputs = [node for node in tree_to_list(elt, [])
                  if isinstance(node, Element)
                  and node.tag == "input"
                  and "name" in node.attributes]

        body = ""
        for input in inputs:
            name = input.attributes["name"]
            value = input.attributes.get("value", "")
            name = urllib.parse.quote(name)
            value = urllib.parse.quote(value)
            body += "&" + name + "=" + value
        body = body [1:]

        url = resolve_url(elt.attributes["action"], self.url)
        self.load(url, body)


    def keypress(self, char):
        if self.focus:
            if self.js.dispatch_event("keydown", self.focus): return
            self.focus.attributes["value"] += char
            self.set_needs_render()

    def go_back(self):
        if len(self.history) > 1:
            self.history.pop()
            back = self.history.pop()
            self.load(back)


WIDTH, HEIGHT = 800, 600
HSTEP, VSTEP = 13, 18

class Task:
    def __init__(self, task_code, *args):
        self.task_code = task_code
        self.args = args
        self.__name__ = "task"

    def run(self):
        self.task_code(*self.args)
        self.task_code = None
        self.args = None

class SingleThreadedTaskRunner:
    def __init__(self, tab):
        self.tab = tab
        self.needs_quit = False
        self.lock = threading.Lock()

    def schedule_task(self, callback):
        callback.run()

    def clear_pending_tasks(self):
        pass

    def start(self):    
        pass

    def set_needs_quit(self):
        self.needs_quit = True
        pass

    def run(self):
        pass

class CommitForRaster:
    def __init__(self, url, scroll, height, display_list):
        self.url = url
        self.scroll = scroll
        self.height = height
        self.display_list = display_list

class TaskRunner:
    def __init__(self, tab):
        self.lock = threading.Lock()
        self.tab = tab
        self.tasks = []
        self.main_thread = threading.Thread(target=self.run)
        self.needs_quit = False

    def schedule_task(self, callback):
        self.lock.acquire(blocking=True)
        self.tasks.append(callback)
        self.lock.release()

    def set_needs_quit(self):
        self.lock.acquire(blocking=True)
        self.needs_quit = True
        self.lock.release()

    def clear_pending_tasks(self):
        self.tasks.clear()
        self.pending_scroll = None

    def start(self):
        self.main_thread.start()

    def run(self):
        while True:
            self.lock.acquire(blocking=True)
            needs_quit = self.needs_quit
            self.lock.release()
            if needs_quit:
                self.handle_quit()
                return

            task = None
            self.lock.acquire(blocking=True)
            if len(self.tasks) > 0:
                task = self.tasks.pop(0)
            self.lock.release()
            if task:
                task.run()

    def handle_quit(self):
        print(self.tab.measure_render.text())

    def handle_quit(self):
        print(self.tab.measure_render.text())

REFRESH_RATE_SEC = 0.016 # 16ms

class Browser:
    def __init__(self):
        self.sdl_window = sdl2.SDL_CreateWindow(b"Browser",
            sdl2.SDL_WINDOWPOS_CENTERED, sdl2.SDL_WINDOWPOS_CENTERED,
            WIDTH, HEIGHT, sdl2.SDL_WINDOW_SHOWN)
        self.root_surface = skia.Surface.MakeRaster(
            skia.ImageInfo.Make(
            WIDTH, HEIGHT,
            ct=skia.kRGBA_8888_ColorType,
            at=skia.kUnpremul_AlphaType))
        self.chrome_surface = skia.Surface(WIDTH, CHROME_PX)
        self.tab_surface = None

        self.tabs = []
        self.active_tab = None
        self.focus = None
        self.address_bar = ""
        self.lock = threading.Lock()
        self.display_scheduled = False
        self.url = None
        self.scroll = 0

        self.measure_raster_and_draw = MeasureTime("raster-and-draw")

        if sdl2.SDL_BYTEORDER == sdl2.SDL_BIG_ENDIAN:
            self.RED_MASK = 0xff000000
            self.GREEN_MASK = 0x00ff0000
            self.BLUE_MASK = 0x0000ff00
            self.ALPHA_MASK = 0x000000ff
        else:
            self.RED_MASK = 0x000000ff
            self.GREEN_MASK = 0x0000ff00
            self.BLUE_MASK = 0x00ff0000
            self.ALPHA_MASK = 0xff000000

        self.needs_animation_frame = False
        self.needs_raster_and_draw = False

        self.active_tab_height = None
        self.active_tab_display_list = None

    def render(self):
        assert not USE_BROWSER_THREAD
        tab = self.tabs[self.active_tab]
        tab.run_animation_frame(self.scroll)

    def commit(self, tab, commit):
        self.lock.acquire(blocking=True)
        if tab == self.tabs[self.active_tab]:
            self.display_scheduled = False
            self.url = commit.url
            if commit.scroll != None:
                self.scroll = commit.scroll
            self.active_tab_height = commit.height
            self.active_tab_display_list = commit.display_list
            self.set_needs_raster_and_draw()
        self.lock.release()

    def set_needs_animation_frame(self, tab):
        self.lock.acquire(blocking=True)
        if tab == self.tabs[self.active_tab]:
            self.needs_animation_frame = True
        self.lock.release()

    def set_needs_raster_and_draw(self):
        self.needs_raster_and_draw = True
        self.needs_animation_frame = True

    def raster_and_draw(self):
        if not self.needs_raster_and_draw:
            return
        self.lock.acquire(blocking=True)
        self.measure_raster_and_draw.start()

        self.raster_chrome()
        self.raster_tab()
        self.draw()

        self.measure_raster_and_draw.stop()
        self.needs_raster_and_draw = False
        self.lock.release()

    def schedule_animation_frame(self):
        def callback():
            self.lock.acquire(blocking=True)
            scroll = self.scroll
            active_tab = self.tabs[self.active_tab]
            task = Task(active_tab.run_animation_frame, scroll)
            active_tab.task_runner.schedule_task(task)
            self.lock.release()
        self.lock.acquire(blocking=True)
        if not self.display_scheduled and self.needs_animation_frame:
            if USE_BROWSER_THREAD:
                threading.Timer(REFRESH_RATE_SEC, callback).start()
            self.display_scheduled = True
            self.needs_animation_frame = False
        self.lock.release()

    def handle_down(self):
        self.lock.acquire(blocking=True)
        if not self.active_tab_height:
            return
        active_tab = self.tabs[self.active_tab]
        scroll = clamp_scroll(
            self.scroll + SCROLL_STEP,
            self.active_tab_height)
        self.scroll = scroll
        self.set_needs_raster_and_draw()
        self.lock.release()

    def set_active_tab(self, index):
        self.active_tab = index
        self.scroll = 0
        self.url = None
        self.needs_animation_frame = True

    def handle_click(self, e):
        self.lock.acquire(blocking=True)
        if e.y < CHROME_PX:
            self.focus = None
            if 40 <= e.x < 40 + 80 * len(self.tabs) and 0 <= e.y < 40:
                self.set_active_tab(int((e.x - 40) / 80))
            elif 10 <= e.x < 30 and 10 <= e.y < 30:
                self.load("https://browser.engineering/")
            elif 10 <= e.x < 35 and 40 <= e.y < 90:
                active_tab = self.tabs[self.active_tab]
                task = Task(active_tab.go_back)
                active_tab.task_runner.schedule_task(task)
            elif 50 <= e.x < WIDTH - 10 and 40 <= e.y < 90:
                self.focus = "address bar"
                self.address_bar = ""
            self.set_needs_raster_and_draw()
        else:
            self.focus = "content"
            active_tab = self.tabs[self.active_tab]
            task = Task(active_tab.click, e.x, e.y - CHROME_PX)
            active_tab.task_runner.schedule_task(task)
        self.lock.release()

    def handle_key(self, char):
        self.lock.acquire(blocking=True)
        if not (0x20 <= ord(char) < 0x7f): return
        if self.focus == "address bar":
            self.address_bar += char
            self.set_needs_raster_and_draw()
        elif self.focus == "content":
            active_tab = self.tabs[self.active_tab]
            task = Task(active_tab.keypress, char)
            active_tab.task_runner.schedule_task(task)
        self.lock.release()

    def schedule_load(self, url, body=None):
        active_tab = self.tabs[self.active_tab]
        task = Task(active_tab.load, url, body)
        active_tab.task_runner.schedule_task(task)

    def handle_enter(self):
        self.lock.acquire(blocking=True)
        if self.focus == "address bar":
            self.schedule_load(self.address_bar)
            self.url = self.address_bar
            self.focus = None
            self.set_needs_raster_and_draw()
        self.lock.release()

    def load(self, url):
        new_tab = Tab(self)
        self.set_active_tab(len(self.tabs))
        self.tabs.append(new_tab)
        self.schedule_load(url)

    def raster_tab(self):
        if self.active_tab_height == None:
            return
        if not self.tab_surface or \
                self.active_tab_height != self.tab_surface.height():
            self.tab_surface = skia.Surface(WIDTH, self.active_tab_height)

        canvas = self.tab_surface.getCanvas()
        canvas.clear(skia.ColorWHITE)
        raster(self.active_tab_display_list, canvas)

    def raster_chrome(self):
        canvas = self.chrome_surface.getCanvas()
        canvas.clear(skia.ColorWHITE)
    
        # Draw the tabs UI:
        tabfont = skia.Font(skia.Typeface('Arial'), 20)
        for i, tab in enumerate(self.tabs):
            name = "Tab {}".format(i)
            x1, x2 = 40 + 80 * i, 120 + 80 * i
            draw_line(canvas, x1, 0, x1, 40)
            draw_line(canvas, x2, 0, x2, 40)
            draw_text(canvas, x1 + 10, 10, name, tabfont)
            if i == self.active_tab:
                draw_line(canvas, 0, 40, x1, 40)
                draw_line(canvas, x2, 40, WIDTH, 40)

        # Draw the plus button to add a tab:
        buttonfont = skia.Font(skia.Typeface('Arial'), 30)
        draw_rect(canvas, 10, 10, 30, 30)
        draw_text(canvas, 11, 4, "+", buttonfont)

        # Draw the URL address bar:
        draw_rect(canvas, 40, 50, WIDTH - 10, 90)
        if self.focus == "address bar":
            draw_text(canvas, 55, 55, self.address_bar, buttonfont)
            w = buttonfont.measureText(self.address_bar)
            draw_line(canvas, 55 + w, 55, 55 + w, 85)
        else:
            if self.url:
                draw_text(canvas, 55, 55, self.url, buttonfont)

        # Draw the back button:
        draw_rect(canvas, 10, 50, 35, 90)
        path = \
            skia.Path().moveTo(15, 70).lineTo(30, 55).lineTo(30, 85)
        paint = skia.Paint(
            Color=skia.ColorBLACK, Style=skia.Paint.kFill_Style)
        canvas.drawPath(path, paint)

    def draw(self):
        canvas = self.root_surface.getCanvas()
        canvas.clear(skia.ColorWHITE)
        
        if self.tab_surface:
            tab_rect = skia.Rect.MakeLTRB(0, CHROME_PX, WIDTH, HEIGHT)
            tab_offset = CHROME_PX - self.scroll
            canvas.save()
            canvas.clipRect(tab_rect)
            canvas.translate(0, tab_offset)
            self.tab_surface.draw(canvas, 0, 0)
            canvas.restore()

        chrome_rect = skia.Rect.MakeLTRB(0, 0, WIDTH, CHROME_PX)
        canvas.save()
        canvas.clipRect(chrome_rect)
        self.chrome_surface.draw(canvas, 0, 0)
        canvas.restore()

        # This makes an image interface to the Skia surface, but
        # doesn't actually copy anything yet.
        skia_image = self.root_surface.makeImageSnapshot()
        skia_bytes = skia_image.tobytes()

        depth = 32 # Bits per pixel
        pitch = 4 * WIDTH # Bytes per row
        sdl_surface = sdl2.SDL_CreateRGBSurfaceFrom(
            skia_bytes, WIDTH, HEIGHT, depth, pitch,
            self.RED_MASK, self.GREEN_MASK,
            self.BLUE_MASK, self.ALPHA_MASK)

        rect = sdl2.SDL_Rect(0, 0, WIDTH, HEIGHT)
        window_surface = sdl2.SDL_GetWindowSurface(self.sdl_window)
        # SDL_BlitSurface is what actually does the copy.
        sdl2.SDL_BlitSurface(sdl_surface, rect, window_surface, rect)
        sdl2.SDL_UpdateWindowSurface(self.sdl_window)

    def handle_quit(self):
        print(self.measure_raster_and_draw.text())
        self.tabs[self.active_tab].task_runner.set_needs_quit()
        sdl2.SDL_DestroyWindow(self.sdl_window)

if __name__ == "__main__":
    import sys
    import argparse

    parser = argparse.ArgumentParser(description='Chapter 12 code')
    parser.add_argument("url", type=str, help="URL to load")
    parser.add_argument('--single_threaded', action="store_true", default=False,
        help='Whether to run the browser without a browser thread')
    args = parser.parse_args()

    USE_BROWSER_THREAD = not args.single_threaded

    sdl2.SDL_Init(sdl2.SDL_INIT_EVENTS)
    browser = Browser()
    browser.load(args.url)

    event = sdl2.SDL_Event()
    while True:
        if sdl2.SDL_PollEvent(ctypes.byref(event)) != 0:
            if event.type == sdl2.SDL_QUIT:
                browser.handle_quit()
                sdl2.SDL_Quit()
                sys.exit()
                break
            elif event.type == sdl2.SDL_MOUSEBUTTONUP:
                browser.handle_click(event.button)
            elif event.type == sdl2.SDL_KEYDOWN:
                if event.key.keysym.sym == sdl2.SDLK_RETURN:
                    browser.handle_enter()
                elif event.key.keysym.sym == sdl2.SDLK_DOWN:
                    browser.handle_down()
            elif event.type == sdl2.SDL_TEXTINPUT:
                browser.handle_key(event.text.text.decode('utf8'))
        active_tab = browser.tabs[browser.active_tab]
        if not USE_BROWSER_THREAD:
            if active_tab.task_runner.needs_quit:
                break
            if browser.display_scheduled:
                browser.display_scheduled = False
                browser.render()
        browser.raster_and_draw()
        browser.schedule_animation_frame()<|MERGE_RESOLUTION|>--- conflicted
+++ resolved
@@ -138,12 +138,7 @@
         do_default = self.interp.evaljs(
             XHR_ONLOAD_CODE, out=out, handle=handle)
 
-<<<<<<< HEAD
     def XMLHttpRequest_send(self, method, url, body, isasync, handle):
-=======
-    def XMLHttpRequest_send(self, method, url, body, is_async,
-        handle):
->>>>>>> 20c17aea
         full_url = resolve_url(url, self.tab.url)
         if not self.tab.allowed_request(full_url):
             raise Exception("Cross-origin XHR blocked by CSP")
@@ -158,8 +153,8 @@
             self.tab.task_runner.schedule_task(task)
             return response
 
-        if not is_async:
-            return run_load(is_async)
+        if not isasync:
+            return run_load()
         else:
             load_thread = threading.Thread(target=run_load)
             load_thread.start()
