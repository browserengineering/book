--- conflicted
+++ resolved
@@ -429,14 +429,8 @@
             w = buttonfont.measure(self.address_bar)
             cmds.append(DrawLine(55 + w, 55, 55 + w, 85, "black", 1))
         else:
-<<<<<<< HEAD
             url = str(self.tabs[self.active_tab].url)
-            self.canvas.create_text(55, 55, anchor='nw', text=url,
-                font=buttonfont, fill="black")
-=======
-            url = self.tabs[self.active_tab].url
             cmds.append(DrawText(55, 55, url, buttonfont, "black"))
->>>>>>> a764ca2b
 
         cmds.append(DrawOutline(10, 50, 35, 90, "black", 1))
         cmds.append(DrawText(15, 50, "<", buttonfont, "black"))
