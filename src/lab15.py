"""
This file compiles the code in Web Browser Engineering,
up to and including Chapter 15 (Supporting Embedded Content),
without exercises.
"""

import ctypes
import dukpy
import io
import gtts
import math
import os
import playsound
import sdl2
import skia
import socket
import ssl
import threading
import time
import urllib.parse
from lab4 import print_tree
from lab13 import Text, Element
from lab6 import resolve_url
from lab6 import tree_to_list
from lab6 import INHERITED_PROPERTIES
from lab6 import compute_style
from lab8 import layout_mode
from lab9 import EVENT_DISPATCH_CODE
from lab10 import COOKIE_JAR, url_origin
from lab11 import draw_text, get_font, linespace, \
    parse_blend_mode, CHROME_PX, SCROLL_STEP
import OpenGL.GL as GL
from lab12 import MeasureTime
from lab13 import USE_BROWSER_THREAD, diff_styles, \
    CompositedLayer, absolute_bounds, absolute_bounds_for_obj, \
    DrawCompositedLayer, Task, TaskRunner, SingleThreadedTaskRunner, \
    clamp_scroll, add_parent_pointers, \
    DisplayItem, DrawText, \
    DrawLine, paint_visual_effects, WIDTH, HEIGHT, INPUT_WIDTH_PX, \
    REFRESH_RATE_SEC, HSTEP, VSTEP, SETTIMEOUT_CODE, XHR_ONLOAD_CODE, \
    Transform, ANIMATED_PROPERTIES, SaveLayer, \
    SHOW_COMPOSITED_LAYER_BORDERS

from lab14 import parse_color, parse_outline, draw_rect, DrawRRect, \
    is_focused, paint_outline, has_outline, \
    device_px, cascade_priority, style, \
    is_focusable, get_tabindex, announce_text, speak_text, \
    CSSParser, DrawOutline

def request(url, top_level_url, payload=None):
    scheme, url = url.split("://", 1)
    assert scheme in ["http", "https"], \
        "Unknown scheme {}".format(scheme)

    if "/" not in url:
        url = url + "/"
    host, path = url.split("/", 1)

    path = "/" + path
    port = 80 if scheme == "http" else 443

    if ":" in host:
        host, port = host.split(":", 1)
        port = int(port)

    s = socket.socket(
        family=socket.AF_INET,
        type=socket.SOCK_STREAM,
        proto=socket.IPPROTO_TCP,
    )
    s.connect((host, port))

    if scheme == "https":
        ctx = ssl.create_default_context()
        s = ctx.wrap_socket(s, server_hostname=host)

    method = "POST" if payload else "GET"
    body = "{} {} HTTP/1.0\r\n".format(method, path)
    body += "Host: {}\r\n".format(host)
    if host in COOKIE_JAR:
        cookie, params = COOKIE_JAR[host]
        allow_cookie = True
        if top_level_url and params.get("samesite", "none") == "lax":
            _, _, top_level_host, _ = top_level_url.split("/", 3)
            if ":" in top_level_host:
                top_level_host, _ = top_level_host.split(":", 1)
            allow_cookie = (host == top_level_host or method == "GET")
        if allow_cookie:
            body += "Cookie: {}\r\n".format(cookie)
    if payload:
        content_length = len(payload.encode("utf8"))
        body += "Content-Length: {}\r\n".format(content_length)
    body += "\r\n" + (payload or "")
    s.send(body.encode("utf8"))

    response = s.makefile("b")

    statusline = response.readline().decode("utf8")
    version, status, explanation = statusline.split(" ", 2)
    assert status == "200", "{}: {}".format(status, explanation)

    headers = {}
    while True:
        line = response.readline().decode("utf8")
        if line == "\r\n": break
        header, value = line.split(":", 1)
        headers[header.lower()] = value.strip()

    if "set-cookie" in headers:
        params = {}
        if ";" in headers["set-cookie"]:
            cookie, rest = headers["set-cookie"].split(";", 1)
            for param_pair in rest.split(";"):
                if '=' in param_pair:
                    name, value = param_pair.strip().split("=", 1)
                    params[name.lower()] = value.lower()
        else:
            cookie = headers["set-cookie"]
        COOKIE_JAR[host] = (cookie, params)

    assert "transfer-encoding" not in headers
    assert "content-encoding" not in headers

    body = response.read()
    s.close()
    return headers, body

class DrawImage(DisplayItem):
    def __init__(self, image, rect, quality):
        super().__init__(rect)
        self.image = image
        self.quality = quality

    def execute(self, canvas):
        canvas.drawImageRect(
            self.image, self.rect,
            skia.Paint(FilterQuality=self.quality))

    def __repr__(self):
        return "DrawImage(rect={})".format(
            self.rect)

class LayoutObject:
    def __init__(self):
        pass

    def dispatch(self, x, y):
        return False

class DocumentLayout(LayoutObject):
    def __init__(self, node, frame):
        super().__init__()
        self.node = node
        node.layout_object = self
        self.parent = None
        self.previous = None
        self.children = []
        self.frame = frame

    def layout(self, zoom, width):
        child = BlockLayout(self.node, self, None, self.frame)
        self.children.append(child)

        self.width = width - 2 * device_px(HSTEP, zoom)
        self.x = device_px(HSTEP, zoom)
        self.y = device_px(VSTEP, zoom)
        child.layout(zoom)
        self.height = child.height + 2* device_px(VSTEP, zoom)

    def paint(self, display_list, dark_mode, scroll):
        cmds = []
        self.children[0].paint(cmds)
        if scroll != None and scroll != 0:
            rect = skia.Rect.MakeLTRB(
                self.x, self.y,
                self.x + self.width, self.y + self.height)
            cmds = [Transform((0, -scroll), rect, self.node, cmds)]

        display_list.extend(cmds)

    def __repr__(self):
        return "DocumentLayout()"

class BlockLayout(LayoutObject):
    def __init__(self, node, parent, previous, frame):
        super().__init__()
        self.node = node
        node.layout_object = self
        self.parent = parent
        self.previous = previous
        self.children = []
        self.x = None
        self.y = None
        self.width = None
        self.height = None
        self.frame = frame

    def layout(self, zoom):
        previous = None
        for child in self.node.children:
            if layout_mode(child) == "inline":
                next = InlineLayout(child, self, previous, self.frame)
            else:
                next = BlockLayout(child, self, previous, self.frame)
            self.children.append(next)
            previous = next

        self.width = self.parent.width
        self.x = self.parent.x

        if self.previous:
            self.y = self.previous.y + self.previous.height
        else:
            self.y = self.parent.y

        for child in self.children:
            child.layout(zoom)

        self.height = sum([child.height for child in self.children])

    def paint(self, display_list):
        cmds = []

        rect = skia.Rect.MakeLTRB(
            self.x, self.y,
            self.x + self.width, self.y + self.height)
        bgcolor = self.node.style.get("background-color",
                                 "transparent")
        if bgcolor != "transparent":
            radius = float(
                self.node.style.get("border-radius", "0px")[:-2])
            cmds.append(DrawRRect(rect, radius, bgcolor))

        for child in self.children:
            child.paint(cmds)

        paint_outline(self.node, cmds, rect)

        cmds = paint_visual_effects(self.node, cmds, rect)
        display_list.extend(cmds)

    def __repr__(self):
        return "BlockLayout(x={}, y={}, width={}, height={}, node={})".format(
            self.x, self.x, self.width, self.height, self.node)

class EmbedLayout(LayoutObject):
    def __init__(self, node, parent=None, previous=None):
        super().__init__()
        self.node = node
        node.layout_object = self
        self.children = []
        self.parent = parent
        self.previous = previous
        self.x = None
        self.y = None
        self.width = None
        self.height = None
        self.font = None

    def get_ascent(self, font_multiplier=1.0):
        return -self.height

    def get_descent(self, font_multiplier=1.0):
        return 0

    def layout(self, zoom):
        weight = self.node.style["font-weight"]
        style = self.node.style["font-style"]
        if style == "normal": style = "roman"
        size = device_px(
            float(self.node.style["font-size"][:-2]), zoom)
        self.font = get_font(size, weight, style)

        if self.previous:
            space = self.previous.font.measureText(" ")
            self.x = self.previous.x + space + self.previous.width
        else:
            self.x = self.parent.x

class InputLayout(EmbedLayout):
    def __init__(self, node, parent, previous):
        super().__init__(node, parent, previous)

    def layout(self, zoom):
        super().layout(zoom)

        self.width = device_px(INPUT_WIDTH_PX, zoom)
        self.height = linespace(self.font)

    def paint(self, display_list):
        cmds = []

        rect = skia.Rect.MakeLTRB(
            self.x, self.y, self.x + self.width,
            self.y + self.height)

        bgcolor = self.node.style.get("background-color",
                                 "transparent")
        if bgcolor != "transparent":
            radius = float(self.node.style.get("border-radius", "0px")[:-2])
            cmds.append(DrawRRect(rect, radius, bgcolor))

        if self.node.tag == "input":
            text = self.node.attributes.get("value", "")
        elif self.node.tag == "button":
            text = self.node.children[0].text

        color = self.node.style["color"]
        cmds.append(DrawText(self.x, self.y,
                             text, self.font, color))

        if self.node.is_focused and self.node.tag == "input":
            cx = rect.left() + self.font.measureText(text)
            cmds.append(DrawLine(cx, rect.top(), cx, rect.bottom()))

        paint_outline(self.node, cmds, rect)
        cmds = paint_visual_effects(self.node, cmds, rect)
        display_list.extend(cmds)

    def dispatch(self, x, y):
        self.frame.focus_element(self.node)
        self.frame.activate_element(self.node)
        self.frame.set_needs_render()
        return True

    def __repr__(self):
        return "InputLayout(x={}, y={}, width={}, height={})".format(
            self.x, self.y, self.width, self.height)

class InlineLayout(LayoutObject):
    def __init__(self, node, parent, previous, frame):
        super().__init__()
        self.node = node
        node.layout_object = self
        self.parent = parent
        self.previous = previous
        self.children = []
        self.x = None
        self.y = None
        self.width = None
        self.height = None
        self.display_list = None
        self.frame = frame

    def layout(self, zoom):
        self.width = self.parent.width

        self.x = self.parent.x

        if self.previous:
            self.y = self.previous.y + self.previous.height
        else:
            self.y = self.parent.y

        self.new_line()
        self.recurse(self.node, zoom)
        
        for line in self.children:
            line.layout(zoom)

        self.height = sum([line.height for line in self.children])

    def recurse(self, node, zoom):
        if isinstance(node, Text):
            self.text(node, zoom)
        else:
            if node.tag == "br":
                self.new_line()
            elif node.tag == "input" or node.tag == "button":
                self.input(node, zoom)
            elif node.tag == "img":
                self.image(node, zoom)
            elif node.tag == "iframe":
                self.iframe(node, zoom)
            else:
                for child in node.children:
                    self.recurse(child, zoom)

    def new_line(self):
        self.previous_word = None
        self.cursor_x = self.x
        last_line = self.children[-1] if self.children else None
        new_line = LineLayout(self.node, self, last_line)
        self.children.append(new_line)

    def text(self, node, zoom):
        weight = node.style["font-weight"]
        style = node.style["font-style"]
        size = device_px(float(node.style["font-size"][:-2]), zoom)
        font = get_font(size, weight, size)
        for word in node.text.split():
            w = font.measureText(word)
            if self.cursor_x + w > self.x + self.width:
                self.new_line()
            line = self.children[-1]
            text = TextLayout(node, word, line, self.previous_word)
            line.children.append(text)
            self.previous_word = text
            self.cursor_x += w + font.measureText(" ")

    def input(self, node, zoom):
        w = device_px(INPUT_WIDTH_PX, zoom)
        if self.cursor_x + w > self.x + self.width:
            self.new_line()
        line = self.children[-1]
        input = InputLayout(node, line, self.previous_word)
        line.children.append(input)
        self.previous_word = input
        weight = node.style["font-weight"]
        style = node.style["font-style"]
        size = device_px(float(node.style["font-size"][:-2]), zoom)
        font = get_font(size, weight, size)
        self.cursor_x += w + font.measureText(" ")

    def image(self, node, zoom):
        img = ImageLayout(node, self.frame)
        if "width" in node.attributes:
            w = device_px(int(node.attributes["width"]), zoom)
        else:
            w = device_px(node.image.width(), zoom)
        if self.cursor_x + w > self.x + self.width:
            self.new_line()
        line = self.children[-1]
        img.init(line, self.previous_word)
        line.children.append(img)
        self.previous_word = img
        weight = node.style["font-weight"]
        style = node.style["font-style"]
        size = device_px(float(node.style["font-size"][:-2]), zoom)
        font = get_font(size, weight, size)
        self.cursor_x += w + font.measureText(" ")

    def iframe(self, node, zoom):
        if "width" in self.node.attributes:
            w = device_px(int(self.node.attributes["width"]), zoom)
        else:
            w = IFRAME_DEFAULT_WIDTH_PX + 2
        if self.cursor_x + w > self.x + self.width:
            self.new_line()
        line = self.children[-1]
        input = IframeLayout(
            node, line, self.previous_word, self.frame)
        line.children.append(input)
        self.previous_word = input
        weight = node.style["font-weight"]
        style = node.style["font-style"]
        size = device_px(float(node.style["font-size"][:-2]), zoom)
        font = get_font(size, weight, size)
        self.cursor_x += w + font.measureText(" ")

    def paint(self, display_list):
        cmds = []

        rect = skia.Rect.MakeLTRB(
            self.x, self.y, self.x + self.width,
            self.y + self.height)

        is_atomic = not isinstance(self.node, Text) and \
            (self.node.tag == "input" or self.node.tag == "button")

        if not is_atomic:
            bgcolor = self.node.style.get(
                "background-color", "transparent")
            if bgcolor != "transparent":
                radius = float(self.node.style.get(
                    "border-radius", "0px")[:-2])
                cmds.append(DrawRRect(rect, radius, bgcolor))
 
        for child in self.children:
            child.paint(cmds)

        if not is_atomic:
            cmds = paint_visual_effects(self.node, cmds, rect)
        display_list.extend(cmds)

    def dispatch(self, x, y):
        if isinstance(self.node, Element) and is_focusable(self.node):
            self.frame.focus_element(self.node)
            self.frame.activate_element(self.node)
            self.frame.set_needs_render()
            return True
        return False

    def __repr__(self):
        return "InlineLayout(x={}, y={}, width={}, height={}, node={})".format(
            self.x, self.y, self.width, self.height, self.node)

class LineLayout:
    def __init__(self, node, parent, previous):
        self.node = node
        self.parent = parent
        self.previous = previous
        self.children = []
        self.x = None
        self.y = None
        self.width = None
        self.height = None

    def layout(self, zoom):
        self.width = self.parent.width
        self.x = self.parent.x

        if self.previous:
            self.y = self.previous.y + self.previous.height
        else:
            self.y = self.parent.y

        for word in self.children:
            word.layout(zoom)

        if not self.children:
            self.height = 0
            return

        max_ascent = max([-child.get_ascent(1.25) 
                          for child in self.children])
        baseline = self.y + max_ascent
        for child in self.children:
            child.y = baseline + child.get_ascent()
        max_descent = max([child.get_descent(1.25)
                           for child in self.children])
        self.height = max_ascent + max_descent

    def paint(self, display_list):
        outline_rect = skia.Rect.MakeEmpty()
        outline_node = None
        for child in self.children:
            node = child.node
            if isinstance(node, Text) and has_outline(node.parent):
                outline_node = node.parent
                outline_rect.join(child.rect())
            child.paint(display_list)

        if outline_node:
            paint_outline(outline_node, display_list, outline_rect)

    def role(self):
        return "none"

    def __repr__(self):
        return "LineLayout(x={}, y={}, width={}, height={}, node={})".format(
            self.x, self.y, self.width, self.height, self.node)

class TextLayout:
    def __init__(self, node, word, parent, previous):
        self.node = node
        self.word = word
        self.children = []
        self.parent = parent
        self.previous = previous
        self.x = None
        self.y = None
        self.width = None
        self.height = None
        self.font = None

    def get_ascent(self, font_multiplier=1.0):
        return self.font.getMetrics().fAscent * font_multiplier

    def get_descent(self, font_multiplier=1.0):
        return self.font.getMetrics().fDescent * font_multiplier

    def layout(self, zoom):
        weight = self.node.style["font-weight"]
        style = self.node.style["font-style"]
        if style == "normal": style = "roman"
        size = device_px(
            float(self.node.style["font-size"][:-2]), zoom)
        self.font = get_font(size, weight, style)

        # Do not set self.y!!!
        self.width = self.font.measureText(self.word)

        if self.previous:
            space = self.previous.font.measureText(" ")
            self.x = self.previous.x + space + self.previous.width
        else:
            self.x = self.parent.x

        self.height = linespace(self.font)

    def paint(self, display_list):
        color = self.node.style["color"]
        display_list.append(
            DrawText(self.x, self.y, self.word, self.font, color))

    def rect(self):
        return skia.Rect.MakeLTRB(
            self.x, self.y, self.x + self.width,
            self.y + self.height)
    
    def __repr__(self):
        return ("TextLayout(x={}, y={}, width={}, height={}, " +
            "node={}, word={})").format(
            self.x, self.y, self.width, self.height, self.node, self.word)

def filter_quality(node):
    attr = node.style.get("image-rendering", "auto")
    if attr == "high-quality":
        return skia.FilterQuality.kHigh_FilterQuality
    elif attr == "crisp-edges":
        return skia.FilterQuality.kLow_FilterQuality
    else:
        return skia.FilterQuality.kMedium_FilterQuality

class ImageLayout(EmbedLayout):
    def __init__(self, node, frame):
        super().__init__(node)
        if not hasattr(self.node, "image"):
            self.load(frame)

    def load(self, frame):
        assert "src" in self.node.attributes
        link = self.node.attributes["src"]
<<<<<<< HEAD
        self.node.image = download_image(link, frame)
=======
        image_url = resolve_url(link, frame.url)
        if not frame.allowed_request(image_url):
            print("Blocked image", link, "due to CSP")
            return
        try:
            header, body = request(image_url, frame.url)
            self.node.encoded_image = body
            self.node.image = skia.Image.MakeFromEncoded(
                skia.Data.MakeWithoutCopy(self.node.encoded_image))
        except:
            self.node.image = None
            print("Failed to load image: " + image_url)
>>>>>>> 0aa4af57

    def init(self, parent, previous):
        self.parent = parent
        self.previous = previous

    def layout(self, zoom):
        super().layout(zoom)

        aspect_ratio = self.node.image.width() / self.node.image.height()
        has_width = "width" in self.node.attributes
        has_height = "height" in self.node.attributes

        if has_width:
            self.width = \
                device_px(int(self.node.attributes["width"]), zoom)
        elif has_height:
            self.width = aspect_ratio * \
                device_px(int(self.node.attributes["height"]), zoom)
        else:
            self.width = device_px(self.node.image.width(), zoom)
    
        if has_height:
            self.img_height = \
                device_px(int(self.node.attributes["height"]), zoom)
        elif has_width:
            self.img_height = (1 / aspect_ratio) * \
                device_px(int(self.node.attributes["width"]), zoom)
        else:
<<<<<<< HEAD
            self.img_height = device_px(self.node.image.height, zoom)

        self.height = max(self.img_height, linespace(self.font))

=======
            self.height = max(
                device_px(self.node.image.height(), zoom),
                linespace(self.font))
>>>>>>> 0aa4af57

    def paint(self, display_list):
        cmds = []

<<<<<<< HEAD
        decoded_image = decode_image(self.node.image,
            self.width, self.img_height,
            self.node.style.get("image-rendering", "auto"))

=======
>>>>>>> 0aa4af57
        rect = skia.Rect.MakeLTRB(
            self.x, self.y + self.height - self.img_height, self.x + self.width,
            self.y + self.height)

        cmds.append(DrawImage(self.node.image, rect,
            filter_quality(self.node)))

        display_list.extend(cmds)

    def __repr__(self):
        return ("ImageLayout(src={}, x={}, y={}, width={}," +
            "height={})").format(self.node.attributes["src"],
                self.x, self.y, self.width, self.height)

IFRAME_DEFAULT_WIDTH_PX = 300
IFRAME_DEFAULT_HEIGHT_PX = 150

class IframeLayout(EmbedLayout):
    def __init__(self, node, parent, previous, parent_frame):
        super().__init__(node, parent, previous)

    def layout(self, zoom):
        super().layout(zoom)

        has_width = "width" in self.node.attributes
        has_height = "height" in self.node.attributes

        if has_width:
            self.width = \
                device_px(int(self.node.attributes["width"]), zoom)
        else:
            self.width = device_px(
                IFRAME_DEFAULT_WIDTH_PX + 2, zoom)

        if has_height:
            self.height = \
                device_px(int(self.node.attributes["height"]), zoom)
        else:
            self.height = device_px(
                IFRAME_DEFAULT_HEIGHT_PX + 2, zoom)

        self.node.frame.frame_height = self.height - 2
        self.node.frame.frame_width = self.width - 2

    def paint(self, display_list):
        cmds = []

        rect = skia.Rect.MakeLTRB(
            self.x, self.y,
            self.x + self.width, self.y + self.height)
        bgcolor = self.node.style.get("background-color",
                                 "transparent")
        if bgcolor != "transparent":
            radius = float(
                self.node.style.get("border-radius", "0px")[:-2])
            cmds.append(DrawRRect(rect, radius, bgcolor))

        self.node.frame.paint(cmds)

        cmds = [Transform(
            (self.x + 1, self.y + 1), rect, self.node, cmds)]

        paint_outline(self.node, cmds, rect)

        cmds = paint_visual_effects(self.node, cmds, rect)
        display_list.extend(cmds)

    def dispatch(self, x, y):
        self.node.frame.click(x - self.x, y - self.y)
        return True

    def __repr__(self):
        return "IframeLayout(src={}, x={}, y={}, width={}, height={})".format(
<<<<<<< HEAD
            self.node.attributes["src"], self.x, self.y, self.width, self.height)

def download_image(image_src, frame):
    image_url = resolve_url(image_src, frame.url)
    if not frame.allowed_request(image_url):
        print("Blocked image", link, "due to CSP")
        return
    try:
        header, body = request(image_url, frame.url)
        return PIL.Image.open(io.BytesIO(body))
    except:
        print("Failed to load image: " + image_url)
        raise

def decode_image(image, width, height, image_quality):
    if image_quality == "crisp-edges":
        resample = PIL.Image.Resampling.NEAREST
    elif image_quality == "high-quality":
        resample = PIL.Image.Resampling.LANCZOS
    else:
        resample = PIL.Image.Resampling.BILINEAR
    image = image.resize( \
        (int(width), int(height)), resample)
    if image.mode != "RGBA":
        image = image.convert("RGBA")
    return skia.Image.frombytes(
        array=image.tobytes(),
        dimensions=image.size,
        colorType=skia.kRGBA_8888_ColorType)
=======
            self.node.attributes["src"], self.x, self.y,
            self.width, self.height)

>>>>>>> 0aa4af57

class AttributeParser:
    def __init__(self, s):
        self.s = s
        self.i = 0

    def whitespace(self):
        while self.i < len(self.s) and self.s[self.i].isspace():
            self.i += 1

    def literal(self, literal):
        if self.s[self.i] == literal:
            self.i += 1
            return True
        return False

    def word(self, allow_quotes=False):
        start = self.i
        in_quote = False
        quoted = False
        while self.i < len(self.s):
            cur = self.s[self.i]
            if not cur.isspace() and cur not in "=\"":
                self.i += 1
            elif allow_quotes and cur in "\"":
                in_quote = not in_quote
                quoted = True
                self.i += 1
            elif in_quote and cur.isspace():
                self.i += 1
            else:
                break
        assert self.i > start
        if quoted:
            return self.s[start+1:self.i-1]
        return self.s[start:self.i]

    def parse(self):
        attributes = {}
        tag = None

        tag = self.word()
        while self.i < len(self.s):
            self.whitespace()
            key = self.word()
            if self.literal("="):
                value = self.word(allow_quotes=True) 
                attributes[key.lower()] = value
            else:
                attriubutes[key.lower()] = ""
        return (tag, attributes)

class HTMLParser:
    def __init__(self, body):
        self.body = body
        self.unfinished = []

    def parse(self):
        text = ""
        in_tag = False
        for c in self.body:
            if c == "<":
                in_tag = True
                if text: self.add_text(text)
                text = ""
            elif c == ">":
                in_tag = False
                self.add_tag(text)
                text = ""
            else:
                text += c
        if not in_tag and text:
            self.add_text(text)
        return self.finish()

    def get_attributes(self, text):
        (tag, attributes) = AttributeParser(text).parse()
        return tag, attributes

    def add_text(self, text):
        if text.isspace(): return
        self.implicit_tags(None)
        parent = self.unfinished[-1]
        node = Text(text, parent)
        parent.children.append(node)

    SELF_CLOSING_TAGS = [
        "area", "base", "br", "col", "embed", "hr", "img", "input",
        "link", "meta", "param", "source", "track", "wbr",
    ]

    def add_tag(self, tag):
        tag, attributes = self.get_attributes(tag)
        if tag.startswith("!"): return
        self.implicit_tags(tag)

        if tag.startswith("/"):
            if len(self.unfinished) == 1: return
            node = self.unfinished.pop()
            parent = self.unfinished[-1]
            parent.children.append(node)
        elif tag in self.SELF_CLOSING_TAGS:
            parent = self.unfinished[-1]
            node = Element(tag, attributes, parent)
            parent.children.append(node)
        else:
            parent = self.unfinished[-1] if self.unfinished else None
            node = Element(tag, attributes, parent)
            self.unfinished.append(node)

    HEAD_TAGS = [
        "base", "basefont", "bgsound", "noscript",
        "link", "meta", "title", "style", "script",
    ]

    def implicit_tags(self, tag):
        while True:
            open_tags = [node.tag for node in self.unfinished]
            if open_tags == [] and tag != "html":
                self.add_tag("html")
            elif open_tags == ["html"] \
                 and tag not in ["head", "body", "/html"]:
                if tag in self.HEAD_TAGS:
                    self.add_tag("head")
                else:
                    self.add_tag("body")
            elif open_tags == ["html", "head"] and \
                 tag not in ["/head"] + self.HEAD_TAGS:
                self.add_tag("/head")
            else:
                break

    def finish(self):
        if len(self.unfinished) == 0:
            self.add_tag("html")
        while len(self.unfinished) > 1:
            node = self.unfinished.pop()
            parent = self.unfinished[-1]
            parent.children.append(node)
        return self.unfinished.pop()


INTERNAL_ACCESSIBILITY_HOVER = "-internal-accessibility-hover"

def wrap_in_window(js, window_id):
    return ("window = window_{window_id}; " + \
    "with (window) {{ {js} }}").format(js=js, window_id=window_id)

class JSContext:
    def __init__(self, tab):
        self.tab = tab

        self.interp = dukpy.JSInterpreter()
        self.interp.export_function("log", print)
        self.interp.export_function("querySelectorAll",
            self.querySelectorAll)
        self.interp.export_function("getAttribute",
            self.getAttribute)
        self.interp.export_function("innerHTML_set", self.innerHTML_set)
        self.interp.export_function("style_set", self.style_set)
        self.interp.export_function("XMLHttpRequest_send",
            self.XMLHttpRequest_send)
        self.interp.export_function("setTimeout",
            self.setTimeout)
        self.interp.export_function("now",
            self.now)
        self.interp.export_function("requestAnimationFrame",
            self.requestAnimationFrame)
        self.interp.export_function("parent", self.parent)
        self.interp.export_function("postMessage", self.postMessage)

        self.node_to_handle = {}
        self.handle_to_node = {}

    def add_window(self, frame):
        self.interp.evaljs(
            "var window_{window_id} = \
                new Window({window_id});".format(
                window_id=frame.window_id))

    def run(self, script, code, window_id):
        try:
            print("Script returned: ", self.interp.evaljs(
               wrap_in_window(code, window_id)))
        except dukpy.JSRuntimeError as e:
            print("Script", script, "crashed", e)
        self.current_window = None

    def dispatch_event(self, type, elt, window_id):
        handle = self.node_to_handle.get(elt, -1)
        do_default = self.interp.evaljs(
            wrap_in_window(EVENT_DISPATCH_CODE, window_id),
            type=type, handle=handle)
        return not do_default

    def get_handle(self, elt):
        if elt not in self.node_to_handle:
            handle = len(self.node_to_handle)
            self.node_to_handle[elt] = handle
            self.handle_to_node[handle] = elt
        else:
            handle = self.node_to_handle[elt]
        return handle

    def querySelectorAll(self, selector_text, window_id):
        frame = self.tab.window_id_to_frame[window_id]
        selector = CSSParser(selector_text).selector()
        nodes = [node for node
                 in tree_to_list(frame.nodes, [])
                 if selector.matches(node)]
        return [self.get_handle(node) for node in nodes]

    def getAttribute(self, handle, attr):
        elt = self.handle_to_node[handle]
        return elt.attributes.get(attr, None)

    def parent(self, window_id):
        parent_frame = \
            self.tab.window_id_to_frame[window_id].parent_frame
        if not parent_frame:
            return None
        return parent_frame.window_id

    def dispatch_post_message(self, message, window_id):
        self.interp.evaljs(
            wrap_in_window(
                "dispatchEvent(new PostMessageEvent(dukpy.data))",
                window_id),
            data=message)

    def postMessage(self, target_window_id, message, origin):
        task = Task(self.tab.post_message, message, target_window_id)
        self.tab.task_runner.schedule_task(task)

    def innerHTML_set(self, handle, s, window_id):
        doc = HTMLParser(
            "<html><body>" + s + "</body></html>").parse()
        new_nodes = doc.children[0].children
        elt = self.handle_to_node[handle]
        elt.children = new_nodes
        for child in elt.children:
            child.parent = elt
        frame = self.tab.window_id_to_frame[window_id]        
        frame.set_needs_render()

    def style_set(self, handle, s, window_id):
        elt = self.handle_to_node[handle]
        elt.attributes["style"] = s;
        frame = self.tab.window_id_to_frame[window_id]        
        frame.set_needs_render()

    def dispatch_settimeout(self, handle, window_id):
        self.interp.evaljs(
            wrap_in_window(SETTIMEOUT_CODE, window_id), handle=handle)

    def setTimeout(self, handle, time, window_id):
        def run_callback():
            task = Task(self.dispatch_settimeout, handle, window_id)
            self.tab.task_runner.schedule_task(task)
        threading.Timer(time / 1000.0, run_callback).start()

    def dispatch_xhr_onload(self, out, handle, window_id):
        do_default = self.interp.evaljs(
            XHR_ONLOAD_CODE, out=out, handle=handle)

    def XMLHttpRequest_send(
        self, method, url, body, isasync, handle, window_id):
        full_url = resolve_url(url, self.tab.url)
        frame = self.tab.window_id_to_frame[window_id]        
        if not frame.allowed_request(full_url):
            raise Exception("Cross-origin XHR blocked by CSP")
        if url_origin(full_url) != url_origin(self.tab.url):
            raise Exception(
                "Cross-origin XHR request not allowed")

        def run_load():
            headers, response = request(
                full_url, self.tab.url, payload=body)
            response = response.decode("utf8")
            task = Task(self.dispatch_xhr_onload, response, handle, window_id)
            self.tab.task_runner.schedule_task(task)
            if not isasync:
                return response

        if not isasync:
            return run_load()
        else:
            threading.Thread(target=run_load).start()

    def now(self):
        return int(time.time() * 1000)

    def requestAnimationFrame(self):
        self.tab.browser.set_needs_animation_frame(self.tab)

def style(node, rules, frame):
    old_style = node.style

    node.style = {}
    for property, default_value in INHERITED_PROPERTIES.items():
        if node.parent:
            node.style[property] = node.parent.style[property]
        else:
            node.style[property] = default_value
    for media, selector, body in rules:
        if media:
            if (media == "dark") != frame.tab.dark_mode: continue
        if not selector.matches(node): continue
        for property, value in body.items():
            computed_value = compute_style(node, property, value)
            if not computed_value: continue
            node.style[property] = computed_value
    if isinstance(node, Element) and "style" in node.attributes:
        pairs = CSSParser(node.attributes["style"]).body()
        for property, value in pairs.items():
            computed_value = compute_style(node, property, value)
            node.style[property] = computed_value

    if old_style:
        transitions = diff_styles(old_style, node.style)
        for property, (old_value, new_value, num_frames) \
            in transitions.items():
            if property in ANIMATED_PROPERTIES:
                frame.set_needs_render()
                AnimationClass = ANIMATED_PROPERTIES[property]
                animation = AnimationClass(
                    old_value, new_value, num_frames)
                node.animations[property] = animation
                node.style[property] = animation.animate()

    for child in node.children:
        style(child, rules, frame)

class AccessibilityTree:
    def __init__(self, frame):
        self.root_node = AccessibilityNode(frame.nodes)
        self.width = frame.frame_width
        self.height = frame.frame_height
        self.scroll = frame.scroll

    def build(self):
        self.root_node.build()

    def to_list(self, list):
        return self.root_node.to_list(list)

    def hit_test(self, x, y):
        if x > self.width or y > self.height:
            return None
        y += self.scroll
        nodes = []
        self.root_node.hit_test(x, y, nodes)
        if nodes:
            return nodes[-1]

class AccessibilityNode:
    def __init__(self, node):
        self.node = node
        self.children = []
        self.text = None
        self.child_tree = None

        if node.layout_object:
            self.bounds = absolute_bounds_for_obj(node.layout_object)
        else:
            self.bounds = None

        if isinstance(node, Text):
            if is_focusable(node.parent):
                self.role = "focusable text"
            else:
                self.role = "StaticText"
        else:
            if "role" in node.attributes:
                self.role = node.attributes["role"]
            elif node.tag == "a":
                self.role = "link"
            elif node.tag == "input":
                self.role = "textbox"
            elif node.tag == "button":
                self.role = "button"
            elif node.tag == "html":
                self.role = "document"
            elif node.tag == "img":
                self.role = "image"
            elif node.tag == "iframe":
                self.role = "iframe"
            elif is_focusable(node):
                self.role = "focusable"
            else:
                self.role = "none"

    def build(self):
        if isinstance(self.node, Element) \
            and self.node.tag == "iframe":
            self.child_tree = AccessibilityTree(self.node.frame)
            self.child_tree.build()
            return

        for child_node in self.node.children:
            self.build_internal(child_node)

        if self.role == "StaticText":
            self.text = self.node.text
        elif self.role == "focusable text":
            self.text = "Focusable text: " + self.node.text
        elif self.role == "focusable":
            self.text = "Focusable"
        elif self.role == "textbox":
            if "value" in self.node.attributes:
                value = self.node.attributes["value"]
            elif self.node.tag != "input" and self.node.children and \
                 isinstance(self.node.children[0], Text):
                value = self.node.children[0].text
            else:
                value = ""
            self.text = "Input box: " + value
        elif self.role == "button":
            self.text = "Button"
        elif self.role == "link":
            self.text = "Link"
        elif self.role == "alert":
            self.text = "Alert"
        elif self.role == "document":
            self.text = "Document"
        elif self.role == "image":
            if "alt" in self.node.attributes:
                self.text = "Image: " + self.node.attributes["alt"]
            else:
                self.text = "Image"
        elif self.role == "iframe":
            self.text = "Child document"

        if is_focused(self.node):
            self.text += " is focused"

    def build_internal(self, child_node):
        child = AccessibilityNode(child_node)
        if child.role != "none":
            self.children.append(child)
            child.build()
        else:
            for grandchild_node in child_node.children:
                self.build_internal(grandchild_node)
    def intersects(self, x, y):
        if self.bounds:
            return skia.Rect.Intersects(self.bounds,
                skia.Rect.MakeXYWH(x, y, 1, 1))
        return False

    def hit_test(self, x, y, nodes):
        if self.intersects(x, y):
            nodes.append(self)
        if self.child_tree:
            child_node = self.child_tree.hit_test(
                x - self.bounds.x(), y - self.bounds.y())
            if child_node:
                nodes.append(child_node)
        for child in self.children:
            child.hit_test(x, y, nodes)

    def to_list(self, list):
        list.append(self)
        if self.child_tree:
            self.child_tree.to_list(list)
            return list
        for child in self.children:
            child.to_list(list)
        return list

    def __repr__(self):
        return "AccessibilityNode(node={} role={} text={}".format(
            str(self.node), self.role, self.text)


WINDOW_COUNT = 0

class Frame:
    def __init__(self, tab, parent_frame, frame_element):
        self.tab = tab
        self.parent_frame = parent_frame
        self.frame_element = frame_element
        self.needs_style = False
        self.needs_layout = False

        self.document = None
        self.scroll = 0
        self.scroll_changed_in_frame = True
        self.needs_focus_scroll = False
        self.nodes = None
        self.url = None
        self.js = None
        global WINDOW_COUNT
        self.window_id = WINDOW_COUNT
        WINDOW_COUNT += 1
        self.frame_width = 0
        self.frame_height = 0

        self.tab.window_id_to_frame[self.window_id] = self

        with open("browser15.css") as f:
            self.default_style_sheet = \
                CSSParser(f.read(), internal=True).parse()

    def set_needs_render(self):
        self.needs_style = True
        self.tab.set_needs_accessibility()
        self.tab.set_needs_paint()

    def set_needs_layout(self):
        self.needs_layout = True
        self.tab.set_needs_accessibility()
        self.tab.set_needs_paint()

    def allowed_request(self, url):
        return self.allowed_origins == None or \
            url_origin(url) in self.allowed_origins

    def get_js(self):
        if self.js:
            return self.js
        else:
            return self.parent_frame.get_js()

    def load(self, url, body=None):
        self.zoom = 1
        self.scroll = 0
        self.scroll_changed_in_frame = True
        headers, body = request(url, self.url, payload=body)
        body = body.decode("utf8")
        self.url = url

        self.allowed_origins = None
        if "content-security-policy" in headers:
           csp = headers["content-security-policy"].split()
           if len(csp) > 0 and csp[0] == "default-src":
               self.allowed_origins = csp[1:]

        self.nodes = HTMLParser(body).parse()

        if not self.parent_frame or CROSS_ORIGIN_IFRAMES or \
            url_origin(self.url) != url_origin(self.parent_frame.url):
            self.js = JSContext(self.tab)
            self.js.interp.evaljs(\
                "function Window(id) { this._id = id };")
        js = self.get_js()
        js.add_window(self)

        with open("runtime15.js") as f:
            wrapped = wrap_in_window(f.read(), self.window_id)
            js.interp.evaljs(wrapped)

        scripts = [node.attributes["src"] for node
                   in tree_to_list(self.nodes, [])
                   if isinstance(node, Element)
                   and node.tag == "script"
                   and "src" in node.attributes]
        for script in scripts:
            script_url = resolve_url(script, url)
            if not self.allowed_request(script_url):
                print("Blocked script", script, "due to CSP")
                continue

            header, body = request(script_url, url)
            body = body.decode("utf8")
            task = Task(\
                self.get_js().run, script_url, body,
                self.window_id)
            self.tab.task_runner.schedule_task(task)

        self.rules = self.default_style_sheet.copy()
        links = [node.attributes["href"]
                 for node in tree_to_list(self.nodes, [])
                 if isinstance(node, Element)
                 and node.tag == "link"
                 and "href" in node.attributes
                 and node.attributes.get("rel") == "stylesheet"]
        for link in links:  
            style_url = resolve_url(link, url)
            if not self.allowed_request(style_url):
                print("Blocked style", link, "due to CSP")
                continue
            try:
                header, body = request(style_url, url)
            except:
                continue
            self.rules.extend(CSSParser(body.decode("utf8")).parse())

        iframes = [node
                   for node in tree_to_list(self.nodes, [])
                   if isinstance(node, Element)
                   and node.tag == "iframe"
                   and "src" in node.attributes]
        for iframe in iframes:
            document_url = resolve_url(iframe.attributes["src"],
                self.tab.root_frame.url)
            iframe.frame = Frame(self.tab, self, iframe)
            iframe.frame.load(document_url)

        self.set_needs_render()

    def render(self):
        if self.needs_style:
            if self.tab.dark_mode:
                INHERITED_PROPERTIES["color"] = "white"
            else:
                INHERITED_PROPERTIES["color"] = "black"
            self.style()
            self.needs_layout = True
            self.needs_style = False

        if self.needs_layout:
            self.layout(
                self.tab.zoom)
            if self.tab.accessibility_is_on:
                self.tab.needs_accessibility = True
            else:
                self.needs_paint = True
            self.needs_layout = False

    def style(self):
        style(self.nodes,
            sorted(self.rules,
                key=cascade_priority), self)

    def layout(self, zoom):
        self.document = DocumentLayout(self.nodes, self)
        self.document.layout(zoom, self.frame_width)

        clamped_scroll = self.clamp_scroll(self.scroll)
        if clamped_scroll != self.scroll:
            self.scroll_changed_in_frame = True

    def paint(self, display_list):
        self.document.paint(display_list, self.tab.dark_mode,
            self.scroll if self != self.tab.root_frame else None)

    def advance_tab(self):
        focusable_nodes = [node
            for node in tree_to_list(self.nodes, [])
            if isinstance(node, Element) and is_focusable(node)                          
            and get_tabindex(node) >= 0]
        focusable_nodes.sort(key=get_tabindex)

        if self.tab.focus in focusable_nodes:
            idx = focusable_nodes.index(self.tab.focus) + 1
        else:
            idx = 0

        if idx < len(focusable_nodes):
            self.focus_element(focusable_nodes[idx])
        else:
            self.focus_element(None)
            self.tab.browser.focus_addressbar()
        self.set_needs_render()

    def focus_element(self, node):
        if node and node != self.tab.focus:
            self.needs_focus_scroll = True
        if self.tab.focus:
            self.tab.focus.is_focused = False
        self.tab.focus = node
        self.tab.focused_frame = self
        if node:
            node.is_focused = True
        self.set_needs_render()

    def activate_element(self, elt):
        if elt.tag == "input":
            elt.attributes["value"] = ""
            self.set_needs_render()
        elif elt.tag == "a" and "href" in elt.attributes:
            url = resolve_url(elt.attributes["href"], self.url)
            self.load(url)
        elif elt.tag == "button":
            while elt:
                if elt.tag == "form" and "action" in elt.attributes:
                    self.submit_form(elt)
                    return
                elt = elt.parent

    def clamp_scroll(self, scroll):
        return max(0, min(
            scroll,
            math.ceil(
                self.document.height) - self.frame_height))

    def submit_form(self, elt):
        if self.get_js().dispatch_event(
            "submit", elt, self.window_id): return
        inputs = [node for node in tree_to_list(elt, [])
                  if isinstance(node, Element)
                  and node.tag == "input"
                  and "name" in node.attributes]

        body = ""
        for input in inputs:
            name = input.attributes["name"]
            value = input.attributes.get("value", "")
            name = urllib.parse.quote(name)
            value = urllib.parse.quote(value)
            body += "&" + name + "=" + value
        body = body [1:]

        url = resolve_url(elt.attributes["action"], self.url)
        self.load(url, body)

    def keypress(self, char):
        if self.tab.focus:
            if self.get_js().dispatch_event(
                "keydown", self.tab.focus, self.window_id): return
            self.tab.focus.attributes["value"] += char
            self.set_needs_render()

    def scrolldown(self):
        self.scroll = self.clamp_scroll(self.scroll + SCROLL_STEP)
        self.scroll_changed_in_frame = True

    def scroll_to(self, elt):
        assert not (self.needs_style or self.needs_layout)
        objs = [
            obj for obj in tree_to_list(self.document, [])
            if obj.node == self.tab.focus
        ]
        if not objs: return
        obj = objs[0]

        if self.scroll < obj.y < self.scroll + self.frame_height:
            return
        new_scroll = obj.y - SCROLL_STEP
        self.scroll = self.clamp_scroll(new_scroll)
        self.scroll_changed_in_frame = True
        self.set_needs_render()

    def click(self, x, y):
        self.focus_element(None)
        y += self.scroll
        loc_rect = skia.Rect.MakeXYWH(x, y, 1, 1)
        objs = [obj for obj in tree_to_list(self.document, [])
                if absolute_bounds_for_obj(obj).intersects(
                    loc_rect)]
        if not objs: return
        elt = objs[-1].node
        if elt and self.get_js().dispatch_event(
            "click", elt, self.window_id): return
        while elt:
            if elt.layout_object and elt.layout_object.dispatch(x, y):
                return
            elt = elt.parent

class Tab:
    def __init__(self, browser):
        self.history = []
        self.focus = None
        self.focused_frame = None
        self.needs_raf_callbacks = False
        self.needs_accessibility = False
        self.needs_paint = False
        self.root_frame = None
        self.dark_mode = browser.dark_mode

        self.accessibility_is_on = False
        self.accessibility_tree = None
        self.has_spoken_document = False
        self.accessibility_focus = None

        self.browser = browser
        if USE_BROWSER_THREAD:
            self.task_runner = TaskRunner(self)
        else:
            self.task_runner = SingleThreadedTaskRunner(self)
        self.task_runner.start()

        self.measure_render = MeasureTime("render")
        self.composited_updates = []
        self.zoom = 1.0

        self.window_id_to_frame = {}

    def load(self, url, body=None):
        self.history.append(url)
        self.task_runner.clear_pending_tasks()
        self.root_frame = Frame(self, None, None)
        self.root_frame.load(url, body)
        self.root_frame.frame_width = WIDTH
        self.root_frame.frame_height = HEIGHT - CHROME_PX

    def set_needs_render_all_frames(self):
        for frame in self.window_id_to_frame.values():
            frame.set_needs_render()

    def set_needs_accessibility(self):
        if not self.accessibility_is_on:
            return
        self.needs_accessibility = True
        self.browser.set_needs_animation_frame(self)

    def set_needs_paint(self):
        self.needs_paint = True
        self.browser.set_needs_animation_frame(self)

    def request_animation_frame_callback(self):
        self.needs_raf_callbacks = True
        self.browser.set_needs_animation_frame(self)

    def run_animation_frame(self, scroll):
        if not self.root_frame.scroll_changed_in_frame:
            self.root_frame.scroll = scroll

        needs_composite = False
        for (window_id, frame) in self.window_id_to_frame.items():
            frame.get_js().interp.evaljs(
                wrap_in_window("__runRAFHandlers()", window_id))
    
            for node in tree_to_list(frame.nodes, []):
                for (property_name, animation) in \
                    node.animations.items():
                    value = animation.animate()
                    if value:
                        node.style[property_name] = value
                        if USE_COMPOSITING and \
                            property_name == "opacity":
                            self.composited_updates.append(node)
                            self.set_needs_paint()
                        else:
                            frame.set_needs_layout()
            if frame.needs_style or frame.needs_layout:
                needs_composite = True

        self.render()

        if self.focus and self.focused_frame.needs_focus_scroll:
            self.focused_frame.scroll_to(self.focus)
            self.focused_frame.needs_focus_scroll = False

        scroll = None
        if self.root_frame.scroll_changed_in_frame:
            scroll = self.root_frame.scroll

        composited_updates = {}
        if not needs_composite:
            for node in self.composited_updates:
                composited_updates[node] = node.save_layer
        self.composited_updates.clear()

        commit_data = CommitData(
            url=self.root_frame.url,
            scroll=scroll,
            root_frame_focused=not self.focused_frame or \
                (self.focused_frame == self.root_frame),
            height=math.ceil(self.root_frame.document.height),
            display_list=self.display_list,
            composited_updates=composited_updates,
            accessibility_tree=self.accessibility_tree,
            focus=self.focus
        )
        self.display_list = None
        self.root_frame.scroll_changed_in_frame = False

        self.browser.commit(self, commit_data)

    def render(self):
        self.measure_render.start()

        for frame in self.window_id_to_frame.values():
            frame.render()

        if self.needs_accessibility:
            self.accessibility_tree = AccessibilityTree(self.root_frame)
            self.accessibility_tree.build()
            self.needs_accessibility = False
            self.needs_paint = True

        if self.needs_paint:
            self.display_list = []

            self.root_frame.paint(self.display_list)
            self.needs_paint = False

        self.measure_render.stop()

    def click(self, x, y):
        self.render()
        self.root_frame.click(x, y)

    def keypress(self, char):
        frame = self.focused_frame
        if not frame: frame = self.root_frame
        frame.keypress(char)

    def scrolldown(self):
        frame = self.focused_frame
        if not frame: frame = self.root_frame
        frame.scrolldown()
        self.set_needs_accessibility()
        self.set_needs_paint()

    def enter(self):
        if self.focus:
            self.activate_element(self.focus)

    def get_tabindex(node):
        return int(node.attributes.get("tabindex", 9999999))

    def advance_tab(self):
        frame = self.focused_frame
        if not frame:
            frame = self.root_frame
        frame.advance_tab()

    def zoom_by(self, increment):
        if increment > 0:
            self.zoom *= 1.1
        else:
            self.zoom *= 1/1.1
        self.set_needs_render_all_frames()

    def reset_zoom(self):
        self.zoom = 1
        self.set_needs_render_all_frames()

    def go_back(self):
        if len(self.history) > 1:
            self.history.pop()
            back = self.history.pop()
            self.load(back)

    def toggle_accessibility(self):
        self.accessibility_is_on = not self.accessibility_is_on
        self.set_needs_accessibility()

    def toggle_dark_mode(self):
        self.dark_mode = not self.dark_mode
        self.set_needs_render_all_frames()

    def post_message(self, message, target_window_id):
        frame = self.window_id_to_frame[target_window_id]
        frame.get_js().dispatch_post_message(
            message, target_window_id)

def draw_line(canvas, x1, y1, x2, y2, color):
    sk_color = parse_color(color)
    path = skia.Path().moveTo(x1, y1).lineTo(x2, y2)
    paint = skia.Paint(Color=sk_color)
    paint.setStyle(skia.Paint.kStroke_Style)
    paint.setStrokeWidth(1)
    canvas.drawPath(path, paint)

class CommitData:
    def __init__(self, url, scroll, root_frame_focused, height,
        display_list, composited_updates, accessibility_tree, focus):
        self.url = url
        self.scroll = scroll
        self.root_frame_focused = root_frame_focused
        self.height = height
        self.display_list = display_list
        self.composited_updates = composited_updates
        self.accessibility_tree = accessibility_tree
        self.focus = focus

class Browser:
    def __init__(self):
        if USE_GPU:
            self.sdl_window = sdl2.SDL_CreateWindow(b"Browser",
                sdl2.SDL_WINDOWPOS_CENTERED,
                sdl2.SDL_WINDOWPOS_CENTERED,
                WIDTH, HEIGHT,
                sdl2.SDL_WINDOW_SHOWN | sdl2.SDL_WINDOW_OPENGL)
            self.gl_context = sdl2.SDL_GL_CreateContext(
                self.sdl_window)
            print(("OpenGL initialized: vendor={}," + \
                "renderer={}").format(
                GL.glGetString(GL.GL_VENDOR),
                GL.glGetString(GL.GL_RENDERER)))

            self.skia_context = skia.GrDirectContext.MakeGL()

            self.root_surface = \
                skia.Surface.MakeFromBackendRenderTarget(
                self.skia_context,
                skia.GrBackendRenderTarget(
                    WIDTH, HEIGHT, 0, 0, 
                    skia.GrGLFramebufferInfo(0, GL.GL_RGBA8)),
                    skia.kBottomLeft_GrSurfaceOrigin,
                    skia.kRGBA_8888_ColorType,
                    skia.ColorSpace.MakeSRGB())
            assert self.root_surface is not None

            self.chrome_surface = skia.Surface.MakeRenderTarget(
                    self.skia_context, skia.Budgeted.kNo,
                    skia.ImageInfo.MakeN32Premul(WIDTH, CHROME_PX))
            assert self.chrome_surface is not None
        else:
            self.sdl_window = sdl2.SDL_CreateWindow(b"Browser",
            sdl2.SDL_WINDOWPOS_CENTERED, sdl2.SDL_WINDOWPOS_CENTERED,
            WIDTH, HEIGHT, sdl2.SDL_WINDOW_SHOWN)
            self.root_surface = skia.Surface.MakeRaster(
                skia.ImageInfo.Make(
                WIDTH, HEIGHT,
                ct=skia.kRGBA_8888_ColorType,
                at=skia.kUnpremul_AlphaType))
            self.chrome_surface = skia.Surface(WIDTH, CHROME_PX)
            self.skia_context = None

        self.tabs = []
        self.active_tab = None
        self.focus = None
        self.address_bar = ""
        self.lock = threading.Lock()
        self.url = None
        self.scroll = 0

        self.measure_composite_raster_and_draw = MeasureTime("raster-and-draw")

        if sdl2.SDL_BYTEORDER == sdl2.SDL_BIG_ENDIAN:
            self.RED_MASK = 0xff000000
            self.GREEN_MASK = 0x00ff0000
            self.BLUE_MASK = 0x0000ff00
            self.ALPHA_MASK = 0x000000ff
        else:
            self.RED_MASK = 0x000000ff
            self.GREEN_MASK = 0x0000ff00
            self.BLUE_MASK = 0x00ff0000
            self.ALPHA_MASK = 0xff000000

        self.animation_timer = None

        self.needs_animation_frame = False
        self.needs_composite = False
        self.needs_raster = False
        self.needs_draw = False
        self.needs_accessibility = False

        self.active_tab_height = 0
        self.active_tab_display_list = None

        self.composited_updates = {}
        self.composited_layers = []
        self.draw_list = []
        self.accessibility_is_on = False
        self.muted = True
        self.dark_mode = False

        self.accessibility_is_on = False
        self.has_spoken_document = False
        self.pending_hover = None
        self.hovered_a11y_node = None
        self.focus_a11y_node = None
        self.needs_speak_hovered_node = False
        self.tab_focus = None
        self.last_tab_focus = None
        self.active_alerts = []
        self.spoken_alerts = []

    def render(self):
        assert not USE_BROWSER_THREAD
        tab = self.tabs[self.active_tab]
        tab.run_animation_frame(self.scroll)

    def commit(self, tab, data):
        self.lock.acquire(blocking=True)
        if tab == self.tabs[self.active_tab]:
            self.url = data.url
            if data.scroll != None:
                self.scroll = data.scroll
            self.root_frame_focused = data.root_frame_focused
            self.active_tab_height = data.height
            if data.display_list:
                self.active_tab_display_list = data.display_list
            self.animation_timer = None
            self.composited_updates = data.composited_updates
            self.accessibility_tree = data.accessibility_tree
            if self.accessibility_tree:
                self.set_needs_accessibility()
            if not self.composited_updates:
                self.composited_updates = {}
                self.set_needs_composite()
            else:
                self.set_needs_draw()
        self.lock.release()

    def set_needs_animation_frame(self, tab):
        self.lock.acquire(blocking=True)
        if tab == self.tabs[self.active_tab]:
            self.needs_animation_frame = True
        self.lock.release()

    def set_needs_raster(self):
        self.needs_raster = True
        self.needs_draw = True
        self.needs_animation_frame = True

    def set_needs_composite(self):
        self.needs_composite = True
        self.needs_raster = True
        self.needs_draw = True

    def set_needs_accessibility(self):
        if not self.accessibility_is_on:
            return
        self.needs_accessibility = True
        self.needs_draw = True

    def set_needs_draw(self):
        self.needs_draw = True

    def composite(self):
        self.composited_layers = []
        add_parent_pointers(self.active_tab_display_list)
        all_commands = []
        for cmd in self.active_tab_display_list:
            all_commands = \
                tree_to_list(cmd, all_commands)

        non_composited_commands = [cmd
            for cmd in all_commands
            if not cmd.needs_compositing and \
                (not cmd.parent or \
                 cmd.parent.needs_compositing)
        ]
        for cmd in non_composited_commands:
            for layer in reversed(self.composited_layers):
                if layer.can_merge(cmd):
                    layer.add(cmd)
                    break
                elif skia.Rect.Intersects(
                    layer.absolute_bounds(),
                    absolute_bounds(cmd)):
                    layer = CompositedLayer(self.skia_context, cmd)
                    self.composited_layers.append(layer)
                    break
            else:
                layer = CompositedLayer(self.skia_context, cmd)
                self.composited_layers.append(layer)

        self.active_tab_height = 0
        for layer in self.composited_layers:
            self.active_tab_height = \
                max(self.active_tab_height,
                    layer.absolute_bounds().bottom())

    def clone_latest(self, visual_effect, current_effect):
        node = visual_effect.node
        if not node in self.composited_updates:
            return visual_effect.clone(current_effect)
        save_layer = self.composited_updates[node]
        if type(visual_effect) is SaveLayer:
            return save_layer.clone(current_effect)
        return visual_effect.clone(current_effect)

    def paint_draw_list(self):
        self.draw_list = []
        for composited_layer in self.composited_layers:
            current_effect = \
                DrawCompositedLayer(composited_layer)
            if not composited_layer.display_items: continue
            parent = composited_layer.display_items[0].parent
            while parent:
                current_effect = \
                    self.clone_latest(parent, [current_effect])
                parent = parent.parent
            self.draw_list.append(current_effect)

        if self.pending_hover:
            (x, y) = self.pending_hover
            a11y_node = self.accessibility_tree.hit_test(x, y)
            if a11y_node:
                if not self.hovered_a11y_node or \
                    a11y_node.node != self.hovered_a11y_node.node:
                    self.needs_speak_hovered_node = True
                self.hovered_a11y_node = a11y_node
        self.pending_hover = None

        if self.hovered_a11y_node:
            self.draw_list.append(DrawOutline(
                self.hovered_a11y_node.bounds,
                "white" if self.dark_mode else "black", 2))

    def update_accessibility(self):
        if not self.accessibility_tree: return

        if not self.has_spoken_document:
            self.speak_document()
            self.has_spoken_document = True

        self.active_alerts = [
            node for node in self.accessibility_tree.to_list([])
            if node.role == "alert"
        ]

        for alert in self.active_alerts:
            if alert not in self.spoken_alerts:
                self.speak_node(alert, "New alert")
                self.spoken_alerts.append(alert)

        new_spoken_alerts = []
        for old_node in self.spoken_alerts:
            new_nodes = [
                node for node in \
                    self.accessibility_tree.to_list([])
                if node.node == old_node.node
                and node.role == "alert"
            ]
            if new_nodes:
                new_spoken_alerts.append(new_nodes[0])
        self.spoken_alerts = new_spoken_alerts

        if self.tab_focus and \
            self.tab_focus != self.last_tab_focus:
            nodes = [node for node in \
                self.accessibility_tree.to_list([])
                        if node.node == self.tab_focus]
            if nodes:
                self.focus_a11y_node = nodes[0]
                self.speak_node(
                    self.focus_a11y_node, "element focused ")
            self.last_tab_focus = self.tab_focus

        if self.needs_speak_hovered_node:
            self.speak_node(self.hovered_a11y_node, "Hit test ")
        self.needs_speak_hovered_node = False

    def composite_raster_and_draw(self):
        self.lock.acquire(blocking=True)
        if not self.needs_composite and \
            len(self.composited_updates) == 0 \
            and not self.needs_raster and not self.needs_draw:
            self.lock.release()
            return
        self.measure_composite_raster_and_draw.start()
        start_time = time.time()
        if self.needs_composite:
            self.composite()
        if self.needs_raster:
            self.raster_chrome()
            self.raster_tab()
        if self.needs_draw:
            self.paint_draw_list()
            self.draw()

        self.measure_composite_raster_and_draw.stop()

        if self.needs_accessibility:
            self.update_accessibility()

        self.needs_composite = False
        self.needs_raster = False
        self.needs_draw = False
        self.lock.release()

    def schedule_animation_frame(self):
        def callback():
            self.lock.acquire(blocking=True)
            scroll = self.scroll
            active_tab = self.tabs[self.active_tab]
            self.needs_animation_frame = False
            self.lock.release()
            task = Task(active_tab.run_animation_frame, scroll)
            active_tab.task_runner.schedule_task(task)
        self.lock.acquire(blocking=True)
        if self.needs_animation_frame and not self.animation_timer:
            if USE_BROWSER_THREAD:
                self.animation_timer = \
                    threading.Timer(REFRESH_RATE_SEC, callback)
                self.animation_timer.start()
        self.lock.release()

    def handle_down(self):
        self.lock.acquire(blocking=True)
        if self.root_frame_focused:
            if not self.active_tab_height:
                self.lock.release()
                return
            scroll = clamp_scroll(
                self.scroll + SCROLL_STEP,
                self.active_tab_height)
            self.scroll = scroll
            self.set_needs_draw()
            self.lock.release()
            return
        active_tab = self.tabs[self.active_tab]
        task = Task(active_tab.scrolldown)
        active_tab.task_runner.schedule_task(task)
        self.lock.release()        

    def handle_tab(self):
        self.focus = "content"
        active_tab = self.tabs[self.active_tab]
        task = Task(active_tab.advance_tab)
        active_tab.task_runner.schedule_task(task)
        pass

    def focus_addressbar(self):
        self.lock.acquire(blocking=True)
        self.focus = "address bar"
        self.address_bar = ""
        text = "Address bar focused"
        if self.accessibility_is_on:
            print(text)
            if not self.muted:
                speak_text(text)
        self.set_needs_raster()
        self.lock.release()

    def clear_data(self):
        self.scroll = 0
        self.url = None
        self.display_list = []
        self.composited_layers = []

    def set_active_tab(self, index):
        self.active_tab = index
        self.clear_data()
        self.needs_animation_frame = True

    def go_back(self):
        active_tab = self.tabs[self.active_tab]
        task = Task(active_tab.go_back)
        active_tab.task_runner.schedule_task(task)
        self.clear_data()

    def add_tab(self):
        self.load("https://browser.engineering/")

    def cycle_tabs(self):
        new_active_tab = (self.active_tab + 1) % len(self.tabs)
        self.set_active_tab(new_active_tab)

    def toggle_accessibility(self):
        self.accessibility_is_on = not self.accessibility_is_on
        active_tab = self.tabs[self.active_tab]
        task = Task(active_tab.toggle_accessibility)
        active_tab.task_runner.schedule_task(task)

    def speak_node(self, node, text):
        text += node.text
        if text and node.children and \
            node.children[0].role == "StaticText":
            text += " " + \
            node.children[0].text

        if text:
            if not self.is_muted():
                speak_text(text)
            else:
                print(text)

    def speak_document(self):
        text = "Here are the document contents: "
        tree_list = self.accessibility_tree.to_list([])
        for accessibility_node in tree_list:
            new_text = accessibility_node.text
            if new_text:
                text += "\n"  + new_text

        if not self.is_muted():
            speak_text(text)
        else:
            print(text)

    def toggle_mute(self):
        self.muted = not self.muted

    def is_muted(self):
        muted = self.muted
        return muted

    def toggle_dark_mode(self):
        self.dark_mode = not self.dark_mode
        active_tab = self.tabs[self.active_tab]
        task = Task(active_tab.toggle_dark_mode)
        active_tab.task_runner.schedule_task(task)

    def handle_click(self, e):
        self.lock.acquire(blocking=True)
        if e.y < CHROME_PX:
            self.focus = None
            if 40 <= e.x < 40 + 80 * len(self.tabs) and 0 <= e.y < 40:
                self.set_active_tab(int((e.x - 40) / 80))
            elif 10 <= e.x < 30 and 10 <= e.y < 30:
                self.add_tab()
            elif 10 <= e.x < 35 and 40 <= e.y < 90:
                self.go_back()
            elif 50 <= e.x < WIDTH - 10 and 40 <= e.y < 90:
                self.focus = "address bar"
                self.address_bar = ""
            self.set_needs_raster()
        else:
            self.focus = "content"
            active_tab = self.tabs[self.active_tab]
            task = Task(active_tab.click, e.x, e.y - CHROME_PX)
            active_tab.task_runner.schedule_task(task)
        self.lock.release()

    def handle_hover(self, event):
        if not self.accessibility_is_on or \
            not self.accessibility_tree:
            return
        self.pending_hover = (event.x, event.y - CHROME_PX)
        self.set_needs_accessibility()

    def handle_key(self, char):
        self.lock.acquire(blocking=True)
        if not (0x20 <= ord(char) < 0x7f): return
        if self.focus == "address bar":
            self.address_bar += char
            self.set_needs_raster()
        elif self.focus == "content":
            active_tab = self.tabs[self.active_tab]
            task = Task(active_tab.keypress, char)
            active_tab.task_runner.schedule_task(task)
        self.lock.release()

    def schedule_load(self, url, body=None):
        active_tab = self.tabs[self.active_tab]
        task = Task(active_tab.load, url, body)
        active_tab.task_runner.schedule_task(task)

    def handle_enter(self):
        self.lock.acquire(blocking=True)
        if self.focus == "address bar":
            self.schedule_load(self.address_bar)
            self.url = self.address_bar
            self.focus = None
            self.set_needs_raster()
        elif self.focus == "content":
            active_tab = self.tabs[self.active_tab]
            task = Task(active_tab.enter)
            active_tab.task_runner.schedule_task(task)
        self.lock.release()

    def increment_zoom(self, increment):
        active_tab = self.tabs[self.active_tab]
        task = Task(active_tab.zoom_by, increment)
        active_tab.task_runner.schedule_task(task)

    def reset_zoom(self):
        active_tab = self.tabs[self.active_tab]
        task = Task(active_tab.reset_zoom)
        active_tab.task_runner.schedule_task(task)

    def load(self, url):
        new_tab = Tab(self)
        self.set_active_tab(len(self.tabs))
        self.tabs.append(new_tab)
        self.schedule_load(url)

    def raster_tab(self):
        for composited_layer in self.composited_layers:
            composited_layer.raster()

    def raster_chrome(self):
        canvas = self.chrome_surface.getCanvas()
        if self.dark_mode:
            color = "white"
            background_color = "black"
        else:
            color = "black"
            background_color = "white"
        canvas.clear(parse_color(background_color))
    
        # Draw the tabs UI:
        tabfont = skia.Font(skia.Typeface('Arial'), 20)
        for i, tab in enumerate(self.tabs):
            name = "Tab {}".format(i)
            x1, x2 = 40 + 80 * i, 120 + 80 * i
            draw_line(canvas, x1, 0, x1, 40, color)
            draw_line(canvas, x2, 0, x2, 40, color)
            draw_text(canvas, x1 + 10, 10, name, tabfont, color)
            if i == self.active_tab:
                draw_line(canvas, 0, 40, x1, 40, color)
                draw_line(canvas, x2, 40, WIDTH, 40, color)

        # Draw the plus button to add a tab:
        buttonfont = skia.Font(skia.Typeface('Arial'), 30)
        draw_rect(canvas, 10, 10, 30, 30,
            fill_color=background_color, border_color=color)
        draw_text(canvas, 11, 4, "+", buttonfont, color=color)

        # Draw the URL address bar:
        draw_rect(canvas, 40.0, 50.0, WIDTH - 10.0, 90.0,
            fill_color=background_color, border_color=color)

        if self.focus == "address bar":
            draw_text(canvas, 55, 55, self.address_bar, buttonfont,
                color=color)
            w = buttonfont.measureText(self.address_bar)
            draw_line(canvas, 55 + w, 55, 55 + w, 85, color)
        else:
            if self.url:
                draw_text(canvas, 55, 55, self.url, buttonfont,
                    color=color)

        # Draw the back button:
        draw_rect(canvas, 10, 50, 35, 90,
            fill_color=background_color, border_color=color)

        path = \
            skia.Path().moveTo(15, 70).lineTo(30, 55).lineTo(30, 85)
        paint = skia.Paint(
            Color=parse_color(color), Style=skia.Paint.kFill_Style)
        canvas.drawPath(path, paint)

    def draw(self):
        canvas = self.root_surface.getCanvas()
        if self.dark_mode:
            canvas.clear(skia.ColorBLACK)
        else:
            canvas.clear(skia.ColorWHITE)

        canvas.save()
        canvas.translate(0, CHROME_PX - self.scroll)
        for item in self.draw_list:
            item.execute(canvas)
        canvas.restore()

        chrome_rect = skia.Rect.MakeLTRB(0, 0, WIDTH, CHROME_PX)
        canvas.save()
        canvas.clipRect(chrome_rect)
        self.chrome_surface.draw(canvas, 0, 0)
        canvas.restore()

        if USE_GPU:
            self.root_surface.flushAndSubmit()
            sdl2.SDL_GL_SwapWindow(self.sdl_window)
        else:
            # This makes an image interface to the Skia surface, but
            # doesn't actually copy anything yet.
            skia_image = self.root_surface.makeImageSnapshot()
            skia_bytes = skia_image.tobytes()

            depth = 32 # Bits per pixel
            pitch = 4 * WIDTH # Bytes per row
            sdl_surface = sdl2.SDL_CreateRGBSurfaceFrom(
                skia_bytes, WIDTH, HEIGHT, depth, pitch,
                self.RED_MASK, self.GREEN_MASK,
                self.BLUE_MASK, self.ALPHA_MASK)

            rect = sdl2.SDL_Rect(0, 0, WIDTH, HEIGHT)
            window_surface = sdl2.SDL_GetWindowSurface(self.sdl_window)
            # SDL_BlitSurface is what actually does the copy.
            sdl2.SDL_BlitSurface(sdl_surface, rect, window_surface, rect)
            sdl2.SDL_UpdateWindowSurface(self.sdl_window)

    def handle_quit(self):
        print(self.measure_composite_raster_and_draw.text())
        self.tabs[self.active_tab].task_runner.set_needs_quit()
        if USE_GPU:
            sdl2.SDL_GL_DeleteContext(self.gl_context)
        sdl2.SDL_DestroyWindow(self.sdl_window)

CROSS_ORIGIN_IFRAMES = False

if __name__ == "__main__":
    import sys
    import argparse

    parser = argparse.ArgumentParser(description='Chapter 13 code')
    parser.add_argument("url", type=str, help="URL to load")
    parser.add_argument('--single_threaded', action="store_true", default=False,
        help='Whether to run the browser without a browser thread')
    parser.add_argument('--disable_compositing', action="store_true",
        default=False, help='Whether to composite some elements')
    parser.add_argument('--disable_gpu', action='store_true',
        default=False, help='Whether to disable use of the GPU')
    parser.add_argument('--show_composited_layer_borders', action="store_true",
        default=False, help='Whether to visually indicate composited layer borders')
    parser.add_argument("--force_cross_origin_iframes", action="store_true",
        default=False, help="Whether to treat all iframes as cross-origin")
    args = parser.parse_args()

    USE_BROWSER_THREAD = not args.single_threaded
    USE_GPU = not args.disable_gpu
    USE_COMPOSITING = not args.disable_compositing and not args.disable_gpu
    SHOW_COMPOSITED_LAYER_BORDERS = args.show_composited_layer_borders
    CROSS_ORIGIN_IFRAMES = args.force_cross_origin_iframes

    sdl2.SDL_Init(sdl2.SDL_INIT_EVENTS)
    browser = Browser()
    browser.load(args.url)

    event = sdl2.SDL_Event()
    ctrl_down = False
    while True:
        if sdl2.SDL_PollEvent(ctypes.byref(event)) != 0:
            if event.type == sdl2.SDL_QUIT:
                browser.handle_quit()
                sdl2.SDL_Quit()
                sys.exit()
                break
            elif event.type == sdl2.SDL_MOUSEBUTTONUP:
                browser.handle_click(event.button)
            elif event.type == sdl2.SDL_MOUSEMOTION:
                browser.handle_hover(event.motion)
            elif event.type == sdl2.SDL_KEYDOWN:
                if ctrl_down:
                    if event.key.keysym.sym == sdl2.SDLK_EQUALS:
                        browser.increment_zoom(1)
                    elif event.key.keysym.sym == sdl2.SDLK_MINUS:
                        browser.increment_zoom(-1)
                    elif event.key.keysym.sym == sdl2.SDLK_0:
                        browser.reset_zoom()
                    elif event.key.keysym.sym == sdl2.SDLK_LEFT:
                        browser.go_back()
                    elif event.key.keysym.sym == sdl2.SDLK_TAB:
                        browser.cycle_tabs()
                    elif event.key.keysym.sym == sdl2.SDLK_a:
                        browser.toggle_accessibility()
                    elif event.key.keysym.sym == sdl2.SDLK_d:
                        browser.toggle_dark_mode()
                    elif event.key.keysym.sym == sdl2.SDLK_m:
                        browser.toggle_mute()
                    elif event.key.keysym.sym == sdl2.SDLK_t:
                        browser.add_tab()
                    elif event.key.keysym.sym == sdl2.SDLK_q:
                        browser.handle_quit()
                        sdl2.SDL_Quit()
                        sys.exit()
                        break
                elif event.key.keysym.sym == sdl2.SDLK_RETURN:
                    browser.handle_enter()
                elif event.key.keysym.sym == sdl2.SDLK_DOWN:
                    browser.handle_down()
                elif event.key.keysym.sym == sdl2.SDLK_TAB:
                    browser.handle_tab()
                elif event.key.keysym.sym == sdl2.SDLK_RCTRL or \
                    event.key.keysym.sym == sdl2.SDLK_LCTRL:
                    ctrl_down = True
            elif event.type == sdl2.SDL_KEYUP:
                if event.key.keysym.sym == sdl2.SDLK_RCTRL or \
                    event.key.keysym.sym == sdl2.SDLK_LCTRL:
                    ctrl_down = False
            elif event.type == sdl2.SDL_TEXTINPUT and not ctrl_down:
                browser.handle_key(event.text.text.decode('utf8'))
        active_tab = browser.tabs[browser.active_tab]
        if not USE_BROWSER_THREAD:
            if active_tab.task_runner.needs_quit:
                break
            if browser.needs_animation_frame:
                browser.needs_animation_frame = False
                browser.render()
        browser.composite_raster_and_draw()
        browser.schedule_animation_frame()<|MERGE_RESOLUTION|>--- conflicted
+++ resolved
@@ -129,12 +129,16 @@
     def __init__(self, image, rect, quality):
         super().__init__(rect)
         self.image = image
-        self.quality = quality
+        if quality == "high-quality":
+            self.quality = skia.FilterQuality.kHigh_FilterQuality
+        elif quality == "crisp-edges":
+            self.quality = skia.FilterQuality.kLow_FilterQuality
+        else:
+            self.quality = skia.FilterQuality.kMedium_FilterQuality
 
     def execute(self, canvas):
-        canvas.drawImageRect(
-            self.image, self.rect,
-            skia.Paint(FilterQuality=self.quality))
+        paint = skia.Paint(FilterQuality=self.quality)
+        canvas.drawImageRect(self.image, self.rect, paint)
 
     def __repr__(self):
         return "DrawImage(rect={})".format(
@@ -612,22 +616,13 @@
     def load(self, frame):
         assert "src" in self.node.attributes
         link = self.node.attributes["src"]
-<<<<<<< HEAD
-        self.node.image = download_image(link, frame)
-=======
-        image_url = resolve_url(link, frame.url)
-        if not frame.allowed_request(image_url):
-            print("Blocked image", link, "due to CSP")
-            return
         try:
-            header, body = request(image_url, frame.url)
-            self.node.encoded_image = body
-            self.node.image = skia.Image.MakeFromEncoded(
-                skia.Data.MakeWithoutCopy(self.node.encoded_image))
-        except:
-            self.node.image = None
-            print("Failed to load image: " + image_url)
->>>>>>> 0aa4af57
+            data, image = download_image(link, frame)
+        except Exception as e:
+            print("Image error:", e)
+            data, image = None, None
+        self.node.encoded_data = data
+        self.node.image = image
 
     def init(self, parent, previous):
         self.parent = parent
@@ -656,34 +651,17 @@
             self.img_height = (1 / aspect_ratio) * \
                 device_px(int(self.node.attributes["width"]), zoom)
         else:
-<<<<<<< HEAD
-            self.img_height = device_px(self.node.image.height, zoom)
+            self.img_height = device_px(self.node.image.height(), zoom)
 
         self.height = max(self.img_height, linespace(self.font))
-
-=======
-            self.height = max(
-                device_px(self.node.image.height(), zoom),
-                linespace(self.font))
->>>>>>> 0aa4af57
 
     def paint(self, display_list):
         cmds = []
-
-<<<<<<< HEAD
-        decoded_image = decode_image(self.node.image,
-            self.width, self.img_height,
-            self.node.style.get("image-rendering", "auto"))
-
-=======
->>>>>>> 0aa4af57
         rect = skia.Rect.MakeLTRB(
-            self.x, self.y + self.height - self.img_height, self.x + self.width,
-            self.y + self.height)
-
-        cmds.append(DrawImage(self.node.image, rect,
-            filter_quality(self.node)))
-
+            self.x, self.y + self.height - self.img_height,
+            self.x + self.width, self.y + self.height)
+        quality = self.node.style.get("image-rendering", "auto")
+        cmds.append(DrawImage(self.node.image, rect, quality))
         display_list.extend(cmds)
 
     def __repr__(self):
@@ -750,41 +728,17 @@
 
     def __repr__(self):
         return "IframeLayout(src={}, x={}, y={}, width={}, height={})".format(
-<<<<<<< HEAD
             self.node.attributes["src"], self.x, self.y, self.width, self.height)
 
 def download_image(image_src, frame):
     image_url = resolve_url(image_src, frame.url)
-    if not frame.allowed_request(image_url):
-        print("Blocked image", link, "due to CSP")
-        return
-    try:
-        header, body = request(image_url, frame.url)
-        return PIL.Image.open(io.BytesIO(body))
-    except:
-        print("Failed to load image: " + image_url)
-        raise
-
-def decode_image(image, width, height, image_quality):
-    if image_quality == "crisp-edges":
-        resample = PIL.Image.Resampling.NEAREST
-    elif image_quality == "high-quality":
-        resample = PIL.Image.Resampling.LANCZOS
-    else:
-        resample = PIL.Image.Resampling.BILINEAR
-    image = image.resize( \
-        (int(width), int(height)), resample)
-    if image.mode != "RGBA":
-        image = image.convert("RGBA")
-    return skia.Image.frombytes(
-        array=image.tobytes(),
-        dimensions=image.size,
-        colorType=skia.kRGBA_8888_ColorType)
-=======
-            self.node.attributes["src"], self.x, self.y,
-            self.width, self.height)
-
->>>>>>> 0aa4af57
+    assert frame.allowed_request(image_url), \
+        "Blocked load of " + image_url + " due to CSP"
+    header, body = request(image_url, frame.url)
+    data = skia.Data.MakeWithoutCopy(body)
+    img = skia.Image.MakeFromEncoded(data)
+    assert img, "Failed to recognize image format for " + image_url
+    return body, img
 
 class AttributeParser:
     def __init__(self, s):
