--- conflicted
+++ resolved
@@ -224,7 +224,6 @@
 
         self.height = sum([child.height for child in self.children])
 
-<<<<<<< HEAD
     def font(self, node, zoom):
         weight = node.style["font-weight"]
         style = node.style["font-style"]
@@ -235,28 +234,15 @@
         font = self.font(node, zoom)
         if isinstance(node, Text):
             self.text(node, zoom, font)
-=======
-    def recurse(self, node, zoom):
-        if isinstance(node, Text):
-            self.text(node, zoom)
->>>>>>> df137448
         else:
             if node.tag == "br":
                 self.new_line()
             elif node.tag == "input" or node.tag == "button":
-<<<<<<< HEAD
                 self.input(node, zoom, font)
             elif node.tag == "img":
                 self.image(node, zoom, font)
             elif node.tag == "iframe":
                 self.iframe(node, zoom, font)
-=======
-                self.input(node, zoom)
-            elif node.tag == "img":
-                self.image(node, zoom)
-            elif node.tag == "iframe":
-                self.iframe(node, zoom)
->>>>>>> df137448
             else:
                 for child in node.children:
                     self.recurse(child, zoom)
@@ -268,7 +254,6 @@
         new_line = LineLayout(self.node, self, last_line)
         self.children.append(new_line)
 
-<<<<<<< HEAD
     def add_inline_child(self, node, font, w, child_class, extra_param):
         if self.cursor_x + w > self.x + self.width:
             self.new_line()
@@ -290,83 +275,19 @@
 
     def image(self, node, zoom, font):
         font = self.font(node, zoom)
-=======
-    def text(self, node, zoom):
-        weight = node.style["font-weight"]
-        style = node.style["font-style"]
-        size = device_px(float(node.style["font-size"][:-2]), zoom)
-        font = get_font(size, weight, size)
-        for word in node.text.split():
-            w = font.measureText(word)
-            if self.cursor_x + w > self.x + self.width:
-                self.new_line()
-            line = self.children[-1]
-            text = TextLayout(node, word, line, self.previous_word)
-            line.children.append(text)
-            self.previous_word = text
-            self.cursor_x += w + font.measureText(" ")
-
-    def input(self, node, zoom):
-        w = device_px(INPUT_WIDTH_PX, zoom)
-        if self.cursor_x + w > self.x + self.width:
-            self.new_line()
-        line = self.children[-1]
-        input = InputLayout(node, line, self.previous_word)
-        line.children.append(input)
-        self.previous_word = input
-        weight = node.style["font-weight"]
-        style = node.style["font-style"]
-        size = device_px(float(node.style["font-size"][:-2]), zoom)
-        font = get_font(size, weight, size)
-        self.cursor_x += w + font.measureText(" ")
-
-    def image(self, node, zoom):
-        img = ImageLayout(node, self.frame)
->>>>>>> df137448
         if "width" in node.attributes:
             w = device_px(int(node.attributes["width"]), zoom)
         else:
             w = device_px(node.image.width(), zoom)
-<<<<<<< HEAD
         self.add_inline_child(node, font, w, ImageLayout, self.frame)
 
     def iframe(self, node, zoom, font):
         font = self.font(node, zoom)
-=======
-        if self.cursor_x + w > self.x + self.width:
-            self.new_line()
-        line = self.children[-1]
-        img.init(line, self.previous_word)
-        line.children.append(img)
-        self.previous_word = img
-        weight = node.style["font-weight"]
-        style = node.style["font-style"]
-        size = device_px(float(node.style["font-size"][:-2]), zoom)
-        font = get_font(size, weight, size)
-        self.cursor_x += w + font.measureText(" ")
-
-    def iframe(self, node, zoom):
->>>>>>> df137448
         if "width" in self.node.attributes:
             w = device_px(int(self.node.attributes["width"]), zoom)
         else:
             w = IFRAME_DEFAULT_WIDTH_PX + 2
-<<<<<<< HEAD
         self.add_inline_child(node, font, w, IframeLayout, self.frame)
-=======
-        if self.cursor_x + w > self.x + self.width:
-            self.new_line()
-        line = self.children[-1]
-        input = IframeLayout(
-            node, line, self.previous_word, self.frame)
-        line.children.append(input)
-        self.previous_word = input
-        weight = node.style["font-weight"]
-        style = node.style["font-style"]
-        size = device_px(float(node.style["font-size"][:-2]), zoom)
-        font = get_font(size, weight, size)
-        self.cursor_x += w + font.measureText(" ")
->>>>>>> df137448
 
     def paint(self, display_list):
         cmds = []
@@ -403,7 +324,6 @@
         return False
 
     def __repr__(self):
-<<<<<<< HEAD
         return "BlockLayout(x={}, y={}, width={}, height={}, node={})".format(
             self.x, self.x, self.width, self.height, self.node)
 
@@ -412,16 +332,6 @@
         super().__init__()
         self.node = node
         self.frame = frame
-=======
-        return "BlockLayout[{}](x={}, y={}, width={}, height={}, node={})".format(
-            layout_mode(self.node), self.x, self.y, self.width, self.height, self.node)
-
-
-class EmbedLayout(LayoutObject):
-    def __init__(self, node, parent=None, previous=None):
-        super().__init__()
-        self.node = node
->>>>>>> df137448
         node.layout_object = self
         self.children = []
         self.parent = parent
@@ -453,13 +363,8 @@
             self.x = self.parent.x
 
 class InputLayout(EmbedLayout):
-<<<<<<< HEAD
     def __init__(self, node, parent, previous, frame):
         super().__init__(node, frame, parent, previous)
-=======
-    def __init__(self, node, parent, previous):
-        super().__init__(node, parent, previous)
->>>>>>> df137448
 
     def layout(self, zoom):
         super().layout(zoom)
@@ -511,10 +416,6 @@
     def __repr__(self):
         return "InputLayout(x={}, y={}, width={}, height={})".format(
             self.x, self.y, self.width, self.height)
-<<<<<<< HEAD
-
-=======
->>>>>>> df137448
 
 class LineLayout:
     def __init__(self, node, parent, previous):
