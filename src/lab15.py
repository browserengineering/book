--- conflicted
+++ resolved
@@ -108,12 +108,9 @@
         body = response.read()
         s.close()
         return response_headers, body
-
-<<<<<<< HEAD
+      
 DEFAULT_STYLE_SHEET = CSSParser(open("browser15.css").read()).parse()
 
-class DrawImage(DrawCommand):
-=======
 def parse_image_rendering(quality):
    if quality == "high-quality":
        return skia.FilterQuality.kHigh_FilterQuality
@@ -123,7 +120,6 @@
        return skia.FilterQuality.kMedium_FilterQuality
 
 class DrawImage(PaintCommand):
->>>>>>> 373a593c
     def __init__(self, image, rect, quality):
         super().__init__(rect)
         self.image = image
