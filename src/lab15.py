"""
This file compiles the code in Web Browser Engineering,
up to and including Chapter 15 (Supporting Embedded Content),
without exercises.
"""

import ctypes
import dukpy
import io
import gtts
import math
import os
import playsound
import sdl2
import skia
import socket
import ssl
import threading
import time
import urllib.parse
import wbetools

from lab4 import print_tree
from lab13 import Text, Element
from lab6 import resolve_url
from lab6 import tree_to_list
from lab6 import INHERITED_PROPERTIES
from lab6 import compute_style
from lab8 import layout_mode
from lab10 import COOKIE_JAR, url_origin
from lab11 import draw_text, get_font, linespace, \
    parse_blend_mode, CHROME_PX, SCROLL_STEP
import OpenGL.GL as GL
from lab12 import MeasureTime
from lab13 import diff_styles, \
    CompositedLayer, absolute_bounds, absolute_bounds_for_obj, \
    DrawCompositedLayer, Task, TaskRunner, SingleThreadedTaskRunner, \
    clamp_scroll, add_parent_pointers, \
    DisplayItem, DrawText, \
    DrawLine, paint_visual_effects, WIDTH, HEIGHT, INPUT_WIDTH_PX, \
    REFRESH_RATE_SEC, HSTEP, VSTEP, SETTIMEOUT_CODE, XHR_ONLOAD_CODE, \
    Transform, ANIMATED_PROPERTIES, SaveLayer

from lab14 import parse_color, parse_outline, draw_rect, DrawRRect, \
    is_focused, paint_outline, has_outline, \
    device_px, cascade_priority, style, \
    is_focusable, get_tabindex, announce_text, speak_text, \
    CSSParser, DrawOutline

def request(url, top_level_url, payload=None):
    scheme, url = url.split("://", 1)
    assert scheme in ["http", "https"], \
        "Unknown scheme {}".format(scheme)

    if "/" not in url:
        url = url + "/"
    host, path = url.split("/", 1)

    path = "/" + path
    port = 80 if scheme == "http" else 443

    if ":" in host:
        host, port = host.split(":", 1)
        port = int(port)

    s = socket.socket(
        family=socket.AF_INET,
        type=socket.SOCK_STREAM,
        proto=socket.IPPROTO_TCP,
    )
    s.connect((host, port))

    if scheme == "https":
        ctx = ssl.create_default_context()
        s = ctx.wrap_socket(s, server_hostname=host)

    method = "POST" if payload else "GET"
    body = "{} {} HTTP/1.0\r\n".format(method, path)
    body += "Host: {}\r\n".format(host)
    if host in COOKIE_JAR:
        cookie, params = COOKIE_JAR[host]
        allow_cookie = True
        if top_level_url and params.get("samesite", "none") == "lax":
            _, _, top_level_host, _ = top_level_url.split("/", 3)
            if ":" in top_level_host:
                top_level_host, _ = top_level_host.split(":", 1)
            allow_cookie = (host == top_level_host or method == "GET")
        if allow_cookie:
            body += "Cookie: {}\r\n".format(cookie)
    if payload:
        content_length = len(payload.encode("utf8"))
        body += "Content-Length: {}\r\n".format(content_length)
    body += "\r\n" + (payload or "")
    s.send(body.encode("utf8"))

    response = s.makefile("b")

    statusline = response.readline().decode("utf8")
    version, status, explanation = statusline.split(" ", 2)
    assert status == "200", "{}: {}".format(status, explanation)

    headers = {}
    while True:
        line = response.readline().decode("utf8")
        if line == "\r\n": break
        header, value = line.split(":", 1)
        headers[header.lower()] = value.strip()

    if "set-cookie" in headers:
        params = {}
        if ";" in headers["set-cookie"]:
            cookie, rest = headers["set-cookie"].split(";", 1)
            for param_pair in rest.split(";"):
                if '=' in param_pair:
                    name, value = param_pair.strip().split("=", 1)
                    params[name.lower()] = value.lower()
        else:
            cookie = headers["set-cookie"]
        COOKIE_JAR[host] = (cookie, params)

    assert "transfer-encoding" not in headers
    assert "content-encoding" not in headers

    body = response.read()
    s.close()
    return headers, body

class DrawImage(DisplayItem):
    def __init__(self, image, rect, quality):
        super().__init__(rect)
        self.image = image
        if quality == "high-quality":
            self.quality = skia.FilterQuality.kHigh_FilterQuality
        elif quality == "crisp-edges":
            self.quality = skia.FilterQuality.kLow_FilterQuality
        else:
            self.quality = skia.FilterQuality.kMedium_FilterQuality

    def execute(self, canvas):
        paint = skia.Paint(FilterQuality=self.quality)
        canvas.drawImageRect(self.image, self.rect, paint)

    def __repr__(self):
        return "DrawImage(rect={})".format(
            self.rect)

class DocumentLayout:
    def __init__(self, node, frame):
        self.node = node
        self.frame = frame
        node.layout_object = self
        self.parent = None
        self.previous = None
        self.children = []

    def layout(self, zoom, width):
        child = BlockLayout(self.node, self, None, self.frame)
        self.children.append(child)

        self.width = width - 2 * device_px(HSTEP, zoom)
        self.x = device_px(HSTEP, zoom)
        self.y = device_px(VSTEP, zoom)
        child.layout(zoom)
        self.height = child.height + 2* device_px(VSTEP, zoom)

    def paint(self, display_list, dark_mode, scroll):
        cmds = []
        self.children[0].paint(cmds)
        if scroll != None and scroll != 0:
            rect = skia.Rect.MakeLTRB(
                self.x, self.y,
                self.x + self.width, self.y + self.height)
            cmds = [Transform((0, -scroll), rect, self.node, cmds)]

        display_list.extend(cmds)

    def __repr__(self):
        return "DocumentLayout()"

def font(node, zoom):
    weight = node.style["font-weight"]
    style = node.style["font-style"]
    size = float(node.style["font-size"][:-2])
    font_size = device_px(size, zoom)
    return get_font(font_size, weight, style)

class BlockLayout:
    def __init__(self, node, parent, previous, frame):
        self.node = node
        node.layout_object = self
        self.parent = parent
        self.previous = previous
        self.children = []
        self.x = None
        self.y = None
        self.width = None
        self.height = None
        self.frame = frame

    def layout(self, zoom):
        self.width = self.parent.width
        self.x = self.parent.x

        if self.previous:
            self.y = self.previous.y + self.previous.height
        else:
            self.y = self.parent.y

        mode = layout_mode(self.node)
        if mode == "block":
            previous = None
            for child in self.node.children:
                next = BlockLayout(child, self, previous, self.frame)
                self.children.append(next)
                previous = next
        else:
            self.new_line()
            self.recurse(self.node, zoom)

        for child in self.children:
            child.layout(zoom)

        self.height = sum([child.height for child in self.children])


    def recurse(self, node, zoom):
        if isinstance(node, Text):
            self.text(node, zoom)
        else:
            if node.tag == "br":
                self.new_line()
            elif node.tag == "input" or node.tag == "button":
                self.input(node, zoom)
            elif node.tag == "img":
                self.image(node, zoom)
            elif node.tag == "iframe" and \
                 "src" in node.attributes:
                self.iframe(node, zoom)
            else:
                for child in node.children:
                    self.recurse(child, zoom)

    def new_line(self):
        self.previous_word = None
        self.cursor_x = self.x
        last_line = self.children[-1] if self.children else None
        new_line = LineLayout(self.node, self, last_line)
        self.children.append(new_line)

    def add_inline_child(self, node, zoom, w, child_class, frame, word=None):
        if self.cursor_x + w > self.x + self.width:
            self.new_line()
        line = self.children[-1]
        if word:
            child = child_class(node, line, self.previous_word, word)
        else:
            child = child_class(node, line, self.previous_word, frame)
        line.children.append(child)
        self.previous_word = child
        self.cursor_x += w + font(node, zoom).measureText(" ")

    def text(self, node, zoom):
        node_font = font(node, zoom)
        for word in node.text.split():
            w = node_font.measureText(word)
            self.add_inline_child(node, zoom, w, TextLayout, self.frame, word)

    def input(self, node, zoom):
        w = device_px(INPUT_WIDTH_PX, zoom)
        self.add_inline_child(node, zoom, w, InputLayout, self.frame) 

    def image(self, node, zoom):
        if "width" in node.attributes:
            w = device_px(int(node.attributes["width"]), zoom)
        else:
            w = device_px(node.image.width(), zoom)
        self.add_inline_child(node, zoom, w, ImageLayout, self.frame)

    def iframe(self, node, zoom):
        if "width" in self.node.attributes:
            w = device_px(int(self.node.attributes["width"]), zoom)
        else:
            w = IFRAME_WIDTH_PX + 2
        self.add_inline_child(node, zoom, w, IframeLayout, self.frame)

    def paint(self, display_list):
        cmds = []

        rect = skia.Rect.MakeLTRB(
            self.x, self.y, self.x + self.width,
            self.y + self.height)

        is_atomic = not isinstance(self.node, Text) and \
            (self.node.tag == "input" or self.node.tag == "button")

        if not is_atomic:
            bgcolor = self.node.style.get(
                "background-color", "transparent")
            if bgcolor != "transparent":
                radius = float(self.node.style.get(
                    "border-radius", "0px")[:-2])
                cmds.append(DrawRRect(rect, radius, bgcolor))
 
        for child in self.children:
            child.paint(cmds)

        if not is_atomic:
            paint_outline(self.node, cmds, rect)
            cmds = paint_visual_effects(self.node, cmds, rect)
        display_list.extend(cmds)

    def __repr__(self):
        return "BlockLayout(x={}, y={}, width={}, height={}, node={})".format(
            self.x, self.x, self.width, self.height, self.node)

class EmbedLayout:
    def __init__(self, node, parent, previous, frame):
        self.node = node
        self.frame = frame
        node.layout_object = self
        self.children = []
        self.parent = parent
        self.previous = previous
        self.x = None
        self.y = None
        self.width = None
        self.height = None
        self.font = None

    def get_ascent(self, font_multiplier=1.0):
        return -self.height

    def get_descent(self, font_multiplier=1.0):
        return 0

    def layout(self, zoom):
        self.font = font(self.node, zoom)
        if self.previous:
            space = self.previous.font.measureText(" ")
            self.x = self.previous.x + space + self.previous.width
        else:
            self.x = self.parent.x

class InputLayout(EmbedLayout):
    def __init__(self, node, parent, previous, frame):
        super().__init__(node, parent, previous, frame)

    def layout(self, zoom):
        super().layout(zoom)

        self.width = device_px(INPUT_WIDTH_PX, zoom)
        self.height = linespace(self.font)

    def paint(self, display_list):
        cmds = []

        rect = skia.Rect.MakeLTRB(
            self.x, self.y, self.x + self.width,
            self.y + self.height)

        bgcolor = self.node.style.get("background-color",
                                 "transparent")
        if bgcolor != "transparent":
            radius = float(self.node.style.get("border-radius", "0px")[:-2])
            cmds.append(DrawRRect(rect, radius, bgcolor))

        if self.node.tag == "input":
            text = self.node.attributes.get("value", "")
        elif self.node.tag == "button":
            if len(self.node.children) == 1 and \
               isinstance(self.node.children[0], Text):
                text = self.node.children[0].text
            else:
                print("Ignoring HTML contents inside button")
                text = ""

        color = self.node.style["color"]
        cmds.append(DrawText(self.x, self.y,
                             text, self.font, color))

        if self.node.is_focused and self.node.tag == "input":
            cx = rect.left() + self.font.measureText(text)
            cmds.append(DrawLine(cx, rect.top(), cx, rect.bottom()))

        paint_outline(self.node, cmds, rect)
        cmds = paint_visual_effects(self.node, cmds, rect)
        display_list.extend(cmds)

    def __repr__(self):
        return "InputLayout(x={}, y={}, width={}, height={})".format(
            self.x, self.y, self.width, self.height)

class LineLayout:
    def __init__(self, node, parent, previous):
        self.node = node
        self.parent = parent
        self.previous = previous
        self.children = []
        self.x = None
        self.y = None
        self.width = None
        self.height = None

    def layout(self, zoom):
        self.width = self.parent.width
        self.x = self.parent.x

        if self.previous:
            self.y = self.previous.y + self.previous.height
        else:
            self.y = self.parent.y

        for word in self.children:
            word.layout(zoom)

        if not self.children:
            self.height = 0
            return

        max_ascent = max([-child.get_ascent(1.25) 
                          for child in self.children])
        baseline = self.y + max_ascent
        for child in self.children:
            child.y = baseline + child.get_ascent()
        max_descent = max([child.get_descent(1.25)
                           for child in self.children])
        self.height = max_ascent + max_descent

    def paint(self, display_list):
        outline_rect = skia.Rect.MakeEmpty()
        outline_node = None
        for child in self.children:
            node = child.node
            if isinstance(node, Text) and has_outline(node.parent):
                outline_node = node.parent
                outline_rect.join(child.rect())
            child.paint(display_list)

        if outline_node:
            paint_outline(outline_node, display_list, outline_rect)

    def role(self):
        return "none"

    def __repr__(self):
        return "LineLayout(x={}, y={}, width={}, height={}, node={})".format(
            self.x, self.y, self.width, self.height, self.node)

class TextLayout:
    def __init__(self, node, parent, previous, word):
        self.node = node
        self.word = word
        self.children = []
        self.parent = parent
        self.previous = previous
        self.x = None
        self.y = None
        self.width = None
        self.height = None
        self.font = None

    def get_ascent(self, font_multiplier=1.0):
        return self.font.getMetrics().fAscent * font_multiplier

    def get_descent(self, font_multiplier=1.0):
        return self.font.getMetrics().fDescent * font_multiplier

    def layout(self, zoom):
        self.font = font(self.node, zoom)

        # Do not set self.y!!!
        self.width = self.font.measureText(self.word)

        if self.previous:
            space = self.previous.font.measureText(" ")
            self.x = self.previous.x + space + self.previous.width
        else:
            self.x = self.parent.x

        self.height = linespace(self.font)

    def paint(self, display_list):
        color = self.node.style["color"]
        display_list.append(
            DrawText(self.x, self.y, self.word, self.font, color))

    def rect(self):
        return skia.Rect.MakeLTRB(
            self.x, self.y, self.x + self.width,
            self.y + self.height)
    
    def __repr__(self):
        return ("TextLayout(x={}, y={}, width={}, height={}, " +
            "node={}, word={})").format(
            self.x, self.y, self.width, self.height, self.node, self.word)

def filter_quality(node):
    attr = node.style.get("image-rendering", "auto")
    if attr == "high-quality":
        return skia.FilterQuality.kHigh_FilterQuality
    elif attr == "crisp-edges":
        return skia.FilterQuality.kLow_FilterQuality
    else:
        return skia.FilterQuality.kMedium_FilterQuality

class ImageLayout(EmbedLayout):
    def __init__(self, node, parent, previous, frame):
        super().__init__(node, parent, previous, frame)

    def layout(self, zoom):
        super().layout(zoom)

        width_attr = self.node.attributes.get("width")
        height_attr = self.node.attributes.get("height")
        image_width = self.node.image.width()
        image_height = self.node.image.height()
        aspect_ratio = image_width / image_height

        if width_attr and height_attr:
            self.width = device_px(int(width_attr), zoom)
            self.img_height = device_px(int(height_attr), zoom)
        elif width_attr:
            self.width = device_px(int(width_attr), zoom)
            self.img_height = self.width / aspect_ratio
        elif height_attr:
            self.img_height = device_px(int(height_attr), zoom)
            self.width = self.img_height * aspect_ratio
        else:
            self.width = device_px(image_width, zoom)
            self.img_height = device_px(image_height, zoom)

        self.height = max(self.img_height, linespace(self.font))

    def paint(self, display_list):
        cmds = []
        rect = skia.Rect.MakeLTRB(
            self.x, self.y + self.height - self.img_height,
            self.x + self.width, self.y + self.height)
        quality = self.node.style.get("image-rendering", "auto")
        cmds.append(DrawImage(self.node.image, rect, quality))
        display_list.extend(cmds)

    def __repr__(self):
        return ("ImageLayout(src={}, x={}, y={}, width={}," +
            "height={})").format(self.node.attributes["src"],
                self.x, self.y, self.width, self.height)

IFRAME_WIDTH_PX = 300
IFRAME_HEIGHT_PX = 150

class IframeLayout(EmbedLayout):
    def __init__(self, node, parent, previous, parent_frame):
        super().__init__(node, parent, previous, parent_frame)

    def layout(self, zoom):
        super().layout(zoom)

        width_attr = self.node.attributes.get("width")
        height_attr = self.node.attributes.get("height")

        if width_attr:
            self.width = device_px(int(width_attr), zoom)
        else:
            self.width = device_px(IFRAME_WIDTH_PX + 2, zoom)

        if height_attr:
            self.height = device_px(int(height_attr), zoom)
        else:
            self.height = device_px(IFRAME_HEIGHT_PX + 2, zoom)

        if self.node.frame:
            self.node.frame.frame_height = self.height - 2
            self.node.frame.frame_width = self.width - 2

    def paint(self, display_list):
        frame_cmds = []

        rect = skia.Rect.MakeLTRB(
            self.x, self.y,
            self.x + self.width, self.y + self.height)
        bgcolor = self.node.style.get("background-color",
                                 "transparent")
        if bgcolor != "transparent":
            radius = float(
                self.node.style.get("border-radius", "0px")[:-2])
            frame_cmds.append(DrawRRect(rect, radius, bgcolor))

        if self.node.frame:
            self.node.frame.paint(frame_cmds)

        offset = (self.x + 1, self.y + 1)
        cmds = [Transform(offset, rect, self.node, frame_cmds)]
        paint_outline(self.node, cmds, rect)
        cmds = paint_visual_effects(self.node, cmds, rect)
        display_list.extend(cmds)

    def __repr__(self):
        return "IframeLayout(src={}, x={}, y={}, width={}, height={})".format(
            self.node.attributes["src"], self.x, self.y, self.width, self.height)

class AttributeParser:
    def __init__(self, s):
        self.s = s
        self.i = 0

    def whitespace(self):
        while self.i < len(self.s) and self.s[self.i].isspace():
            self.i += 1

    def literal(self, literal):
        if self.i < len(self.s) and self.s[self.i] == literal:
            self.i += 1
            return True
        return False

    def word(self, allow_quotes=False):
        start = self.i
        in_quote = False
        quoted = False
        while self.i < len(self.s):
            cur = self.s[self.i]
            if not cur.isspace() and cur not in "=\"\'":
                self.i += 1
            elif allow_quotes and cur in "\"\'":
                in_quote = not in_quote
                quoted = True
                self.i += 1
            elif in_quote and cur.isspace():
                self.i += 1
            else:
                break
        assert self.i > start
        if quoted:
            return self.s[start+1:self.i-1]
        return self.s[start:self.i]

    def parse(self):
        attributes = {}
        tag = None

        tag = self.word()
        while self.i < len(self.s):
            self.whitespace()
            key = self.word()
            if self.literal("="):
                value = self.word(allow_quotes=True) 
                attributes[key.lower()] = value
            else:
                attributes[key.lower()] = ""
        return (tag, attributes)

class HTMLParser:
    def __init__(self, body):
        self.body = body
        self.unfinished = []

    def parse(self):
        text = ""
        in_tag = False
        for c in self.body:
            if c == "<":
                in_tag = True
                if text: self.add_text(text)
                text = ""
            elif c == ">":
                in_tag = False
                self.add_tag(text)
                text = ""
            else:
                text += c
        if not in_tag and text:
            self.add_text(text)
        return self.finish()

    def get_attributes(self, text):
        (tag, attributes) = AttributeParser(text).parse()
        return tag, attributes

    def add_text(self, text):
        if text.isspace(): return
        self.implicit_tags(None)
        parent = self.unfinished[-1]
        node = Text(text, parent)
        parent.children.append(node)

    SELF_CLOSING_TAGS = [
        "area", "base", "br", "col", "embed", "hr", "img", "input",
        "link", "meta", "param", "source", "track", "wbr",
    ]

    def add_tag(self, tag):
        tag, attributes = self.get_attributes(tag)
        if tag.startswith("!"): return
        self.implicit_tags(tag)

        if tag.startswith("/"):
            if len(self.unfinished) == 1: return
            node = self.unfinished.pop()
            parent = self.unfinished[-1]
            parent.children.append(node)
        elif tag in self.SELF_CLOSING_TAGS:
            parent = self.unfinished[-1]
            node = Element(tag, attributes, parent)
            parent.children.append(node)
        else:
            parent = self.unfinished[-1] if self.unfinished else None
            node = Element(tag, attributes, parent)
            self.unfinished.append(node)

    HEAD_TAGS = [
        "base", "basefont", "bgsound", "noscript",
        "link", "meta", "title", "style", "script",
    ]

    def implicit_tags(self, tag):
        while True:
            open_tags = [node.tag for node in self.unfinished]
            if open_tags == [] and tag != "html":
                self.add_tag("html")
            elif open_tags == ["html"] \
                 and tag not in ["head", "body", "/html"]:
                if tag in self.HEAD_TAGS:
                    self.add_tag("head")
                else:
                    self.add_tag("body")
            elif open_tags == ["html", "head"] and \
                 tag not in ["/head"] + self.HEAD_TAGS:
                self.add_tag("/head")
            else:
                break

    def finish(self):
        if len(self.unfinished) == 0:
            self.add_tag("html")
        while len(self.unfinished) > 1:
            node = self.unfinished.pop()
            parent = self.unfinished[-1]
            parent.children.append(node)
        return self.unfinished.pop()


INTERNAL_ACCESSIBILITY_HOVER = "-internal-accessibility-hover"

EVENT_DISPATCH_CODE = \
    "new window.Node(dukpy.handle)" + \
    ".dispatchEvent(new window.Event(dukpy.type))"

POST_MESSAGE_DISPATCH_CODE = \
    "window.dispatchEvent(new window.MessageEvent(dukpy.data))"

class JSContext:
    def __init__(self, tab, url_origin):
        self.tab = tab
        self.url_origin = url_origin

        self.interp = dukpy.JSInterpreter()
        self.interp.export_function("log", print)
        self.interp.export_function("querySelectorAll",
            self.querySelectorAll)
        self.interp.export_function("getAttribute",
            self.getAttribute)
        self.interp.export_function("innerHTML_set", self.innerHTML_set)
        self.interp.export_function("style_set", self.style_set)
        self.interp.export_function("XMLHttpRequest_send",
            self.XMLHttpRequest_send)
        self.interp.export_function("setTimeout",
            self.setTimeout)
        self.interp.export_function("now",
            self.now)
        self.interp.export_function("requestAnimationFrame",
            self.requestAnimationFrame)
        self.interp.export_function("parent", self.parent)
        self.interp.export_function("postMessage", self.postMessage)

        self.node_to_handle = {}
        self.handle_to_node = {}

        self.interp.evaljs("function Window(id) { this._id = id };")
        self.interp.evaljs("WINDOWS = {}")

    def throw_if_cross_origin(self, frame):
        if url_origin(frame.url) != self.url_origin:
            raise Exception(
                "Cross-origin access disallowed from script")

    def add_window(self, frame):
        code = "var window_{} = new Window({});".format(
            frame.window_id, frame.window_id)
        self.interp.evaljs(code)

        with open("runtime15.js") as f:
            self.interp.evaljs(self.wrap(f.read(), frame.window_id))

        self.interp.evaljs("WINDOWS[{}] = window_{};".format(
            frame.window_id, frame.window_id))

    def wrap(self, script, window_id):
        return "window = window_{}; {}".format(window_id, script)

    def run(self, script, code, window_id):
        try:
            code = self.wrap(code, window_id)
            print("Script returned: ", self.interp.evaljs(code))
        except dukpy.JSRuntimeError as e:
            print("Script", script, "crashed", e)

    def dispatch_event(self, type, elt, window_id):
        handle = self.node_to_handle.get(elt, -1)
        code = self.wrap(EVENT_DISPATCH_CODE, window_id)
        do_default = self.interp.evaljs(code,
            type=type, handle=handle)
        return not do_default

    def get_handle(self, elt):
        if elt not in self.node_to_handle:
            handle = len(self.node_to_handle)
            self.node_to_handle[elt] = handle
            self.handle_to_node[handle] = elt
        else:
            handle = self.node_to_handle[elt]
        return handle

    def querySelectorAll(self, selector_text, window_id):
        frame = self.tab.window_id_to_frame[window_id]
        self.throw_if_cross_origin(frame)
        selector = CSSParser(selector_text).selector()
        nodes = [node for node
                in tree_to_list(frame.nodes, [])
                 if selector.matches(node)]
        return [self.get_handle(node) for node in nodes]

    def getAttribute(self, handle, attr):
        elt = self.handle_to_node[handle]
        return elt.attributes.get(attr, None)

    def parent(self, window_id):
        parent_frame = \
            self.tab.window_id_to_frame[window_id].parent_frame
        if not parent_frame:
            return None
        return parent_frame.window_id

    def dispatch_post_message(self, message, window_id):
        self.interp.evaljs(
            self.wrap(POST_MESSAGE_DISPATCH_CODE, window_id),
            data=message)

    def postMessage(self, target_window_id, message, origin):
        task = Task(self.tab.post_message, message, target_window_id)
        self.tab.task_runner.schedule_task(task)

    def innerHTML_set(self, handle, s, window_id):
        frame = self.tab.window_id_to_frame[window_id]        
        self.throw_if_cross_origin(frame)
        doc = HTMLParser(
            "<html><body>" + s + "</body></html>").parse()
        new_nodes = doc.children[0].children
        elt = self.handle_to_node[handle]
        elt.children = new_nodes
        for child in elt.children:
            child.parent = elt
        frame.set_needs_render()

    def style_set(self, handle, s, window_id):
        frame = self.tab.window_id_to_frame[window_id]        
        self.throw_if_cross_origin(frame)
        elt = self.handle_to_node[handle]
        elt.attributes["style"] = s;
        frame.set_needs_render()

    def dispatch_settimeout(self, handle, window_id):
        self.interp.evaljs(
            self.wrap(SETTIMEOUT_CODE, window_id), handle=handle)

    def setTimeout(self, handle, time, window_id):
        def run_callback():
            task = Task(self.dispatch_settimeout, handle, window_id)
            self.tab.task_runner.schedule_task(task)
        threading.Timer(time / 1000.0, run_callback).start()

    def dispatch_xhr_onload(self, out, handle, window_id):
        code = self.wrap(XHR_ONLOAD_CODE, window_id)
        do_default = self.interp.evaljs(code, out=out, handle=handle)

    def XMLHttpRequest_send(
        self, method, url, body, isasync, handle, window_id):
        full_url = resolve_url(url, self.tab.url)
        frame = self.tab.window_id_to_frame[window_id]        
        if not frame.allowed_request(full_url):
            raise Exception("Cross-origin XHR blocked by CSP")
        if url_origin(full_url) != url_origin(self.tab.url):
            raise Exception(
                "Cross-origin XHR request not allowed")

        def run_load():
            headers, response = request(
                full_url, self.tab.url, payload=body)
            response = response.decode("utf8")
            task = Task(self.dispatch_xhr_onload, response, handle, window_id)
            self.tab.task_runner.schedule_task(task)
            if not isasync:
                return response

        if not isasync:
            return run_load()
        else:
            threading.Thread(target=run_load).start()

    def now(self):
        return int(time.time() * 1000)

    def dispatch_RAF(self, window_id):
        code = self.wrap("window.__runRAFHandlers()", window_id)
        self.interp.evaljs(code)

    def requestAnimationFrame(self):
        self.tab.browser.set_needs_animation_frame(self.tab)

def style(node, rules, frame):
    old_style = node.style

    node.style = {}
    for property, default_value in INHERITED_PROPERTIES.items():
        if node.parent:
            node.style[property] = node.parent.style[property]
        else:
            node.style[property] = default_value
    for media, selector, body in rules:
        if media:
            if (media == "dark") != frame.tab.dark_mode: continue
        if not selector.matches(node): continue
        for property, value in body.items():
            computed_value = compute_style(node, property, value)
            if not computed_value: continue
            node.style[property] = computed_value
    if isinstance(node, Element) and "style" in node.attributes:
        pairs = CSSParser(node.attributes["style"]).body()
        for property, value in pairs.items():
            computed_value = compute_style(node, property, value)
            node.style[property] = computed_value

    if old_style:
        transitions = diff_styles(old_style, node.style)
        for property, (old_value, new_value, num_frames) \
            in transitions.items():
            if property in ANIMATED_PROPERTIES:
                frame.set_needs_render()
                AnimationClass = ANIMATED_PROPERTIES[property]
                animation = AnimationClass(
                    old_value, new_value, num_frames)
                node.animations[property] = animation
                node.style[property] = animation.animate()

    for child in node.children:
        style(child, rules, frame)

class AccessibilityNode:
    def __init__(self, node):
        self.node = node
        self.children = []
        self.text = ""

        if node.layout_object:
            self.bounds = absolute_bounds_for_obj(node.layout_object)
        else:
            self.bounds = None

        if isinstance(node, Text):
            if is_focusable(node.parent):
                self.role = "focusable text"
            else:
                self.role = "StaticText"
        else:
            if "role" in node.attributes:
                self.role = node.attributes["role"]
            elif node.tag == "a":
                self.role = "link"
            elif node.tag == "input":
                self.role = "textbox"
            elif node.tag == "button":
                self.role = "button"
            elif node.tag == "html":
                self.role = "document"
            elif node.tag == "img":
                self.role = "image"
            elif node.tag == "iframe":
                self.role = "iframe"
            elif is_focusable(node):
                self.role = "focusable"
            else:
                self.role = "none"

    def build(self):
        for child_node in self.node.children:
            self.build_internal(child_node)

        if self.role == "StaticText":
            self.text = self.node.text
        elif self.role == "focusable text":
            self.text = "Focusable text: " + self.node.text
        elif self.role == "focusable":
            self.text = "Focusable"
        elif self.role == "textbox":
            if "value" in self.node.attributes:
                value = self.node.attributes["value"]
            elif self.node.tag != "input" and self.node.children and \
                 isinstance(self.node.children[0], Text):
                value = self.node.children[0].text
            else:
                value = ""
            self.text = "Input box: " + value
        elif self.role == "button":
            self.text = "Button"
        elif self.role == "link":
            self.text = "Link"
        elif self.role == "alert":
            self.text = "Alert"
        elif self.role == "document":
            self.text = "Document"
        elif self.role == "image":
            if "alt" in self.node.attributes:
                self.text = "Image: " + self.node.attributes["alt"]
            else:
                self.text = "Image"
        elif self.role == "iframe":
            self.text = "Child document"

        if is_focused(self.node):
            self.text += " is focused"

    def build_internal(self, child_node):
        if isinstance(child_node, Element) \
            and child_node.tag == "iframe" and child_node.frame:
            child = FrameAccessibilityNode(child_node)
        else:
            child = AccessibilityNode(child_node)
        if child.role != "none":
            self.children.append(child)
            child.build()
        else:
            for grandchild_node in child_node.children:
                self.build_internal(grandchild_node)

    def intersects(self, x, y):
        if self.bounds:
            return skia.Rect.Intersects(self.bounds,
                skia.Rect.MakeXYWH(x, y, 1, 1))
        return False

    def hit_test(self, x, y):
        node = None
        if self.intersects(x, y):
            node = self
        for child in self.children:
            res = child.hit_test(x, y)
            if res: node = res
        return node

    def __repr__(self):
        return "AccessibilityNode(node={} role={} text={}".format(
            str(self.node), self.role, self.text)

class FrameAccessibilityNode(AccessibilityNode):
    def build(self):
        self.build_internal(self.node.frame.nodes)

    def hit_test(self, x, y):
        if not self.intersects(x, y): return
        new_x = x - self.bounds.x()
        new_y = y - self.bounds.y() + self.node.frame.scroll
        node = self
        for child in self.children:
            res = child.hit_test(new_x, new_y)
            if res: node = res
        return node

    def __repr__(self):
        return "FrameAccessibilityNode(node={} role={} text={}".format(
            str(self.node), self.role, self.text)


BROKEN_IMAGE = skia.Image.open("Broken_Image.png")
WINDOW_COUNT = 0

class Frame:
    def __init__(self, tab, parent_frame, frame_element):
        self.tab = tab
        self.parent_frame = parent_frame
        self.frame_element = frame_element
        self.needs_style = False
        self.needs_layout = False

        self.document = None
        self.scroll = 0
        self.scroll_changed_in_frame = True
        self.needs_focus_scroll = False
        self.nodes = None
        self.url = None
        self.js = None

        self.frame_width = 0
        self.frame_height = 0

        self.window_id = len(self.tab.window_id_to_frame)
        self.tab.window_id_to_frame[self.window_id] = self

        with open("browser15.css") as f:
            self.default_style_sheet = \
                CSSParser(f.read(), internal=True).parse()

    def set_needs_render(self):
        self.needs_style = True
        self.tab.set_needs_accessibility()
        self.tab.set_needs_paint()

    def set_needs_layout(self):
        self.needs_layout = True
        self.tab.set_needs_accessibility()
        self.tab.set_needs_paint()

    def allowed_request(self, url):
        return self.allowed_origins == None or \
            url_origin(url) in self.allowed_origins

    def load(self, url, body=None):
        self.zoom = 1
        self.scroll = 0
        self.scroll_changed_in_frame = True
        headers, body = request(url, self.url, payload=body)
        body = body.decode("utf8")
        self.url = url

        self.allowed_origins = None
        if "content-security-policy" in headers:
           csp = headers["content-security-policy"].split()
           if len(csp) > 0 and csp[0] == "default-src":
               self.allowed_origins = csp[1:]

        self.nodes = HTMLParser(body).parse()

        self.js = self.tab.get_js(url_origin(url))
        self.js.add_window(self)

        scripts = [node.attributes["src"] for node
                   in tree_to_list(self.nodes, [])
                   if isinstance(node, Element)
                   and node.tag == "script"
                   and "src" in node.attributes]
        for script in scripts:
            script_url = resolve_url(script, url)
            if not self.allowed_request(script_url):
                print("Blocked script", script, "due to CSP")
                continue

            header, body = request(script_url, url)
            body = body.decode("utf8")
            task = Task(
                self.js.run, script_url, body,
                self.window_id)
            self.tab.task_runner.schedule_task(task)

        self.rules = self.default_style_sheet.copy()
        links = [node.attributes["href"]
                 for node in tree_to_list(self.nodes, [])
                 if isinstance(node, Element)
                 and node.tag == "link"
                 and "href" in node.attributes
                 and node.attributes.get("rel") == "stylesheet"]
        for link in links:  
            style_url = resolve_url(link, url)
            if not self.allowed_request(style_url):
                print("Blocked style", link, "due to CSP")
                continue
            try:
                header, body = request(style_url, url)
            except:
                continue
            self.rules.extend(CSSParser(body.decode("utf8")).parse())

        images = [node
            for node in tree_to_list(self.nodes, [])
            if isinstance(node, Element)
            and node.tag == "img"]
        for img in images:
            try:
                src = img.attributes.get("src", "")
                image_url = resolve_url(src, self.url)
                assert self.allowed_request(image_url), \
                    "Blocked load of " + image_url + " due to CSP"
                header, body = request(image_url, self.url)
                img.encoded_data = body
                data = skia.Data.MakeWithoutCopy(body)
                img.image = skia.Image.MakeFromEncoded(data)
                assert img.image, "Failed to recognize image format for " + image_url
            except Exception as e:
<<<<<<< HEAD
                print("Exception loading image: url="
                    + image_url + " exception=" + str(e))
                img.image = skia.Image.open("Broken_Image.png")
=======
                print(e)
                img.image = BROKEN_IMAGE
>>>>>>> 294e055b

        iframes = [node
                   for node in tree_to_list(self.nodes, [])
                   if isinstance(node, Element)
                   and node.tag == "iframe"
                   and "src" in node.attributes]
        for iframe in iframes:
            document_url = resolve_url(iframe.attributes["src"],
                self.tab.root_frame.url)
            if not self.allowed_request(document_url):
                print("Blocked iframe", document_url, "due to CSP")
                iframe.frame = None
                continue
            iframe.frame = Frame(self.tab, self, iframe)
            iframe.frame.load(document_url)

        self.set_needs_render()

    def render(self):
        if self.needs_style:
            if self.tab.dark_mode:
                INHERITED_PROPERTIES["color"] = "white"
            else:
                INHERITED_PROPERTIES["color"] = "black"
            style(self.nodes,
                  sorted(self.rules,
                         key=cascade_priority), self)
            self.needs_layout = True
            self.needs_style = False

        if self.needs_layout:
            self.document = DocumentLayout(self.nodes, self)
            self.document.layout(self.tab.zoom, self.frame_width)
            if self.tab.accessibility_is_on:
                self.tab.needs_accessibility = True
            else:
                self.needs_paint = True
            self.needs_layout = False

        clamped_scroll = self.clamp_scroll(self.scroll)
        if clamped_scroll != self.scroll:
            self.scroll_changed_in_frame = True
        self.scroll = clamped_scroll

    def paint(self, display_list):
        self.document.paint(display_list, self.tab.dark_mode,
            self.scroll if self != self.tab.root_frame else None)

    def advance_tab(self):
        focusable_nodes = [node
            for node in tree_to_list(self.nodes, [])
            if isinstance(node, Element) and is_focusable(node)                          
            and get_tabindex(node) >= 0]
        focusable_nodes.sort(key=get_tabindex)

        if self.tab.focus in focusable_nodes:
            idx = focusable_nodes.index(self.tab.focus) + 1
        else:
            idx = 0

        if idx < len(focusable_nodes):
            self.focus_element(focusable_nodes[idx])
        else:
            self.focus_element(None)
            self.tab.browser.focus_addressbar()
        self.set_needs_render()

    def focus_element(self, node):
        if node and node != self.tab.focus:
            self.needs_focus_scroll = True
        if self.tab.focus:
            self.tab.focus.is_focused = False
        if self.tab.focused_frame and self.tab.focused_frame != self:
            self.tab.focused_frame.set_needs_render()
        self.tab.focus = node
        self.tab.focused_frame = self
        if node:
            node.is_focused = True
        self.set_needs_render()

    def activate_element(self, elt):
        if elt.tag == "input":
            elt.attributes["value"] = ""
            self.set_needs_render()
        elif elt.tag == "a" and "href" in elt.attributes:
            url = resolve_url(elt.attributes["href"], self.url)
            self.load(url)
        elif elt.tag == "button":
            while elt:
                if elt.tag == "form" and "action" in elt.attributes:
                    self.submit_form(elt)
                    return
                elt = elt.parent

    def submit_form(self, elt):
        if self.js.dispatch_event(
            "submit", elt, self.window_id): return
        inputs = [node for node in tree_to_list(elt, [])
                  if isinstance(node, Element)
                  and node.tag == "input"
                  and "name" in node.attributes]

        body = ""
        for input in inputs:
            name = input.attributes["name"]
            value = input.attributes.get("value", "")
            name = urllib.parse.quote(name)
            value = urllib.parse.quote(value)
            body += "&" + name + "=" + value
        body = body [1:]

        url = resolve_url(elt.attributes["action"], self.url)
        self.load(url, body)

    def keypress(self, char):
        if self.tab.focus and self.tab.focus.tag == "input":
            if not "value" in self.tab.focus.attributes:
                self.activate_element(self.tab.focus)
            if self.js.dispatch_event(
                "keydown", self.tab.focus, self.window_id): return
            self.tab.focus.attributes["value"] += char
            self.set_needs_render()

    def scrolldown(self):
        self.scroll = self.clamp_scroll(self.scroll + SCROLL_STEP)
        self.scroll_changed_in_frame = True

    def scroll_to(self, elt):
        assert not (self.needs_style or self.needs_layout)
        objs = [
            obj for obj in tree_to_list(self.document, [])
            if obj.node == self.tab.focus
        ]
        if not objs: return
        obj = objs[0]

        if self.scroll < obj.y < self.scroll + self.frame_height:
            return
        new_scroll = obj.y - SCROLL_STEP
        self.scroll = self.clamp_scroll(new_scroll)
        self.scroll_changed_in_frame = True
        self.set_needs_render()

    def click(self, x, y):
        self.focus_element(None)
        y += self.scroll
        loc_rect = skia.Rect.MakeXYWH(x, y, 1, 1)
        objs = [obj for obj in tree_to_list(self.document, [])
                if absolute_bounds_for_obj(obj).intersects(
                    loc_rect)]
        if not objs: return
        elt = objs[-1].node
        if elt and self.js.dispatch_event(
            "click", elt, self.window_id): return
        while elt:
            if isinstance(elt, Text):
                pass
            elif elt.tag == "iframe":
                new_x = x - elt.layout_object.x
                new_y = y - elt.layout_object.y
                elt.frame.click(new_x, new_y)
                return
            elif is_focusable(elt):
                self.focus_element(elt)
                self.activate_element(elt)
                self.set_needs_render()
                return
            elt = elt.parent

    def clamp_scroll(self, scroll):
        height = math.ceil(self.document.height)
        maxscroll = height - self.frame_height
        return max(0, min(scroll, maxscroll))

class CommitData:
    def __init__(self, url, scroll, root_frame_focused, height,
        display_list, composited_updates, accessibility_tree, focus):
        self.url = url
        self.scroll = scroll
        self.root_frame_focused = root_frame_focused
        self.height = height
        self.display_list = display_list
        self.composited_updates = composited_updates
        self.accessibility_tree = accessibility_tree
        self.focus = focus


class Tab:
    def __init__(self, browser):
        self.history = []
        self.focus = None
        self.focused_frame = None
        self.needs_raf_callbacks = False
        self.needs_accessibility = False
        self.needs_paint = False
        self.root_frame = None
        self.dark_mode = browser.dark_mode

        self.accessibility_is_on = False
        self.accessibility_tree = None
        self.has_spoken_document = False
        self.accessibility_focus = None

        self.browser = browser
        if wbetools.USE_BROWSER_THREAD:
            self.task_runner = TaskRunner(self)
        else:
            self.task_runner = SingleThreadedTaskRunner(self)
        self.task_runner.start()

        self.measure_render = MeasureTime("render")
        self.composited_updates = []
        self.zoom = 1.0

        self.window_id_to_frame = {}
        self.origin_to_js = {}

    def load(self, url, body=None):
        self.history.append(url)
        self.task_runner.clear_pending_tasks()
        self.root_frame = Frame(self, None, None)
        self.root_frame.load(url, body)
        self.root_frame.frame_width = WIDTH
        self.root_frame.frame_height = HEIGHT - CHROME_PX

    def get_js(self, origin):
        if wbetools.FORCE_CROSS_ORIGIN_IFRAMES:
            return JSContext(self, origin)
        if origin not in self.origin_to_js:
            self.origin_to_js[origin] = JSContext(self, origin)
        return self.origin_to_js[origin]

    def set_needs_render_all_frames(self):
        for id, frame in self.window_id_to_frame.items():
            frame.set_needs_render()

    def set_needs_accessibility(self):
        if not self.accessibility_is_on:
            return
        self.needs_accessibility = True
        self.browser.set_needs_animation_frame(self)

    def set_needs_paint(self):
        self.needs_paint = True
        self.browser.set_needs_animation_frame(self)

    def request_animation_frame_callback(self):
        self.needs_raf_callbacks = True
        self.browser.set_needs_animation_frame(self)

    def run_animation_frame(self, scroll):
        if not self.root_frame.scroll_changed_in_frame:
            self.root_frame.scroll = scroll

        needs_composite = False
        for (window_id, frame) in self.window_id_to_frame.items():
            frame.js.dispatch_RAF(frame.window_id)
    
            for node in tree_to_list(frame.nodes, []):
                for (property_name, animation) in \
                    node.animations.items():
                    value = animation.animate()
                    if value:
                        node.style[property_name] = value
                        if wbetools.USE_COMPOSITING and \
                            property_name == "opacity":
                            self.composited_updates.append(node)
                            self.set_needs_paint()
                        else:
                            frame.set_needs_layout()
            if frame.needs_style or frame.needs_layout:
                needs_composite = True

        self.render()

        if self.focus and self.focused_frame.needs_focus_scroll:
            self.focused_frame.scroll_to(self.focus)
            self.focused_frame.needs_focus_scroll = False

        scroll = None
        if self.root_frame.scroll_changed_in_frame:
            scroll = self.root_frame.scroll

        composited_updates = {}
        if not needs_composite:
            for node in self.composited_updates:
                composited_updates[node] = node.save_layer
        self.composited_updates.clear()

        root_frame_focused = not self.focused_frame or \
                self.focused_frame == self.root_frame
        commit_data = CommitData(
            url=self.root_frame.url,
            scroll=scroll,
            root_frame_focused=root_frame_focused,
            height=math.ceil(self.root_frame.document.height),
            display_list=self.display_list,
            composited_updates=composited_updates,
            accessibility_tree=self.accessibility_tree,
            focus=self.focus
        )
        self.display_list = None
        self.root_frame.scroll_changed_in_frame = False

        self.browser.commit(self, commit_data)

    def render(self):
        self.measure_render.start()

        for id, frame in self.window_id_to_frame.items():
            frame.render()

        if self.needs_accessibility:
            self.accessibility_tree = AccessibilityNode(self.root_frame.nodes)
            self.accessibility_tree.build()
            self.needs_accessibility = False
            self.needs_paint = True

        if self.needs_paint:
            self.display_list = []
            self.root_frame.paint(self.display_list)
            self.needs_paint = False

        self.measure_render.stop()

    def click(self, x, y):
        self.render()
        self.root_frame.click(x, y)

    def keypress(self, char):
        frame = self.focused_frame
        if not frame: frame = self.root_frame
        frame.keypress(char)

    def scrolldown(self):
        frame = self.focused_frame or self.root_frame
        frame.scrolldown()
        self.set_needs_accessibility()
        self.set_needs_paint()

    def enter(self):
        if self.focus:
            frame = self.focused_frame or self.root_frame
            frame.activate_element(self.focus)

    def get_tabindex(node):
        return int(node.attributes.get("tabindex", 9999999))

    def advance_tab(self):
        frame = self.focused_frame or self.root_frame
        frame.advance_tab()

    def zoom_by(self, increment):
        if increment > 0:
            self.zoom *= 1.1
        else:
            self.zoom *= 1/1.1
        self.set_needs_render_all_frames()

    def reset_zoom(self):
        self.zoom = 1
        self.set_needs_render_all_frames()

    def go_back(self):
        if len(self.history) > 1:
            self.history.pop()
            back = self.history.pop()
            self.load(back)

    def toggle_accessibility(self):
        self.accessibility_is_on = not self.accessibility_is_on
        self.set_needs_accessibility()

    def toggle_dark_mode(self):
        self.dark_mode = not self.dark_mode
        self.set_needs_render_all_frames()

    def post_message(self, message, target_window_id):
        frame = self.window_id_to_frame[target_window_id]
        frame.js.dispatch_post_message(
            message, target_window_id)

def draw_line(canvas, x1, y1, x2, y2, color):
    sk_color = parse_color(color)
    path = skia.Path().moveTo(x1, y1).lineTo(x2, y2)
    paint = skia.Paint(Color=sk_color)
    paint.setStyle(skia.Paint.kStroke_Style)
    paint.setStrokeWidth(1)
    canvas.drawPath(path, paint)

class Browser:
    def __init__(self):
        if wbetools.USE_GPU:
            self.sdl_window = sdl2.SDL_CreateWindow(b"Browser",
                sdl2.SDL_WINDOWPOS_CENTERED,
                sdl2.SDL_WINDOWPOS_CENTERED,
                WIDTH, HEIGHT,
                sdl2.SDL_WINDOW_SHOWN | sdl2.SDL_WINDOW_OPENGL)
            self.gl_context = sdl2.SDL_GL_CreateContext(
                self.sdl_window)
            print(("OpenGL initialized: vendor={}," + \
                "renderer={}").format(
                GL.glGetString(GL.GL_VENDOR),
                GL.glGetString(GL.GL_RENDERER)))

            self.skia_context = skia.GrDirectContext.MakeGL()

            self.root_surface = \
                skia.Surface.MakeFromBackendRenderTarget(
                self.skia_context,
                skia.GrBackendRenderTarget(
                    WIDTH, HEIGHT, 0, 0, 
                    skia.GrGLFramebufferInfo(0, GL.GL_RGBA8)),
                    skia.kBottomLeft_GrSurfaceOrigin,
                    skia.kRGBA_8888_ColorType,
                    skia.ColorSpace.MakeSRGB())
            assert self.root_surface is not None

            self.chrome_surface = skia.Surface.MakeRenderTarget(
                    self.skia_context, skia.Budgeted.kNo,
                    skia.ImageInfo.MakeN32Premul(WIDTH, CHROME_PX))
            assert self.chrome_surface is not None
        else:
            self.sdl_window = sdl2.SDL_CreateWindow(b"Browser",
            sdl2.SDL_WINDOWPOS_CENTERED, sdl2.SDL_WINDOWPOS_CENTERED,
            WIDTH, HEIGHT, sdl2.SDL_WINDOW_SHOWN)
            self.root_surface = skia.Surface.MakeRaster(
                skia.ImageInfo.Make(
                WIDTH, HEIGHT,
                ct=skia.kRGBA_8888_ColorType,
                at=skia.kUnpremul_AlphaType))
            self.chrome_surface = skia.Surface(WIDTH, CHROME_PX)
            self.skia_context = None

        self.tabs = []
        self.active_tab = None
        self.focus = None
        self.address_bar = ""
        self.lock = threading.Lock()
        self.url = None
        self.scroll = 0

        self.measure_composite_raster_and_draw = MeasureTime("raster-and-draw")

        if sdl2.SDL_BYTEORDER == sdl2.SDL_BIG_ENDIAN:
            self.RED_MASK = 0xff000000
            self.GREEN_MASK = 0x00ff0000
            self.BLUE_MASK = 0x0000ff00
            self.ALPHA_MASK = 0x000000ff
        else:
            self.RED_MASK = 0x000000ff
            self.GREEN_MASK = 0x0000ff00
            self.BLUE_MASK = 0x00ff0000
            self.ALPHA_MASK = 0xff000000

        self.animation_timer = None

        self.needs_animation_frame = False
        self.needs_composite = False
        self.needs_raster = False
        self.needs_draw = False
        self.needs_accessibility = False

        self.active_tab_height = 0
        self.active_tab_display_list = None

        self.composited_updates = {}
        self.composited_layers = []
        self.draw_list = []
        self.accessibility_is_on = False
        self.muted = True
        self.dark_mode = False

        self.accessibility_is_on = False
        self.has_spoken_document = False
        self.pending_hover = None
        self.hovered_a11y_node = None
        self.focus_a11y_node = None
        self.needs_speak_hovered_node = False
        self.tab_focus = None
        self.last_tab_focus = None
        self.active_alerts = []
        self.spoken_alerts = []

    def render(self):
        assert not wbetools.USE_BROWSER_THREAD
        tab = self.tabs[self.active_tab]
        tab.run_animation_frame(self.scroll)

    def commit(self, tab, data):
        self.lock.acquire(blocking=True)
        if tab == self.tabs[self.active_tab]:
            self.url = data.url
            if data.scroll != None:
                self.scroll = data.scroll
            self.root_frame_focused = data.root_frame_focused
            self.active_tab_height = data.height
            if data.display_list:
                self.active_tab_display_list = data.display_list
            self.animation_timer = None
            self.composited_updates = data.composited_updates
            self.accessibility_tree = data.accessibility_tree
            if self.accessibility_tree:
                self.set_needs_accessibility()
            if not self.composited_updates:
                self.composited_updates = {}
                self.set_needs_composite()
            else:
                self.set_needs_draw()
        self.lock.release()

    def set_needs_animation_frame(self, tab):
        self.lock.acquire(blocking=True)
        if tab == self.tabs[self.active_tab]:
            self.needs_animation_frame = True
        self.lock.release()

    def set_needs_raster(self):
        self.needs_raster = True
        self.needs_draw = True
        self.needs_animation_frame = True

    def set_needs_composite(self):
        self.needs_composite = True
        self.needs_raster = True
        self.needs_draw = True

    def set_needs_accessibility(self):
        if not self.accessibility_is_on:
            return
        self.needs_accessibility = True
        self.needs_draw = True

    def set_needs_draw(self):
        self.needs_draw = True

    def composite(self):
        self.composited_layers = []
        add_parent_pointers(self.active_tab_display_list)
        all_commands = []
        for cmd in self.active_tab_display_list:
            all_commands = \
                tree_to_list(cmd, all_commands)

        non_composited_commands = [cmd
            for cmd in all_commands
            if not cmd.needs_compositing and \
                (not cmd.parent or \
                 cmd.parent.needs_compositing)
        ]
        for cmd in non_composited_commands:
            for layer in reversed(self.composited_layers):
                if layer.can_merge(cmd):
                    layer.add(cmd)
                    break
                elif skia.Rect.Intersects(
                    layer.absolute_bounds(),
                    absolute_bounds(cmd)):
                    layer = CompositedLayer(self.skia_context, cmd)
                    self.composited_layers.append(layer)
                    break
            else:
                layer = CompositedLayer(self.skia_context, cmd)
                self.composited_layers.append(layer)

        self.active_tab_height = 0
        for layer in self.composited_layers:
            self.active_tab_height = \
                max(self.active_tab_height,
                    layer.absolute_bounds().bottom())

    def clone_latest(self, visual_effect, current_effect):
        node = visual_effect.node
        if not node in self.composited_updates:
            return visual_effect.clone(current_effect)
        save_layer = self.composited_updates[node]
        if type(visual_effect) is SaveLayer:
            return save_layer.clone(current_effect)
        return visual_effect.clone(current_effect)

    def paint_draw_list(self):
        self.draw_list = []
        for composited_layer in self.composited_layers:
            current_effect = \
                DrawCompositedLayer(composited_layer)
            if not composited_layer.display_items: continue
            parent = composited_layer.display_items[0].parent
            while parent:
                current_effect = \
                    self.clone_latest(parent, [current_effect])
                parent = parent.parent
            self.draw_list.append(current_effect)

        if self.pending_hover:
            (x, y) = self.pending_hover
            y += self.scroll
            a11y_node = self.accessibility_tree.hit_test(x, y)
            if a11y_node:
                if not self.hovered_a11y_node or \
                    a11y_node.node != self.hovered_a11y_node.node:
                    self.needs_speak_hovered_node = True
                self.hovered_a11y_node = a11y_node
        self.pending_hover = None

        if self.hovered_a11y_node:
            self.draw_list.append(DrawOutline(
                self.hovered_a11y_node.bounds,
                "white" if self.dark_mode else "black", 2))

    def update_accessibility(self):
        if not self.accessibility_tree: return

        if not self.has_spoken_document:
            self.speak_document()
            self.has_spoken_document = True

        self.active_alerts = [
            node for node in tree_to_list(self.accessibility_tree, [])
            if node.role == "alert"
        ]

        for alert in self.active_alerts:
            if alert not in self.spoken_alerts:
                self.speak_node(alert, "New alert")
                self.spoken_alerts.append(alert)

        new_spoken_alerts = []
        for old_node in self.spoken_alerts:
            new_nodes = [
                node for node in \
                    tree_to_list(self.accessibility_tree, [])
                if node.node == old_node.node
                and node.role == "alert"
            ]
            if new_nodes:
                new_spoken_alerts.append(new_nodes[0])
        self.spoken_alerts = new_spoken_alerts

        if self.tab_focus and \
            self.tab_focus != self.last_tab_focus:
            nodes = [node for node in \
                tree_to_list(self.accessibility_tree, [])
                        if node.node == self.tab_focus]
            if nodes:
                self.focus_a11y_node = nodes[0]
                self.speak_node(
                    self.focus_a11y_node, "element focused ")
            self.last_tab_focus = self.tab_focus

        if self.needs_speak_hovered_node:
            self.speak_node(self.hovered_a11y_node, "Hit test ")
        self.needs_speak_hovered_node = False

    def composite_raster_and_draw(self):
        self.lock.acquire(blocking=True)
        if not self.needs_composite and \
            len(self.composited_updates) == 0 \
            and not self.needs_raster and not self.needs_draw:
            self.lock.release()
            return
        self.measure_composite_raster_and_draw.start()
        start_time = time.time()
        if self.needs_composite:
            self.composite()
        if self.needs_raster:
            self.raster_chrome()
            self.raster_tab()
        if self.needs_draw:
            self.paint_draw_list()
            self.draw()

        self.measure_composite_raster_and_draw.stop()

        if self.needs_accessibility:
            self.update_accessibility()

        self.needs_composite = False
        self.needs_raster = False
        self.needs_draw = False
        self.lock.release()

    def schedule_animation_frame(self):
        def callback():
            self.lock.acquire(blocking=True)
            scroll = self.scroll
            active_tab = self.tabs[self.active_tab]
            self.needs_animation_frame = False
            self.lock.release()
            task = Task(active_tab.run_animation_frame, scroll)
            active_tab.task_runner.schedule_task(task)
        self.lock.acquire(blocking=True)
        if self.needs_animation_frame and not self.animation_timer:
            if wbetools.USE_BROWSER_THREAD:
                self.animation_timer = \
                    threading.Timer(REFRESH_RATE_SEC, callback)
                self.animation_timer.start()
        self.lock.release()

    def handle_down(self):
        self.lock.acquire(blocking=True)
        if self.root_frame_focused:
            if not self.active_tab_height:
                self.lock.release()
                return
            scroll = clamp_scroll(
                self.scroll + SCROLL_STEP,
                self.active_tab_height)
            self.scroll = scroll
            self.set_needs_draw()
            self.lock.release()
            return
        active_tab = self.tabs[self.active_tab]
        task = Task(active_tab.scrolldown)
        active_tab.task_runner.schedule_task(task)
        self.lock.release()        

    def handle_tab(self):
        self.focus = "content"
        active_tab = self.tabs[self.active_tab]
        task = Task(active_tab.advance_tab)
        active_tab.task_runner.schedule_task(task)
        pass

    def focus_addressbar(self):
        self.lock.acquire(blocking=True)
        self.focus = "address bar"
        self.address_bar = ""
        text = "Address bar focused"
        if self.accessibility_is_on:
            print(text)
            if not self.muted:
                speak_text(text)
        self.set_needs_raster()
        self.lock.release()

    def clear_data(self):
        self.scroll = 0
        self.url = None
        self.display_list = []
        self.composited_layers = []

    def set_active_tab(self, index):
        self.active_tab = index
        self.clear_data()
        self.needs_animation_frame = True

    def go_back(self):
        active_tab = self.tabs[self.active_tab]
        task = Task(active_tab.go_back)
        active_tab.task_runner.schedule_task(task)
        self.clear_data()

    def add_tab(self):
        self.load("https://browser.engineering/")

    def cycle_tabs(self):
        new_active_tab = (self.active_tab + 1) % len(self.tabs)
        self.set_active_tab(new_active_tab)

    def toggle_accessibility(self):
        self.accessibility_is_on = not self.accessibility_is_on
        active_tab = self.tabs[self.active_tab]
        task = Task(active_tab.toggle_accessibility)
        active_tab.task_runner.schedule_task(task)

    def speak_node(self, node, text):
        text += node.text
        if text and node.children and \
            node.children[0].role == "StaticText":
            text += " " + \
            node.children[0].text

        if text:
            if not self.is_muted():
                speak_text(text)
            else:
                print(text)

    def speak_document(self):
        text = "Here are the document contents: "
        tree_list = tree_to_list(self.accessibility_tree, [])
        for accessibility_node in tree_list:
            new_text = accessibility_node.text
            if new_text:
                text += "\n"  + new_text

        if not self.is_muted():
            speak_text(text)
        else:
            print(text)

    def toggle_mute(self):
        self.muted = not self.muted

    def is_muted(self):
        muted = self.muted
        return muted

    def toggle_dark_mode(self):
        self.dark_mode = not self.dark_mode
        active_tab = self.tabs[self.active_tab]
        task = Task(active_tab.toggle_dark_mode)
        active_tab.task_runner.schedule_task(task)

    def handle_click(self, e):
        self.lock.acquire(blocking=True)
        if e.y < CHROME_PX:
            self.focus = None
            if 40 <= e.x < 40 + 80 * len(self.tabs) and 0 <= e.y < 40:
                self.set_active_tab(int((e.x - 40) / 80))
            elif 10 <= e.x < 30 and 10 <= e.y < 30:
                self.add_tab()
            elif 10 <= e.x < 35 and 50 <= e.y < 90:
                self.go_back()
            elif 50 <= e.x < WIDTH - 10 and 50 <= e.y < 90:
                self.focus = "address bar"
                self.address_bar = ""
            self.set_needs_raster()
        else:
            self.focus = "content"
            active_tab = self.tabs[self.active_tab]
            task = Task(active_tab.click, e.x, e.y - CHROME_PX)
            active_tab.task_runner.schedule_task(task)
        self.lock.release()

    def handle_hover(self, event):
        if not self.accessibility_is_on or \
            not self.accessibility_tree:
            return
        self.pending_hover = (event.x, event.y - CHROME_PX)
        self.set_needs_accessibility()

    def handle_key(self, char):
        self.lock.acquire(blocking=True)
        if not (0x20 <= ord(char) < 0x7f): return
        if self.focus == "address bar":
            self.address_bar += char
            self.set_needs_raster()
        elif self.focus == "content":
            active_tab = self.tabs[self.active_tab]
            task = Task(active_tab.keypress, char)
            active_tab.task_runner.schedule_task(task)
        self.lock.release()

    def schedule_load(self, url, body=None):
        active_tab = self.tabs[self.active_tab]
        task = Task(active_tab.load, url, body)
        active_tab.task_runner.schedule_task(task)

    def handle_enter(self):
        self.lock.acquire(blocking=True)
        if self.focus == "address bar":
            self.schedule_load(self.address_bar)
            self.url = self.address_bar
            self.focus = None
            self.set_needs_raster()
        elif self.focus == "content":
            active_tab = self.tabs[self.active_tab]
            task = Task(active_tab.enter)
            active_tab.task_runner.schedule_task(task)
        self.lock.release()

    def increment_zoom(self, increment):
        active_tab = self.tabs[self.active_tab]
        task = Task(active_tab.zoom_by, increment)
        active_tab.task_runner.schedule_task(task)

    def reset_zoom(self):
        active_tab = self.tabs[self.active_tab]
        task = Task(active_tab.reset_zoom)
        active_tab.task_runner.schedule_task(task)

    def load(self, url):
        new_tab = Tab(self)
        self.set_active_tab(len(self.tabs))
        self.tabs.append(new_tab)
        self.schedule_load(url)

    def raster_tab(self):
        for composited_layer in self.composited_layers:
            composited_layer.raster()

    def raster_chrome(self):
        canvas = self.chrome_surface.getCanvas()
        if self.dark_mode:
            color = "white"
            background_color = "black"
        else:
            color = "black"
            background_color = "white"
        canvas.clear(parse_color(background_color))
    
        # Draw the tabs UI:
        tabfont = skia.Font(skia.Typeface('Arial'), 20)
        for i, tab in enumerate(self.tabs):
            name = "Tab {}".format(i)
            x1, x2 = 40 + 80 * i, 120 + 80 * i
            draw_line(canvas, x1, 0, x1, 40, color)
            draw_line(canvas, x2, 0, x2, 40, color)
            draw_text(canvas, x1 + 10, 10, name, tabfont, color)
            if i == self.active_tab:
                draw_line(canvas, 0, 40, x1, 40, color)
                draw_line(canvas, x2, 40, WIDTH, 40, color)

        # Draw the plus button to add a tab:
        buttonfont = skia.Font(skia.Typeface('Arial'), 30)
        draw_rect(canvas, 10, 10, 30, 30,
            fill_color=background_color, border_color=color)
        draw_text(canvas, 11, 4, "+", buttonfont, color=color)

        # Draw the URL address bar:
        draw_rect(canvas, 40.0, 50.0, WIDTH - 10.0, 90.0,
            fill_color=background_color, border_color=color)

        if self.focus == "address bar":
            draw_text(canvas, 55, 55, self.address_bar, buttonfont,
                color=color)
            w = buttonfont.measureText(self.address_bar)
            draw_line(canvas, 55 + w, 55, 55 + w, 85, color)
        else:
            if self.url:
                draw_text(canvas, 55, 55, self.url, buttonfont,
                    color=color)

        # Draw the back button:
        draw_rect(canvas, 10, 50, 35, 90,
            fill_color=background_color, border_color=color)

        path = \
            skia.Path().moveTo(15, 70).lineTo(30, 55).lineTo(30, 85)
        paint = skia.Paint(
            Color=parse_color(color), Style=skia.Paint.kFill_Style)
        canvas.drawPath(path, paint)

    def draw(self):
        canvas = self.root_surface.getCanvas()
        if self.dark_mode:
            canvas.clear(skia.ColorBLACK)
        else:
            canvas.clear(skia.ColorWHITE)

        canvas.save()
        canvas.translate(0, CHROME_PX - self.scroll)
        for item in self.draw_list:
            item.execute(canvas)
        canvas.restore()

        chrome_rect = skia.Rect.MakeLTRB(0, 0, WIDTH, CHROME_PX)
        canvas.save()
        canvas.clipRect(chrome_rect)
        self.chrome_surface.draw(canvas, 0, 0)
        canvas.restore()

        if wbetools.USE_GPU:
            self.root_surface.flushAndSubmit()
            sdl2.SDL_GL_SwapWindow(self.sdl_window)
        else:
            # This makes an image interface to the Skia surface, but
            # doesn't actually copy anything yet.
            skia_image = self.root_surface.makeImageSnapshot()
            skia_bytes = skia_image.tobytes()

            depth = 32 # Bits per pixel
            pitch = 4 * WIDTH # Bytes per row
            sdl_surface = sdl2.SDL_CreateRGBSurfaceFrom(
                skia_bytes, WIDTH, HEIGHT, depth, pitch,
                self.RED_MASK, self.GREEN_MASK,
                self.BLUE_MASK, self.ALPHA_MASK)

            rect = sdl2.SDL_Rect(0, 0, WIDTH, HEIGHT)
            window_surface = sdl2.SDL_GetWindowSurface(self.sdl_window)
            # SDL_BlitSurface is what actually does the copy.
            sdl2.SDL_BlitSurface(sdl_surface, rect, window_surface, rect)
            sdl2.SDL_UpdateWindowSurface(self.sdl_window)

    def handle_quit(self):
        print(self.measure_composite_raster_and_draw.text())
        self.tabs[self.active_tab].task_runner.set_needs_quit()
        if wbetools.USE_GPU:
            sdl2.SDL_GL_DeleteContext(self.gl_context)
        sdl2.SDL_DestroyWindow(self.sdl_window)

if __name__ == "__main__":
    import sys
    import argparse

    parser = argparse.ArgumentParser(description='Chapter 13 code')
    parser.add_argument("url", type=str, help="URL to load")
    parser.add_argument('--single_threaded', action="store_true", default=False,
        help='Whether to run the browser without a browser thread')
    parser.add_argument('--disable_compositing', action="store_true",
        default=False, help='Whether to composite some elements')
    parser.add_argument('--disable_gpu', action='store_true',
        default=False, help='Whether to disable use of the GPU')
    parser.add_argument('--show_composited_layer_borders', action="store_true",
        default=False, help='Whether to visually indicate composited layer borders')
    parser.add_argument("--force_cross_origin_iframes", action="store_true",
        default=False, help="Whether to treat all iframes as cross-origin")
    args = parser.parse_args()

    wbetools.USE_BROWSER_THREAD = not args.single_threaded
    wbetools.USE_GPU = not args.disable_gpu
    wbetools.USE_COMPOSITING = not args.disable_compositing and not args.disable_gpu
    wbetools.SHOW_COMPOSITED_LAYER_BORDERS = args.show_composited_layer_borders
    wbetools.FORCE_CROSS_ORIGIN_IFRAMES = args.force_cross_origin_iframes

    sdl2.SDL_Init(sdl2.SDL_INIT_EVENTS)
    browser = Browser()
    browser.load(args.url)

    event = sdl2.SDL_Event()
    ctrl_down = False
    while True:
        if sdl2.SDL_PollEvent(ctypes.byref(event)) != 0:
            if event.type == sdl2.SDL_QUIT:
                browser.handle_quit()
                sdl2.SDL_Quit()
                sys.exit()
                break
            elif event.type == sdl2.SDL_MOUSEBUTTONUP:
                browser.handle_click(event.button)
            elif event.type == sdl2.SDL_MOUSEMOTION:
                browser.handle_hover(event.motion)
            elif event.type == sdl2.SDL_KEYDOWN:
                if ctrl_down:
                    if event.key.keysym.sym == sdl2.SDLK_EQUALS:
                        browser.increment_zoom(1)
                    elif event.key.keysym.sym == sdl2.SDLK_MINUS:
                        browser.increment_zoom(-1)
                    elif event.key.keysym.sym == sdl2.SDLK_0:
                        browser.reset_zoom()
                    elif event.key.keysym.sym == sdl2.SDLK_LEFT:
                        browser.go_back()
                    elif event.key.keysym.sym == sdl2.SDLK_TAB:
                        browser.cycle_tabs()
                    elif event.key.keysym.sym == sdl2.SDLK_a:
                        browser.toggle_accessibility()
                    elif event.key.keysym.sym == sdl2.SDLK_d:
                        browser.toggle_dark_mode()
                    elif event.key.keysym.sym == sdl2.SDLK_m:
                        browser.toggle_mute()
                    elif event.key.keysym.sym == sdl2.SDLK_t:
                        browser.add_tab()
                    elif event.key.keysym.sym == sdl2.SDLK_q:
                        browser.handle_quit()
                        sdl2.SDL_Quit()
                        sys.exit()
                        break
                elif event.key.keysym.sym == sdl2.SDLK_RETURN:
                    browser.handle_enter()
                elif event.key.keysym.sym == sdl2.SDLK_DOWN:
                    browser.handle_down()
                elif event.key.keysym.sym == sdl2.SDLK_TAB:
                    browser.handle_tab()
                elif event.key.keysym.sym == sdl2.SDLK_RCTRL or \
                    event.key.keysym.sym == sdl2.SDLK_LCTRL:
                    ctrl_down = True
            elif event.type == sdl2.SDL_KEYUP:
                if event.key.keysym.sym == sdl2.SDLK_RCTRL or \
                    event.key.keysym.sym == sdl2.SDLK_LCTRL:
                    ctrl_down = False
            elif event.type == sdl2.SDL_TEXTINPUT and not ctrl_down:
                browser.handle_key(event.text.text.decode('utf8'))
        active_tab = browser.tabs[browser.active_tab]
        if not wbetools.USE_BROWSER_THREAD:
            if active_tab.task_runner.needs_quit:
                break
            if browser.needs_animation_frame:
                browser.needs_animation_frame = False
                browser.render()
        browser.composite_raster_and_draw()
        browser.schedule_animation_frame()<|MERGE_RESOLUTION|>--- conflicted
+++ resolved
@@ -1193,14 +1193,9 @@
                 img.image = skia.Image.MakeFromEncoded(data)
                 assert img.image, "Failed to recognize image format for " + image_url
             except Exception as e:
-<<<<<<< HEAD
                 print("Exception loading image: url="
                     + image_url + " exception=" + str(e))
-                img.image = skia.Image.open("Broken_Image.png")
-=======
-                print(e)
                 img.image = BROKEN_IMAGE
->>>>>>> 294e055b
 
         iframes = [node
                    for node in tree_to_list(self.nodes, [])
