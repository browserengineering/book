--- conflicted
+++ resolved
@@ -1237,12 +1237,8 @@
 
         self.nodes = HTMLParser(body).parse()
 
-<<<<<<< HEAD
+        if self.js: self.js.discarded = True
         self.js = self.tab.get_js(url)
-=======
-        if self.js: self.js.discarded = True
-        self.js = self.tab.get_js(url.origin())
->>>>>>> f360c98f
         self.js.add_window(self)
 
         scripts = [node.attributes["src"] for node
