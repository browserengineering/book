--- conflicted
+++ resolved
@@ -222,10 +222,6 @@
 
         self.height = sum([child.height for child in self.children])
 
-<<<<<<< HEAD
-=======
-
->>>>>>> bca1a3e6
     def recurse(self, node, zoom):
         if isinstance(node, Text):
             self.text(node, zoom)
@@ -236,12 +232,8 @@
                 self.input(node, zoom)
             elif node.tag == "img":
                 self.image(node, zoom)
-<<<<<<< HEAD
-            elif node.tag == "iframe":
-=======
             elif node.tag == "iframe" and \
                  "src" in node.attributes:
->>>>>>> bca1a3e6
                 self.iframe(node, zoom)
             else:
                 for child in node.children:
@@ -254,39 +246,6 @@
         new_line = LineLayout(self.node, self, last_line)
         self.children.append(new_line)
 
-<<<<<<< HEAD
-    def text(self, node, zoom):
-        weight = node.style["font-weight"]
-        style = node.style["font-style"]
-        size = device_px(float(node.style["font-size"][:-2]), zoom)
-        font = get_font(size, weight, size)
-        for word in node.text.split():
-            w = font.measureText(word)
-            if self.cursor_x + w > self.x + self.width:
-                self.new_line()
-            line = self.children[-1]
-            text = TextLayout(node, word, line, self.previous_word)
-            line.children.append(text)
-            self.previous_word = text
-            self.cursor_x += w + font.measureText(" ")
-
-    def input(self, node, zoom):
-        w = device_px(INPUT_WIDTH_PX, zoom)
-        if self.cursor_x + w > self.x + self.width:
-            self.new_line()
-        line = self.children[-1]
-        input = InputLayout(node, line, self.previous_word)
-        line.children.append(input)
-        self.previous_word = input
-        weight = node.style["font-weight"]
-        style = node.style["font-style"]
-        size = device_px(float(node.style["font-size"][:-2]), zoom)
-        font = get_font(size, weight, size)
-        self.cursor_x += w + font.measureText(" ")
-
-    def image(self, node, zoom):
-        img = ImageLayout(node, self.frame)
-=======
     def add_inline_child(self, node, zoom, w, child_class, frame, word=None):
         if self.cursor_x + w > self.x + self.width:
             self.new_line()
@@ -310,53 +269,20 @@
         self.add_inline_child(node, zoom, w, InputLayout, self.frame) 
 
     def image(self, node, zoom):
->>>>>>> bca1a3e6
         if "width" in node.attributes:
             w = device_px(int(node.attributes["width"]), zoom)
         else:
             w = device_px(node.image.width(), zoom)
-<<<<<<< HEAD
-        if self.cursor_x + w > self.x + self.width:
-            self.new_line()
-        line = self.children[-1]
-        img.init(line, self.previous_word)
-        line.children.append(img)
-        self.previous_word = img
-        weight = node.style["font-weight"]
-        style = node.style["font-style"]
-        size = device_px(float(node.style["font-size"][:-2]), zoom)
-        font = get_font(size, weight, size)
-        self.cursor_x += w + font.measureText(" ")
-=======
         self.add_inline_child(node, zoom, w, ImageLayout, self.frame)
->>>>>>> bca1a3e6
 
     def iframe(self, node, zoom):
         if "width" in self.node.attributes:
             w = device_px(int(self.node.attributes["width"]), zoom)
         else:
-<<<<<<< HEAD
-            w = IFRAME_DEFAULT_WIDTH_PX + 2
-        if self.cursor_x + w > self.x + self.width:
-            self.new_line()
-        line = self.children[-1]
-        input = IframeLayout(
-            node, line, self.previous_word, self.frame)
-        line.children.append(input)
-        self.previous_word = input
-        weight = node.style["font-weight"]
-        style = node.style["font-style"]
-        size = device_px(float(node.style["font-size"][:-2]), zoom)
-        font = get_font(size, weight, size)
-        self.cursor_x += w + font.measureText(" ")
-
-    def paint(self, display_list):
-=======
             w = IFRAME_WIDTH_PX + device_px(2, zoom)
         self.add_inline_child(node, zoom, w, IframeLayout, self.frame)
 
     def paint(self, display_list, zoom):
->>>>>>> bca1a3e6
         cmds = []
 
         rect = skia.Rect.MakeLTRB(
@@ -370,14 +296,6 @@
             bgcolor = self.node.style.get(
                 "background-color", "transparent")
             if bgcolor != "transparent":
-<<<<<<< HEAD
-                radius = float(self.node.style.get(
-                    "border-radius", "0px")[:-2])
-                cmds.append(DrawRRect(rect, radius, bgcolor))
- 
-        for child in self.children:
-            child.paint(cmds)
-=======
                 radius = device_px(
                     float(self.node.style.get(
                         "border-radius", "0px")[:-2]),
@@ -386,30 +304,11 @@
  
         for child in self.children:
             child.paint(cmds, zoom)
->>>>>>> bca1a3e6
 
         if not is_atomic:
             cmds = paint_visual_effects(self.node, cmds, rect)
         display_list.extend(cmds)
 
-<<<<<<< HEAD
-    def dispatch(self, x, y):
-        if isinstance(self.node, Element) and is_focusable(self.node):
-            self.frame.focus_element(self.node)
-            self.frame.activate_element(self.node)
-            self.frame.set_needs_render()
-            return True
-        return False
-
-    def __repr__(self):
-        return "BlockLayout[{}](x={}, y={}, width={}, height={}, node={})".format(
-            layout_mode(self.node), self.x, self.y, self.width, self.height, self.node)
-
-class EmbedLayout(LayoutObject):
-    def __init__(self, node, parent=None, previous=None):
-        super().__init__()
-        self.node = node
-=======
     def __repr__(self):
         return "BlockLayout(x={}, y={}, width={}, height={}, node={})".format(
             self.x, self.x, self.width, self.height, self.node)
@@ -418,7 +317,6 @@
     def __init__(self, node, parent, previous, frame):
         self.node = node
         self.frame = frame
->>>>>>> bca1a3e6
         node.layout_object = self
         self.children = []
         self.parent = parent
@@ -436,35 +334,17 @@
         return 0
 
     def layout(self, zoom):
-<<<<<<< HEAD
-        weight = self.node.style["font-weight"]
-        style = self.node.style["font-style"]
-        if style == "normal": style = "roman"
-        size = device_px(
-            float(self.node.style["font-size"][:-2]), zoom)
-        self.font = get_font(size, weight, style)
-
-        if self.previous:
-            space = self.previous.font.measureText(" ")
-            self.x = self.previous.x + space + self.previous.width
-=======
         self.font = font(self.node, zoom)
         if self.previous:
             space = self.previous.font.measureText(" ")
             self.x = \
                 self.previous.x + space + self.previous.width
->>>>>>> bca1a3e6
         else:
             self.x = self.parent.x
 
 class InputLayout(EmbedLayout):
-<<<<<<< HEAD
-    def __init__(self, node, parent, previous):
-        super().__init__(node, parent, previous)
-=======
     def __init__(self, node, parent, previous, frame):
         super().__init__(node, parent, previous, frame)
->>>>>>> bca1a3e6
 
     def layout(self, zoom):
         super().layout(zoom)
@@ -472,11 +352,7 @@
         self.width = device_px(INPUT_WIDTH_PX, zoom)
         self.height = linespace(self.font)
 
-<<<<<<< HEAD
-    def paint(self, display_list):
-=======
     def paint(self, display_list, zoom):
->>>>>>> bca1a3e6
         cmds = []
 
         rect = skia.Rect.MakeLTRB(
@@ -486,31 +362,19 @@
         bgcolor = self.node.style.get("background-color",
                                  "transparent")
         if bgcolor != "transparent":
-<<<<<<< HEAD
-            radius = float(self.node.style.get("border-radius", "0px")[:-2])
-=======
             radius = device_px(
                 float(self.node.style.get("border-radius", "0px")[:-2]),
                 zoom)
->>>>>>> bca1a3e6
             cmds.append(DrawRRect(rect, radius, bgcolor))
 
         if self.node.tag == "input":
             text = self.node.attributes.get("value", "")
         elif self.node.tag == "button":
-<<<<<<< HEAD
-            for node in tree_to_list(self.node, []):
-                if isinstance(node, Text):
-                    text = node.text
-                    break
-            else:
-=======
             if len(self.node.children) == 1 and \
                isinstance(self.node.children[0], Text):
                 text = self.node.children[0].text
             else:
                 print("Ignoring HTML contents inside button")
->>>>>>> bca1a3e6
                 text = ""
 
         color = self.node.style["color"]
@@ -521,23 +385,10 @@
             cx = rect.left() + self.font.measureText(text)
             cmds.append(DrawLine(cx, rect.top(), cx, rect.bottom()))
 
-<<<<<<< HEAD
-        paint_outline(self.node, cmds, rect)
-        cmds = paint_visual_effects(self.node, cmds, rect)
-        display_list.extend(cmds)
-
-    def dispatch(self, x, y):
-        self.frame.focus_element(self.node)
-        self.frame.activate_element(self.node)
-        self.frame.set_needs_render()
-        return True
-
-=======
         cmds = paint_visual_effects(self.node, cmds, rect)
         paint_outline(self.node, cmds, rect, zoom)
         display_list.extend(cmds)
 
->>>>>>> bca1a3e6
     def __repr__(self):
         return "InputLayout(x={}, y={}, width={}, height={})".format(
             self.x, self.y, self.width, self.height)
@@ -2365,13 +2216,7 @@
             sdl2.SDL_GL_DeleteContext(self.gl_context)
         sdl2.SDL_DestroyWindow(self.sdl_window)
 
-<<<<<<< HEAD
-CROSS_ORIGIN_IFRAMES = False
-
-def main():
-=======
 if __name__ == "__main__":
->>>>>>> bca1a3e6
     import sys
     import argparse
     global USE_BROWSER_THREAD, USE_GPU, USE_COMPOSITING
@@ -2461,7 +2306,4 @@
                 browser.needs_animation_frame = False
                 browser.render()
         browser.composite_raster_and_draw()
-        browser.schedule_animation_frame()
-
-if __name__ == "__main__":
-    main()+        browser.schedule_animation_frame()