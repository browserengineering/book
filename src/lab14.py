"""
This file compiles the code in Web Browser Engineering,
up to and including Chapter 14 (Making Content Accessible),
without exercises.
"""

import ctypes
import dukpy
import io
import gtts
import math
import os
import playsound
import sdl2
import skia
import socket
import ssl
import threading
import time
import urllib.parse
from lab4 import print_tree
from lab4 import HTMLParser
from lab4 import Text
from lab6 import resolve_url
from lab6 import tree_to_list
from lab6 import INHERITED_PROPERTIES
from lab6 import compute_style
from lab6 import TagSelector, DescendantSelector
from lab8 import layout_mode
from lab9 import EVENT_DISPATCH_CODE
from lab10 import COOKIE_JAR, url_origin, request
from lab11 import draw_text, get_font, linespace, \
    parse_blend_mode, CHROME_PX, SCROLL_STEP
import OpenGL.GL as GL
from lab12 import MeasureTime
from lab13 import USE_BROWSER_THREAD, JSContext, diff_styles, \
    clamp_scroll, CompositedLayer, absolute_bounds, \
    DrawCompositedLayer, Task, TaskRunner, SingleThreadedTaskRunner, \
    CommitData, add_parent_pointers, absolute_bounds_for_obj, \
    DisplayItem, DrawText, \
    DrawLine, paint_visual_effects, WIDTH, HEIGHT, INPUT_WIDTH_PX, \
    REFRESH_RATE_SEC, HSTEP, VSTEP, DrawRRect, draw_rect

class AssertionError(Exception): pass

class Element:
    def __init__(self, tag, attributes, parent):
        self.tag = tag
        self.attributes = attributes
        self.children = []
        self.parent = parent

        self.style = {}
        self.animations = {}

        self.is_focused = False
        self.is_hovered = False

    def __repr__(self):
        attrs = [" " + k + "=\"" + v + "\"" for k, v  in self.attributes.items()]
        return "<" + self.tag + "".join(attrs) + ">"

# Patch the `Text` and `Element` classes so that all other code that
# uses them, like HTMLParser, all refer to the patched versions.
import sys
sys.modules['lab4'].Element = Element
sys.modules['lab6'].Element = Element
sys.modules['lab13'].Element = Element

def parse_color(color):
    if color == "white":
        return skia.ColorWHITE
    elif color == "lightblue":
        return skia.ColorSetARGB(0xFF, 0xAD, 0xD8, 0xE6)
    elif color == "orange":
        return skia.ColorSetARGB(0xFF, 0xFF, 0xA5, 0x00)
    elif color == "orangered":
        return skia.ColorSetARGB(0xFF, 0xFF, 0x45, 0x00)
    elif color == "red":
        return skia.ColorRED
    elif color == "green":
        return skia.ColorGREEN
    elif color == "blue":
        return skia.ColorBLUE
    elif color == "gray":
        return skia.ColorGRAY
    elif color == "lightgreen":
        return skia.ColorSetARGB(0xFF, 0x90, 0xEE, 0x90)
    else:
        return skia.ColorBLACK

def parse_outline(outline_str):
    if not outline_str:
        return None
    values = outline_str.split(" ")
    if len(values) != 3:
        return None
    if values[1] != "solid":
        return None
    return (int(values[0][:-2]), values[2])

class DrawOutline(DisplayItem):
    def __init__(self, rect, color, thickness):
        super().__init__(rect)
        self.color = color
        self.thickness = thickness

    def is_paint_command(self):
        return True

    def execute(self, canvas):
        draw_rect(canvas,
            self.rect.left(), self.rect.top(),
            self.rect.right(), self.rect.bottom(),
            border_color=self.color, width=self.thickness)

    def __repr__(self):
        return ("DrawOutline(top={} left={} " +
            "bottom={} right={} border_color={} " +
            "thickness={})").format(
            self.rect.top(), self.rect.left(), self.rect.bottom(),
            self.rect.right(), self.color,
            self.thickness)


def is_focused(node):
    if isinstance(node, Text):
        node = node.parent
    return node.is_focused

def paint_outline(node, cmds, rect):
    outline = parse_outline(node.style.get("outline"))
    if outline:
        outline_width, outline_color = outline
        cmds.append(DrawOutline(rect, outline_color, outline_width))

def has_outline(node):
    return parse_outline(node.style.get("outline"))

class BlockLayout:
    def __init__(self, node, parent, previous):
        self.node = node
        node.layout_object = self
        self.parent = parent
        self.previous = previous
        self.children = []
        self.x = None
        self.y = None
        self.width = None
        self.height = None

    def layout(self, zoom):
        previous = None
        for child in self.node.children:
            if layout_mode(child) == "inline":
                next = InlineLayout(child, self, previous)
            else:
                next = BlockLayout(child, self, previous)
            self.children.append(next)
            previous = next

        self.width = style_length(
            self.node, "width", self.parent.width, zoom)
        self.x = self.parent.x

        if self.previous:
            self.y = self.previous.y + self.previous.height
        else:
            self.y = self.parent.y

        for child in self.children:
            child.layout(zoom)

        self.height = style_length(
            self.node, "height",
            sum([child.height for child in self.children]), zoom)

    def paint(self, display_list):
        cmds = []

        rect = skia.Rect.MakeLTRB(
            self.x, self.y,
            self.x + self.width, self.y + self.height)
        bgcolor = self.node.style.get("background-color",
                                 "transparent")
        if bgcolor != "transparent":
            radius = float(
                self.node.style.get("border-radius", "0px")[:-2])
            cmds.append(DrawRRect(rect, radius, bgcolor))

        for child in self.children:
            child.paint(cmds)

        paint_outline(self.node, cmds, rect)

        cmds = paint_visual_effects(self.node, cmds, rect)
        display_list.extend(cmds)

    def __repr__(self):
        return "BlockLayout(x={}, y={}, width={}, height={}, node={})".format(
            self.x, self.x, self.width, self.height, self.node)

class InlineLayout:
    def __init__(self, node, parent, previous):
        self.node = node
        node.layout_object = self
        self.parent = parent
        self.previous = previous
        self.children = []
        self.x = None
        self.y = None
        self.width = None
        self.height = None
        self.display_list = None

    def layout(self, zoom):
        self.width = style_length(
            self.node, "width", self.parent.width, zoom)

        self.x = self.parent.x

        if self.previous:
            self.y = self.previous.y + self.previous.height
        else:
            self.y = self.parent.y

        self.new_line()
        self.recurse(self.node, zoom)
        
        for line in self.children:
            line.layout(zoom)

        self.height = style_length(
            self.node, "height",
            sum([line.height for line in self.children]), zoom)

    def recurse(self, node, zoom):
        if isinstance(node, Text):
            self.text(node, zoom)
        else:
            if node.tag == "br":
                self.new_line()
            elif node.tag == "input" or node.tag == "button":
                self.input(node, zoom)
            else:
                for child in node.children:
                    self.recurse(child, zoom)

    def new_line(self):
        self.previous_word = None
        self.cursor_x = self.x
        last_line = self.children[-1] if self.children else None
        new_line = LineLayout(self.node, self, last_line)
        self.children.append(new_line)

    def text(self, node, zoom):
        weight = node.style["font-weight"]
        style = node.style["font-style"]
        size = device_px(float(node.style["font-size"][:-2]), zoom)
        font = get_font(size, weight, size)
        for word in node.text.split():
            w = font.measureText(word)
            if self.cursor_x + w > self.x + self.width:
                self.new_line()
            line = self.children[-1]
            text = TextLayout(node, word, line, self.previous_word)
            line.children.append(text)
            self.previous_word = text
            self.cursor_x += w + font.measureText(" ")

    def input(self, node, zoom):
        w = device_px(INPUT_WIDTH_PX, zoom)
        if self.cursor_x + w > self.x + self.width:
            self.new_line()
        line = self.children[-1]
        input = InputLayout(node, line, self.previous_word)
        line.children.append(input)
        self.previous_word = input
        weight = node.style["font-weight"]
        style = node.style["font-style"]
        size = device_px(float(node.style["font-size"][:-2]), zoom)
        font = get_font(size, weight, size)
        self.cursor_x += w + font.measureText(" ")

    def paint(self, display_list):
        cmds = []

        rect = skia.Rect.MakeLTRB(
            self.x, self.y, self.x + self.width,
            self.y + self.height)

        is_atomic = not isinstance(self.node, Text) and \
            (self.node.tag == "input" or self.node.tag == "button")

        if not is_atomic:
            bgcolor = self.node.style.get("background-color",
                                     "transparent")
            if bgcolor != "transparent":
                radius = float(self.node.style.get("border-radius", "0px")[:-2])
                cmds.append(DrawRRect(rect, radius, bgcolor))
 
        for child in self.children:
            child.paint(cmds)

        if not is_atomic:
            cmds = paint_visual_effects(self.node, cmds, rect)
        display_list.extend(cmds)

    def __repr__(self):
        return "InlineLayout(x={}, y={}, width={}, height={}, node={})".format(
            self.x, self.y, self.width, self.height, self.node)

class LineLayout:
    def __init__(self, node, parent, previous):
        self.node = node
        self.parent = parent
        self.previous = previous
        self.children = []
        self.x = None
        self.y = None
        self.width = None
        self.height = None

    def layout(self, zoom):
        self.width = self.parent.width
        self.x = self.parent.x

        if self.previous:
            self.y = self.previous.y + self.previous.height
        else:
            self.y = self.parent.y

        for word in self.children:
            word.layout(zoom)

        if not self.children:
            self.height = 0
            return

        max_ascent = max([-word.font.getMetrics().fAscent 
                          for word in self.children])
        baseline = self.y + 1.25 * max_ascent
        for word in self.children:
            word.y = baseline + word.font.getMetrics().fAscent
        max_descent = max([word.font.getMetrics().fDescent
                           for word in self.children])
        self.height = 1.25 * (max_ascent + max_descent)

    def paint(self, display_list):
        for child in self.children:
            child.paint(display_list)

        outline_rect = skia.Rect.MakeEmpty()
        outline_node = None
        for child in self.children:
            parent = child.node.parent
            if has_outline(parent):
                outline_node = parent
                outline_rect.join(child.rect())

        if outline_node:
            paint_outline(outline_node, display_list, outline_rect)

    def role(self):
        return "none"

    def __repr__(self):
        return "LineLayout(x={}, y={}, width={}, height={}, node={})".format(
            self.x, self.y, self.width, self.height, self.node)

def device_px(css_px, zoom):
    return css_px * zoom

def style_length(node, style_name, default_value, zoom):
    style_val = node.style.get(style_name)
    return device_px(float(style_val[:-2]), zoom) if style_val \
        else default_value

def get_tabindex(node):
    return int(node.attributes.get("tabindex", "9999999"))

def cascade_priority(rule):
    media, selector, body = rule
    return selector.priority

def style(node, rules, tab):
    old_style = node.style

    node.style = {}
    for property, default_value in INHERITED_PROPERTIES.items():
        if node.parent:
            node.style[property] = node.parent.style[property]
        else:
            node.style[property] = default_value
    for media, selector, body in rules:
        if media:
            if (media == "dark") != tab.dark_mode: continue
        if not selector.matches(node): continue
        for property, value in body.items():
            computed_value = compute_style(node, property, value)
            if not computed_value: continue
            node.style[property] = computed_value
    if isinstance(node, Element) and "style" in node.attributes:
        pairs = CSSParser(node.attributes["style"]).body()
        for property, value in pairs.items():
            computed_value = compute_style(node, property, value)
            node.style[property] = computed_value

    if old_style:
        transitions = diff_styles(old_style, node.style)
        for property, (old_value, new_value, num_frames) \
            in transitions.items():
            if property in ANIMATED_PROPERTIES:
                tab.set_needs_render()
                AnimationClass = ANIMATED_PROPERTIES[property]
                animation = AnimationClass(
                    old_value, new_value, num_frames)
                node.animations[property] = animation
                node.style[property] = animation.animate()

    for child in node.children:
        style(child, rules, tab)

class DocumentLayout:
    def __init__(self, node):
        self.node = node
        node.layout_object = self
        self.parent = None
        self.previous = None
        self.children = []

    def layout(self, zoom):
        child = BlockLayout(self.node, self, None)
        self.children.append(child)

        self.width = WIDTH - 2 * device_px(HSTEP, zoom)
        self.x = device_px(HSTEP, zoom)
        self.y = device_px(VSTEP, zoom)
        child.layout(zoom)
        self.height = child.height + 2* device_px(VSTEP, zoom)

    def paint(self, display_list):
        self.children[0].paint(display_list)

    def __repr__(self):
        return "DocumentLayout()"

class TextLayout:
    def __init__(self, node, word, parent, previous):
        self.node = node
        self.word = word
        self.children = []
        self.parent = parent
        self.previous = previous
        self.x = None
        self.y = None
        self.width = None
        self.height = None
        self.font = None

    def layout(self, zoom):
        weight = self.node.style["font-weight"]
        style = self.node.style["font-style"]
        if style == "normal": style = "roman"
        size = device_px(
            float(self.node.style["font-size"][:-2]), zoom)
        self.font = get_font(size, weight, style)

        # Do not set self.y!!!
        self.width = self.font.measureText(self.word)

        if self.previous:
            space = self.previous.font.measureText(" ")
            self.x = self.previous.x + space + self.previous.width
        else:
            self.x = self.parent.x

        self.height = linespace(self.font)

    def paint(self, display_list):
        color = self.node.style["color"]
        display_list.append(
            DrawText(self.x, self.y, self.word, self.font, color))

    def rect(self):
        return skia.Rect.MakeLTRB(
            self.x, self.y, self.x + self.width,
            self.y + self.height)
    
    def __repr__(self):
        return ("TextLayout(x={}, y={}, width={}, height={}, " +
            "node={}, word={})").format(
            self.x, self.y, self.width, self.height, self.node, self.word)

class InputLayout:
    def __init__(self, node, parent, previous):
        self.node = node
        self.children = []
        self.parent = parent
        self.previous = previous
        self.x = None
        self.y = None
        self.width = None
        self.height = None
        self.font = None

    def layout(self, zoom):
        weight = self.node.style["font-weight"]
        style = self.node.style["font-style"]
        if style == "normal": style = "roman"
        size = device_px(float(self.node.style["font-size"][:-2]), zoom)
        self.font = get_font(size, weight, style)

        self.width = style_length(
            self.node, "width", device_px(INPUT_WIDTH_PX, zoom), zoom)
        self.height = style_length(
            self.node, "height", linespace(self.font), zoom)

        if self.previous:
            space = self.previous.font.measureText(" ")
            self.x = self.previous.x + space + self.previous.width
        else:
            self.x = self.parent.x

    def paint(self, display_list):
        cmds = []

        rect = skia.Rect.MakeLTRB(
            self.x, self.y, self.x + self.width,
            self.y + self.height)

        bgcolor = self.node.style.get("background-color",
                                 "transparent")
        if bgcolor != "transparent":
            radius = float(self.node.style.get("border-radius", "0px")[:-2])
            cmds.append(DrawRRect(rect, radius, bgcolor))

        if self.node.tag == "input":
            text = self.node.attributes.get("value", "")
        elif self.node.tag == "button":
            text = self.node.children[0].text

        color = self.node.style["color"]
        cmds.append(DrawText(self.x, self.y,
                             text, self.font, color))

        if self.node.is_focused and self.node.tag == "input":
            cx = rect.left() + self.font.measureText(text)
            cmds.append(DrawLine(cx, rect.top(), cx, rect.bottom()))

        paint_outline(self.node, cmds, rect)
        cmds = paint_visual_effects(self.node, cmds, rect)
        display_list.extend(cmds)

    def __repr__(self):
        return "InputLayout(x={}, y={}, width={}, height={})".format(
            self.x, self.y, self.width, self.height)

def is_focusable(node):
    return node.tag in ["input", "button", "a"] \
        or "tabindex" in node.attributes

def compute_role(node):
    if isinstance(node, Text):
        if node.parent.tag == "a":
            return "link"
        elif compute_role(node.parent)  == "textbox":
            return "none"
        elif is_focusable(node.parent):
            return "focusable text"
        else:
            return "StaticText"
    else:
        if node.tag == "a":
            return "link"
        elif node.tag == "input":
            return "textbox"
        elif node.tag == "button":
            return "button"
        elif node.tag == "html":
            return "document"
        elif "role" in node.attributes:
            return node.attributes["role"]
        elif is_focusable(node):
            return "focusable"
        else:
            return "none"

def announce_text(node):
    role = compute_role(node)
    text = ""
    if role == "StaticText":
        text = node.text
    elif role == "focusable text":
        text = "focusable text: " + node.text
    elif role == "textbox":
        if "value" in node.attributes:
            value = node.attributes["value"]
        elif node.tag != "input" and node.children and \
            isinstance(node.children[0], Text):
            value = node.children[0].text
        else:
            value = ""
        text = "Input box: " + value
    elif role == "button":
        text = "Button"
    elif role == "link":
        text = "Link"
    elif role == "alert":
        text = "Alert"
    if is_focused(node):
        text += " is focused"
    return text

class AccessibilityNode:
    def __init__(self, node):
        self.node = node
        self.previous = None
        self.children = []

    def build(self):
        for child_node in self.node.children:
            AccessibilityNode.build_internal(child_node, self)
        pass

    def build_internal(node, parent):
        role = compute_role(node)
        if role != "none":
            child = AccessibilityNode(node)
            parent.children.append(child)
            parent = child
        for child_node in node.children:
            AccessibilityNode.build_internal(child_node, parent)

    def intersects(self, x, y):
        if hasattr(self.node, "layout_object"):
            obj = self.node.layout_object
            return obj.x <= x < obj.x + obj.width \
                and obj.y <= y < obj.y + obj.height
        return False

    def hit_test(self, x, y):
        nodes = [node for node in tree_to_list(self, [])
                if node.intersects(x, y)]
        if not nodes:
            return None
        else:
            node = nodes[-1] 
            if isinstance(node, Text):
                return node.parent
            else:
                return node

    def __repr__(self):
        return "AccessibilityNode(node={} role={}".format(
            str(self.node), compute_role(self.node))

SPEECH_FILE = "/tmp/speech-fragment.mp3"

def speak_text(text):
    tts = gtts.gTTS(text)
    tts.save(SPEECH_FILE)
    playsound.playsound(SPEECH_FILE)
    os.remove(SPEECH_FILE)

INTERNAL_ACCESSIBILITY_HOVER = "-internal-accessibility-hover"
    
class PseudoclassSelector:
    def __init__(self, pseudoclass, base):
        self.pseudoclass = pseudoclass
        self.base = base
        self.priority = self.base.priority

    def matches(self, node):
        if not self.base.matches(node):
            return False
        if self.pseudoclass == "focus":
            return is_focused(node)
        elif self.pseudoclass == INTERNAL_ACCESSIBILITY_HOVER:
            return node.is_hovered
        else:
            return False

    def __repr__(self):
        return "PseudoclassSelector({}, {})".format(self.pseudoclass, self.base)

class CSSParser:
    def __init__(self, s, internal=False):
        self.s = s
        self.i = 0
        self.is_internal = internal

    def whitespace(self):
        while self.i < len(self.s) and self.s[self.i].isspace():
            self.i += 1

    def literal(self, literal):
        assert self.i < len(self.s) and self.s[self.i] == literal
        self.i += 1

    def word(self):
        start = self.i
        in_quote = False
        while self.i < len(self.s):
            cur = self.s[self.i]
            if cur == "'":
                in_quote = not in_quote
            if cur == "(":
                in_parens = True
            if cur.isalnum() or cur in ",/#-.%()\"'" \
                or (in_quote and cur == ':'):
                self.i += 1
            else:
                break
        assert self.i > start
        return self.s[start:self.i]

    def until_char(self, char):
        start = self.i
        while self.i < len(self.s):
            cur = self.s[self.i]
            if cur == char:
                break
            self.i += 1
        return self.s[start:self.i]

    def pair(self, until):
        prop = self.word()
        self.whitespace()
        self.literal(":")
        self.whitespace()
        val = self.until_char(until)
        return prop.lower(), val

    def ignore_until(self, chars):
        while self.i < len(self.s):
            if self.s[self.i] in chars:
                return self.s[self.i]
            else:
                self.i += 1

    def body(self):
        pairs = {}
        while self.i < len(self.s) and self.s[self.i] != "}":
            try:
                prop, val = self.pair(";")
                pairs[prop.lower()] = val
                self.whitespace()
                self.literal(";")
                self.whitespace()
            except AssertionError:
                why = self.ignore_until([";", "}"])
                if why == ";":
                    self.literal(";")
                    self.whitespace()
                else:
                    break
        return pairs

    def simple_selector(self):
        out = TagSelector(self.word().lower())
        if self.i < len(self.s) and self.s[self.i] == ":":
            self.literal(":")
            pseudoclass = self.word().lower()
            if pseudoclass == INTERNAL_ACCESSIBILITY_HOVER:
                assert self.is_internal
            out = PseudoclassSelector(pseudoclass, out)
        return out

    def selector(self):
        out = self.simple_selector()
        self.whitespace()
        while self.i < len(self.s) and self.s[self.i] != "{":
            descendant = self.simple_selector()
            out = DescendantSelector(out, descendant)
            self.whitespace()
        return out

    def media_query(self):
        self.literal("@")
        assert self.word() == "media"
        self.whitespace()
        self.literal("(")
        (prop, val) = self.pair(")")
        self.whitespace()
        self.literal(")")
        return prop, val

    def parse(self):
        rules = []
        media = None
        self.whitespace()
        while self.i < len(self.s):
            try:
                if self.s[self.i] == "@" and not media:
                    prop, val = self.media_query()
                    if prop == "prefers-color-scheme" and val in ["dark", "light"]:
                        media = val
                    self.whitespace()
                    self.literal("{")
                    self.whitespace()
                elif self.s[self.i] == "}" and media:
                    self.literal("}")
                    media = None
                    self.whitespace()
                else:
                    selector = self.selector()
                    self.literal("{")
                    self.whitespace()
                    body = self.body()
                    self.literal("}")
                    self.whitespace()
                    rules.append((media, selector, body))
            except AssertionError:
                why = self.ignore_until(["}"])
                if why == "}":
                    self.literal("}")
                    self.whitespace()
                else:
                    break
        return rules

class JSContext:
    def __init__(self, tab):
        self.tab = tab

        self.interp = dukpy.JSInterpreter()
        self.interp.export_function("log", print)
        self.interp.export_function("querySelectorAll",
            self.querySelectorAll)
        self.interp.export_function("getAttribute",
            self.getAttribute)
        self.interp.export_function("setAttribute",
            self.setAttribute)
        self.interp.export_function("innerHTML_set", self.innerHTML_set)
        self.interp.export_function("style_set", self.style_set)
        self.interp.export_function("XMLHttpRequest_send",
            self.XMLHttpRequest_send)
        self.interp.export_function("setTimeout",
            self.setTimeout)
        self.interp.export_function("now",
            self.now)
        self.interp.export_function("requestAnimationFrame",
            self.requestAnimationFrame)
        with open("runtime14.js") as f:
            self.interp.evaljs(f.read())

        self.node_to_handle = {}
        self.handle_to_node = {}

    def run(self, script, code):
        try:
            print("Script returned: ", self.interp.evaljs(code))
        except dukpy.JSRuntimeError as e:
            print("Script", script, "crashed", e)

    def dispatch_event(self, type, elt):
        handle = self.node_to_handle.get(elt, -1)
        do_default = self.interp.evaljs(
            EVENT_DISPATCH_CODE, type=type, handle=handle)
        return not do_default

    def get_handle(self, elt):
        if elt not in self.node_to_handle:
            handle = len(self.node_to_handle)
            self.node_to_handle[elt] = handle
            self.handle_to_node[handle] = elt
        else:
            handle = self.node_to_handle[elt]
        return handle

    def querySelectorAll(self, selector_text):
        selector = CSSParser(selector_text).selector()
        nodes = [node for node
                 in tree_to_list(self.tab.nodes, [])
                 if selector.matches(node)]
        return [self.get_handle(node) for node in nodes]

    def getAttribute(self, handle, attr):
        elt = self.handle_to_node[handle]
        attr = elt.attributes.get(attr, None)
        return attr if attr else ""

    def setAttribute(self, handle, attr, value):
        elt = self.handle_to_node[handle]
        if attr == "role" and value == "alert" and \
            self.getAttribute(handle, attr) != "alert":
            self.tab.queue_alert(elt)
        elt.attributes[attr] = value
        
    def innerHTML_set(self, handle, s):
        doc = HTMLParser(
            "<html><body>" + s + "</body></html>").parse()
        new_nodes = doc.children[0].children
        elt = self.handle_to_node[handle]
        elt.children = new_nodes
        for child in elt.children:
            child.parent = elt
        self.tab.set_needs_render()

    def style_set(self, handle, s):
        elt = self.handle_to_node[handle]
        elt.attributes["style"] = s;
        self.tab.set_needs_render()

    def dispatch_settimeout(self, handle):
        self.interp.evaljs(SETTIMEOUT_CODE, handle=handle)

    def setTimeout(self, handle, time):
        def run_callback():
            task = Task(self.dispatch_settimeout, handle)
            self.tab.task_runner.schedule_task(task)
        threading.Timer(time / 1000.0, run_callback).start()

    def dispatch_xhr_onload(self, out, handle):
        do_default = self.interp.evaljs(
            XHR_ONLOAD_CODE, out=out, handle=handle)

    def XMLHttpRequest_send(self, method, url, body, isasync, handle):
        full_url = resolve_url(url, self.tab.url)
        if not self.tab.allowed_request(full_url):
            raise Exception("Cross-origin XHR blocked by CSP")
        if url_origin(full_url) != url_origin(self.tab.url):
            raise Exception(
                "Cross-origin XHR request not allowed")

        def run_load():
            headers, response = request(
                full_url, self.tab.url, payload=body)
            task = Task(self.dispatch_xhr_onload, response, handle)
            self.tab.task_runner.schedule_task(task)
            if not isasync:
                return response

        if not isasync:
            return run_load()
        else:
            threading.Thread(target=run_load).start()

    def now(self):
        return int(time.time() * 1000)

    def requestAnimationFrame(self):
        self.tab.browser.set_needs_animation_frame(self.tab)

class Tab:
    def __init__(self, browser):
        self.history = []
        self.focus = None
        self.url = None
        self.scroll = 0
        self.scroll_changed_in_tab = False
        self.needs_raf_callbacks = False
        self.needs_style = False
        self.needs_layout = False
        self.needs_accessibility = False
        self.needs_paint = False
        self.document = None
        self.dark_mode = browser.dark_mode

        self.accessibility_is_on = False
        self.accessibility_tree = None
        self.has_spoken_document = False
        self.accessibility_focus = None

        self.browser = browser
        if USE_BROWSER_THREAD:
            self.task_runner = TaskRunner(self)
        else:
            self.task_runner = SingleThreadedTaskRunner(self)
        self.task_runner.start()

        self.measure_render = MeasureTime("render")
        self.composited_updates = []
        self.zoom = 1.0
        self.pending_hover = None
        self.hovered_node = None
        self.queued_alerts = []

        with open("browser14.css") as f:
            self.default_style_sheet = \
                CSSParser(f.read(), internal=True).parse()

    def allowed_request(self, url):
        return self.allowed_origins == None or \
            url_origin(url) in self.allowed_origins

    def script_run_wrapper(self, script, script_text):
        return Task(self.js.run, script, script_text)

    def load(self, url, body=None):
        self.focus_element(None)
        self.zoom = 1
        self.scroll = 0
        self.scroll_changed_in_tab = True
        self.task_runner.clear_pending_tasks()
        headers, body = request(url, self.url, payload=body)
        self.url = url
        self.accessibility_tree = None
        self.history.append(url)

        self.allowed_origins = None
        if "content-security-policy" in headers:
           csp = headers["content-security-policy"].split()
           if len(csp) > 0 and csp[0] == "default-src":
               self.allowed_origins = csp[1:]

        self.nodes = HTMLParser(body).parse()

        self.js = JSContext(self)
        scripts = [node.attributes["src"] for node
                   in tree_to_list(self.nodes, [])
                   if isinstance(node, Element)
                   and node.tag == "script"
                   and "src" in node.attributes]
        for script in scripts:
            script_url = resolve_url(script, url)
            if not self.allowed_request(script_url):
                print("Blocked script", script, "due to CSP")
                continue

            header, body = request(script_url, url)
            task = Task(self.js.run, script_url, body)
            self.task_runner.schedule_task(task)

        self.rules = self.default_style_sheet.copy()
        links = [node.attributes["href"]
                 for node in tree_to_list(self.nodes, [])
                 if isinstance(node, Element)
                 and node.tag == "link"
                 and "href" in node.attributes
                 and node.attributes.get("rel") == "stylesheet"]
        for link in links:
            style_url = resolve_url(link, url)
            if not self.allowed_request(style_url):
                print("Blocked style", link, "due to CSP")
                continue
            try:
                header, body = request(style_url, url)
            except:
                continue
            self.rules.extend(CSSParser(body).parse())
        self.set_needs_render()

    def set_needs_render(self):
        self.needs_style = True
        self.browser.set_needs_animation_frame(self)

    def set_needs_layout(self):
        self.needs_layout = True
        self.browser.set_needs_animation_frame(self)

    def set_needs_accessiblity(self):
        self.needs_accessibility = True
        self.browser.set_needs_animation_frame(self)

    def set_needs_paint(self):
        self.needs_paint = True
        self.browser.set_needs_animation_frame(self)

    def request_animation_frame_callback(self):
        self.needs_raf_callbacks = True
        self.browser.set_needs_animation_frame(self)

    def run_animation_frame(self, scroll):
        if not self.scroll_changed_in_tab:
            self.scroll = scroll
        self.js.interp.evaljs("__runRAFHandlers()")

        for node in tree_to_list(self.nodes, []):
            for (property_name, animation) in \
                node.animations.items():
                value = animation.animate()
                if value:
                    node.style[property_name] = value
                    if USE_COMPOSITING and \
                        property_name == "opacity":
                        self.composited_updates.append(node)
                        self.set_needs_paint()
                    else:
                        self.set_needs_layout()

        needs_composite = self.needs_style or self.needs_layout
        self.render()

        document_height = math.ceil(self.document.height)
        clamped_scroll = clamp_scroll(self.scroll, document_height)
        if clamped_scroll != self.scroll:
            self.scroll_changed_in_tab = True
        if clamped_scroll != self.scroll:
            self.scroll_changed_in_tab = True
        self.scroll = clamped_scroll

        scroll = None
        if self.scroll_changed_in_tab:
            scroll = self.scroll

        composited_updates = {}
        if not needs_composite:
            for node in self.composited_updates:
                composited_updates[node] = node.save_layer
        self.composited_updates.clear()

        commit_data = CommitData(
            url=self.url,
            scroll=scroll,
            height=document_height,
            display_list=self.display_list,
            composited_updates=composited_updates,
        )
        self.display_list = None
        self.scroll_changed_in_tab = False

        self.browser.commit(self, commit_data)

    def speak_node(self, node, text):
        text += announce_text(node)
        if text and node.children and \
            isinstance(node.children[0], Text):
            text += " " + announce_text(node.children[0])
        print(text)
        if text:
            if not self.browser.is_muted():
                speak_text(text)

    def speak_hit_test(self, node):
        self.speak_node(node, "hit test ")

    def speak_document(self):
        text = "Here are the document contents: "
        tree_list = tree_to_list(self.accessibility_tree, [])
        for accessibility_node in tree_list:
            new_text = announce_text(accessibility_node.node)
            if new_text:
                text += "\n"  + new_text
        print(text)
        if not self.browser.is_muted():
            speak_text(text)

    def speak_update(self):
        for alert in self.queued_alerts:
            self.speak_node(alert, "New alert")
        self.queued_alerts = []

        if not self.has_spoken_document:
            self.speak_document()
            self.has_spoken_document = True

        if self.focus and \
            self.focus != self.accessibility_focus:
            self.accessibility_focus = self.focus
            self.speak_node(self.focus, "element focused ")

    def render(self):
        self.measure_render.start()

        if self.needs_style:
            if self.dark_mode:
                INHERITED_PROPERTIES["color"] = "white"
            else:
                INHERITED_PROPERTIES["color"] = "black"
            style(self.nodes,
                sorted(self.rules, key=cascade_priority), self)
            self.needs_layout = True
            self.needs_style = False

        if self.needs_layout:
            self.document = DocumentLayout(self.nodes)
            self.document.layout(self.zoom)
            if self.accessibility_is_on:
                self.needs_accessibility = True
            else:
                self.needs_paint = True
            self.needs_layout = False

        if self.needs_accessibility:
            self.accessibility_tree = AccessibilityNode(self.nodes)
            self.accessibility_tree.build()
            self.needs_accessibility = False
            self.needs_paint = True

            task = Task(self.speak_update)
            self.task_runner.schedule_task(task)

        if self.pending_hover:
            if self.accessibility_tree:
                (x, y) = self.pending_hover
                a11y_node = self.accessibility_tree.hit_test(x, y)
                if self.hovered_node:
                    self.hovered_node.is_hovered = False

                if a11y_node:
                    if a11y_node.node != self.hovered_node:
                        self.speak_hit_test(a11y_node.node)
                    self.hovered_node = a11y_node.node
                    self.hovered_node.is_hovered = True
            self.pending_hover = None

        if self.needs_paint:
            self.display_list = []

            self.document.paint(self.display_list)
            self.needs_paint = False

        self.measure_render.stop()

    def focus_element(self, node):
        if self.focus:
            self.focus.is_focused = False
        self.focus = node
        if node:
            node.is_focused = True
        self.set_needs_render()

    def activate_element(self, elt):
        if elt.tag == "input":
            elt.attributes["value"] = ""
            self.set_needs_render()
        elif elt.tag == "a" and "href" in elt.attributes:
            url = resolve_url(elt.attributes["href"], self.url)
            self.load(url)
        elif elt.tag == "button":
            while elt:
                if elt.tag == "form" and "action" in elt.attributes:
                    self.submit_form(elt)
                    return
                elt = elt.parent

    def click(self, x, y):
        self.render()
        self.focus_element(None)
        y += self.scroll
        loc_rect = skia.Rect.MakeXYWH(x, y, 1, 1)
        objs = [obj for obj in tree_to_list(self.document, [])
                if absolute_bounds_for_obj(obj).intersects(
                    loc_rect)]
        if not objs: return
        elt = objs[-1].node
        if elt and self.js.dispatch_event("click", elt): return
        while elt:
            if isinstance(elt, Text):
                pass
            elif is_focusable(elt):
                self.focus_element(elt)
                self.activate_element(elt)
                self.set_needs_render()
                return
            elt = elt.parent

    def submit_form(self, elt):
        if self.js.dispatch_event("submit", elt): return
        inputs = [node for node in tree_to_list(elt, [])
                  if isinstance(node, Element)
                  and node.tag == "input"
                  and "name" in node.attributes]

        body = ""
        for input in inputs:
            name = input.attributes["name"]
            value = input.attributes.get("value", "")
            name = urllib.parse.quote(name)
            value = urllib.parse.quote(value)
            body += "&" + name + "=" + value
        body = body [1:]

        url = resolve_url(elt.attributes["action"], self.url)
        self.load(url, body)

    def keypress(self, char):
        if self.focus:
            if self.js.dispatch_event("keydown", self.focus): return
            self.focus.attributes["value"] += char
            self.set_needs_render()

    def enter(self):
        if not self.focus: return
        if self.js.dispatch_event("click", self.focus): return
        self.activate_element(self.focus)

    def advance_tab(self):
        focusable_nodes = [node
            for node in tree_to_list(self.nodes, [])
            if isinstance(node, Element) and is_focusable(node)
                           
            and get_tabindex(node) >= 0]
        focusable_nodes.sort(key=get_tabindex)

        if self.focus in focusable_nodes:
            idx = focusable_nodes.index(self.focus) + 1
        else:
            idx = 0

        if idx < len(focusable_nodes):
            self.focus_element(focusable_nodes[idx])
        else:
            self.focus_element(None)
            self.browser.focus_addressbar()
        self.set_needs_render()

    def zoom_by(self, increment):
        if increment > 0:
            self.zoom *= 1.1;
        else:
            self.zoom *= 1/1.1;
        self.set_needs_render()

    def reset_zoom(self):
        self.zoom = 1
        self.set_needs_render()

    def go_back(self):
        if len(self.history) > 1:
            self.history.pop()
            back = self.history.pop()
            self.load(back)

    def queue_alert(self, alert):
        if not self.accessibility_is_on:
            return
        self.queued_alerts.append(alert)
        self.set_needs_accessiblity()

    def toggle_accessibility(self):
        self.accessibility_is_on = not self.accessibility_is_on
        self.set_needs_accessiblity()

    def toggle_dark_mode(self):
        self.dark_mode = not self.dark_mode
        self.set_needs_render()

    def hover(self, x, y):
        self.pending_hover = (x, y)
        self.set_needs_render()

def draw_line(canvas, x1, y1, x2, y2, color):
    sk_color = parse_color(color)
    path = skia.Path().moveTo(x1, y1).lineTo(x2, y2)
    paint = skia.Paint(Color=sk_color)
    paint.setStyle(skia.Paint.kStroke_Style)
    paint.setStrokeWidth(1)
    canvas.drawPath(path, paint)

class Browser:
    def __init__(self):
        if USE_GPU:
            self.sdl_window = sdl2.SDL_CreateWindow(b"Browser",
                sdl2.SDL_WINDOWPOS_CENTERED,
                sdl2.SDL_WINDOWPOS_CENTERED,
                WIDTH, HEIGHT,
                sdl2.SDL_WINDOW_SHOWN | sdl2.SDL_WINDOW_OPENGL)
            self.gl_context = sdl2.SDL_GL_CreateContext(
                self.sdl_window)
            print(("OpenGL initialized: vendor={}," + \
                "renderer={}").format(
                GL.glGetString(GL.GL_VENDOR),
                GL.glGetString(GL.GL_RENDERER)))

            self.skia_context = skia.GrDirectContext.MakeGL()

            self.root_surface = \
                skia.Surface.MakeFromBackendRenderTarget(
                self.skia_context,
                skia.GrBackendRenderTarget(
                    WIDTH, HEIGHT, 0, 0, 
                    skia.GrGLFramebufferInfo(0, GL.GL_RGBA8)),
                    skia.kBottomLeft_GrSurfaceOrigin,
                    skia.kRGBA_8888_ColorType,
                    skia.ColorSpace.MakeSRGB())
            assert self.root_surface is not None

            self.chrome_surface = skia.Surface.MakeRenderTarget(
                    self.skia_context, skia.Budgeted.kNo,
                    skia.ImageInfo.MakeN32Premul(WIDTH, CHROME_PX))
            assert self.chrome_surface is not None
        else:
            self.sdl_window = sdl2.SDL_CreateWindow(b"Browser",
            sdl2.SDL_WINDOWPOS_CENTERED, sdl2.SDL_WINDOWPOS_CENTERED,
            WIDTH, HEIGHT, sdl2.SDL_WINDOW_SHOWN)
            self.root_surface = skia.Surface.MakeRaster(
                skia.ImageInfo.Make(
                WIDTH, HEIGHT,
                ct=skia.kRGBA_8888_ColorType,
                at=skia.kUnpremul_AlphaType))
            self.chrome_surface = skia.Surface(WIDTH, CHROME_PX)
            self.skia_context = None

        self.tabs = []
        self.active_tab = None
        self.focus = None
        self.address_bar = ""
        self.lock = threading.Lock()
        self.url = None
        self.scroll = 0

        self.measure_composite_raster_and_draw = MeasureTime("raster-and-draw")

        if sdl2.SDL_BYTEORDER == sdl2.SDL_BIG_ENDIAN:
            self.RED_MASK = 0xff000000
            self.GREEN_MASK = 0x00ff0000
            self.BLUE_MASK = 0x0000ff00
            self.ALPHA_MASK = 0x000000ff
        else:
            self.RED_MASK = 0x000000ff
            self.GREEN_MASK = 0x0000ff00
            self.BLUE_MASK = 0x00ff0000
            self.ALPHA_MASK = 0xff000000

        self.animation_timer = None

        self.needs_animation_frame = False
        self.needs_composite = False
        self.needs_raster = False
        self.needs_draw = False

        self.active_tab_height = 0
        self.active_tab_display_list = None

        self.composited_updates = {}
        self.composited_layers = []
        self.draw_list = []
        self.accessibility_is_on = False
        self.muted = True
        self.dark_mode = False

    def render(self):
        assert not USE_BROWSER_THREAD
        tab = self.tabs[self.active_tab]
        tab.run_animation_frame(self.scroll)

    def commit(self, tab, data):
        self.lock.acquire(blocking=True)
        if tab == self.tabs[self.active_tab]:
            self.url = data.url
            if data.scroll != None:
                self.scroll = data.scroll
            self.active_tab_height = data.height
            if data.display_list:
                self.active_tab_display_list = data.display_list
            self.animation_timer = None
            self.composited_updates = data.composited_updates
            if not self.composited_updates:
                self.composited_updates = {}
                self.set_needs_composite()
            else:
                self.set_needs_draw()
        self.lock.release()

    def set_needs_animation_frame(self, tab):
        self.lock.acquire(blocking=True)
        if tab == self.tabs[self.active_tab]:
            self.needs_animation_frame = True
        self.lock.release()

    def set_needs_raster(self):
        self.needs_raster = True
        self.needs_draw = True
        self.needs_animation_frame = True

    def set_needs_composite(self):
        self.needs_composite = True
        self.needs_raster = True
        self.needs_draw = True

    def set_needs_draw(self):
        self.needs_draw = True

    def composite(self):
        self.composited_layers = []
        add_parent_pointers(self.active_tab_display_list)
        all_commands = []
        for cmd in self.active_tab_display_list:
            all_commands = \
                tree_to_list(cmd, all_commands)
        non_composited_commands = [cmd
            for cmd in all_commands
            if not cmd.needs_compositing() and \
                (not cmd.parent or \
                 cmd.parent.needs_compositing())
        ]
        for cmd in non_composited_commands:
            for layer in reversed(self.composited_layers):
                if layer.can_merge(cmd):
                    layer.add(cmd)
                    break
                elif skia.Rect.Intersects(
                    layer.absolute_bounds(),
                    absolute_bounds(cmd)):
                    layer = CompositedLayer(self.skia_context, cmd)
                    self.composited_layers.append(layer)
                    break
            else:
                layer = CompositedLayer(self.skia_context, cmd)
                self.composited_layers.append(layer)

        self.active_tab_height = 0
        for layer in self.composited_layers:
            self.active_tab_height = \
                max(self.active_tab_height,
                    layer.absolute_bounds().bottom())

    def clone_latest(self, visual_effect, current_effect):
        node = visual_effect.node
        if not node in self.composited_updates:
            return visual_effect.clone(current_effect)
        save_layer = self.composited_updates[node]
        if type(visual_effect) is SaveLayer:
            return save_layer.clone(current_effect)
        return visual_effect.clone(current_effect)

    def paint_draw_list(self):
        self.draw_list = []
        for composited_layer in self.composited_layers:
            current_effect = \
                DrawCompositedLayer(composited_layer)
            if not composited_layer.display_items: continue
            parent = composited_layer.display_items[0].parent
            while parent:
                current_effect = \
                    self.clone_latest(parent, [current_effect])
                parent = parent.parent
            self.draw_list.append(current_effect)

    def composite_raster_and_draw(self):
        self.lock.acquire(blocking=True)
        if not self.needs_composite and \
            len(self.composited_updates) == 0 \
            and not self.needs_raster and not self.needs_draw:
            self.lock.release()
            return
        self.measure_composite_raster_and_draw.start()
        start_time = time.time()
        if self.needs_composite:
            self.composite()
        if self.needs_raster:
            self.raster_chrome()
            self.raster_tab()
        if self.needs_draw:
            self.paint_draw_list()
            self.draw()
        self.measure_composite_raster_and_draw.stop()
        self.needs_composite = False
        self.needs_raster = False
        self.needs_draw = False
        self.lock.release()

    def schedule_animation_frame(self):
        def callback():
            self.lock.acquire(blocking=True)
            scroll = self.scroll
            active_tab = self.tabs[self.active_tab]
            self.needs_animation_frame = False
            self.lock.release()
            task = Task(active_tab.run_animation_frame, scroll)
            active_tab.task_runner.schedule_task(task)
        self.lock.acquire(blocking=True)
        if self.needs_animation_frame and not self.animation_timer:
            if USE_BROWSER_THREAD:
                self.animation_timer = \
                    threading.Timer(REFRESH_RATE_SEC, callback)
                self.animation_timer.start()
        self.lock.release()

    def handle_down(self):
        self.lock.acquire(blocking=True)
        if not self.active_tab_height:
            self.lock.release()
            return
        scroll = clamp_scroll(
            self.scroll + SCROLL_STEP,
            self.active_tab_height)
        self.scroll = scroll
        self.set_needs_draw()
        self.lock.release()

    def handle_tab(self):
        self.focus = "content"
        active_tab = self.tabs[self.active_tab]
        task = Task(active_tab.advance_tab)
        active_tab.task_runner.schedule_task(task)

    def focus_addressbar(self):
        self.lock.acquire(blocking=True)
        self.focus = "address bar"
        self.address_bar = ""
        text = "Address bar focused"
        if self.accessibility_is_on:
            print(text)
            if not self.muted:
                speak_text(text)
        self.set_needs_raster()
        self.lock.release()

    def clear_data(self):
        self.scroll = 0
        self.url = None
        self.display_list = []
        self.composited_layers = []

    def set_active_tab(self, index):
        self.active_tab = index
        self.clear_data()
        if self.active_tab != None:
            active_tab = self.tabs[self.active_tab]
            task = Task(active_tab.set_needs_paint)
            active_tab.task_runner.schedule_task(task)
        else:
            self.needs_animation_frame = True

    def go_back(self):
        active_tab = self.tabs[self.active_tab]
        task = Task(active_tab.go_back)
        active_tab.task_runner.schedule_task(task)
        self.clear_data()

    def cycle_tabs(self):
        self.lock.acquire(blocking=True)
        new_active_tab = (self.active_tab + 1) % len(self.tabs)
        self.set_active_tab(new_active_tab)
        self.lock.release()

    def toggle_accessibility(self):
        self.lock.acquire(blocking=True)
        self.accessibility_is_on = not self.accessibility_is_on
        active_tab = self.tabs[self.active_tab]
        task = Task(active_tab.toggle_accessibility)
        active_tab.task_runner.schedule_task(task)
        self.lock.release()

    def toggle_mute(self):
        self.lock.acquire(blocking=True)
        self.muted = not self.muted
        self.lock.release()

    def is_muted(self):
        self.lock.acquire(blocking=True)
        muted = self.muted
        self.lock.release()
        return muted

    def toggle_dark_mode(self):
        self.lock.acquire(blocking=True)
        self.dark_mode = not self.dark_mode
        active_tab = self.tabs[self.active_tab]
        task = Task(active_tab.toggle_dark_mode)
        active_tab.task_runner.schedule_task(task)
        self.lock.release()

    def handle_click(self, e):
        self.lock.acquire(blocking=True)
        if e.y < CHROME_PX:
            self.focus = None
            if 40 <= e.x < 40 + 80 * len(self.tabs) and 0 <= e.y < 40:
                self.set_active_tab(int((e.x - 40) / 80))
            elif 10 <= e.x < 30 and 10 <= e.y < 30:
<<<<<<< HEAD
                self.load("https://browser.engineering/")
=======
                self.load_internal("https://browser.engineering/")
>>>>>>> acaff75a
            elif 10 <= e.x < 35 and 40 <= e.y < 90:
                self.go_back()
            elif 50 <= e.x < WIDTH - 10 and 40 <= e.y < 90:
                self.focus = "address bar"
                self.address_bar = ""
            self.set_needs_raster()
        else:
            self.focus = "content"
            active_tab = self.tabs[self.active_tab]
            task = Task(active_tab.click, e.x, e.y - CHROME_PX)
            active_tab.task_runner.schedule_task(task)
        self.lock.release()

    def handle_hover(self, event):
        self.lock.acquire(blocking=True)
        active_tab = self.tabs[self.active_tab]
        task = Task(active_tab.hover, event.x, event.y - CHROME_PX)
        active_tab.task_runner.schedule_task(task)
        self.lock.release()

    def handle_key(self, char):
        self.lock.acquire(blocking=True)
        if not (0x20 <= ord(char) < 0x7f): return
        if self.focus == "address bar":
            self.address_bar += char
            self.set_needs_raster()
        elif self.focus == "content":
            active_tab = self.tabs[self.active_tab]
            task = Task(active_tab.keypress, char)
            active_tab.task_runner.schedule_task(task)
        self.lock.release()

    def schedule_load(self, url, body=None):
        active_tab = self.tabs[self.active_tab]
        task = Task(active_tab.load, url, body)
        active_tab.task_runner.schedule_task(task)

    def handle_enter(self):
        self.lock.acquire(blocking=True)
        if self.focus == "address bar":
            self.schedule_load(active_tab, self.address_bar)
            self.url = self.address_bar
            self.focus = None
            self.set_needs_raster()
        elif self.focus == "content":
            active_tab = self.tabs[self.active_tab]
            task = Task(active_tab.enter)
            active_tab.task_runner.schedule_task(task)
        self.lock.release()

    def increment_zoom(self, increment):
        self.lock.acquire(blocking=True)
        active_tab = self.tabs[self.active_tab]
        task = Task(active_tab.zoom_by, increment)
        active_tab.task_runner.schedule_task(task)
        self.lock.release()

    def reset_zoom(self):
        self.lock.acquire(blocking=True)
        active_tab = self.tabs[self.active_tab]
        task = Task(active_tab.reset_zoom)
        active_tab.task_runner.schedule_task(task)
        self.lock.release()

    def load(self, url):
        self.lock.acquire(blocking=True)
        self.load_internal(url)
        self.lock.release()

    def load_internal(self, url):
        new_tab = Tab(self)
        self.tabs.append(new_tab)
        self.set_active_tab(len(self.tabs) - 1)
        self.schedule_load(url)

    def raster_tab(self):
        for composited_layer in self.composited_layers:
            composited_layer.raster()

    def raster_chrome(self):
        canvas = self.chrome_surface.getCanvas()
        if self.dark_mode:
            color = "white"
            background_color = "black"
        else:
            color = "black"
            background_color = "white"
        canvas.clear(parse_color(background_color))
    
        # Draw the tabs UI:
        tabfont = skia.Font(skia.Typeface('Arial'), 20)
        for i, tab in enumerate(self.tabs):
            name = "Tab {}".format(i)
            x1, x2 = 40 + 80 * i, 120 + 80 * i
            draw_line(canvas, x1, 0, x1, 40, color)
            draw_line(canvas, x2, 0, x2, 40, color)
            draw_text(canvas, x1 + 10, 10, name, tabfont, color)
            if i == self.active_tab:
                draw_line(canvas, 0, 40, x1, 40, color)
                draw_line(canvas, x2, 40, WIDTH, 40, color)

        # Draw the plus button to add a tab:
        buttonfont = skia.Font(skia.Typeface('Arial'), 30)
        draw_rect(canvas, skia.Rect.MakeLTRB(10, 10, 30, 30),
            fill_color=background_color, border_color=color)
        draw_text(canvas, 11, 4, "+", buttonfont, color=color)

        # Draw the URL address bar:
        draw_rect(canvas, skia.Rect.MakeLTRB(40.0, 50.0, WIDTH - 10.0, 90.0),
            fill_color=background_color, border_color=color)

        if self.focus == "address bar":
            draw_text(canvas, 55, 55, self.address_bar, buttonfont,
                color=color)
            w = buttonfont.measureText(self.address_bar)
            draw_line(canvas, 55 + w, 55, 55 + w, 85, color)
        else:
            if self.url:
                draw_text(canvas, 55, 55, self.url, buttonfont,
                    color=color)

        # Draw the back button:
        draw_rect(canvas, skia.Rect.MakeLTRB(10, 50, 35, 90),
            fill_color=background_color, border_color=color)

        path = \
            skia.Path().moveTo(15, 70).lineTo(30, 55).lineTo(30, 85)
        paint = skia.Paint(
            Color=parse_color(color), Style=skia.Paint.kFill_Style)
        canvas.drawPath(path, paint)

    def draw(self):
        canvas = self.root_surface.getCanvas()
        if self.dark_mode:
            canvas.clear(skia.ColorBLACK)
        else:
            canvas.clear(skia.ColorWHITE)

        canvas.save()
        canvas.translate(0, CHROME_PX - self.scroll)
        for item in self.draw_list:
            item.execute(canvas)
        canvas.restore()

        chrome_rect = skia.Rect.MakeLTRB(0, 0, WIDTH, CHROME_PX)
        canvas.save()
        canvas.clipRect(chrome_rect)
        self.chrome_surface.draw(canvas, 0, 0)
        canvas.restore()

        if USE_GPU:
            self.root_surface.flushAndSubmit()
            sdl2.SDL_GL_SwapWindow(self.sdl_window)
        else:
            # This makes an image interface to the Skia surface, but
            # doesn't actually copy anything yet.
            skia_image = self.root_surface.makeImageSnapshot()
            skia_bytes = skia_image.tobytes()

            depth = 32 # Bits per pixel
            pitch = 4 * WIDTH # Bytes per row
            sdl_surface = sdl2.SDL_CreateRGBSurfaceFrom(
                skia_bytes, WIDTH, HEIGHT, depth, pitch,
                self.RED_MASK, self.GREEN_MASK,
                self.BLUE_MASK, self.ALPHA_MASK)

            rect = sdl2.SDL_Rect(0, 0, WIDTH, HEIGHT)
            window_surface = sdl2.SDL_GetWindowSurface(self.sdl_window)
            # SDL_BlitSurface is what actually does the copy.
            sdl2.SDL_BlitSurface(sdl_surface, rect, window_surface, rect)
            sdl2.SDL_UpdateWindowSurface(self.sdl_window)

    def handle_quit(self):
        print(self.measure_composite_raster_and_draw.text())
        self.tabs[self.active_tab].task_runner.set_needs_quit()
        if USE_GPU:
            sdl2.SDL_GL_DeleteContext(self.gl_context)
        sdl2.SDL_DestroyWindow(self.sdl_window)

if __name__ == "__main__":
    import sys
    import argparse

    parser = argparse.ArgumentParser(description='Chapter 13 code')
    parser.add_argument("url", type=str, help="URL to load")
    parser.add_argument('--single_threaded', action="store_true", default=False,
        help='Whether to run the browser without a browser thread')
    parser.add_argument('--disable_compositing', action="store_true",
        default=False, help='Whether to composite some elements')
    parser.add_argument('--disable_gpu', action='store_true',
        default=False, help='Whether to disable use of the GPU')
    parser.add_argument('--show_composited_layer_borders', action="store_true",
        default=False, help='Whether to visually indicate composited layer borders')
    args = parser.parse_args()

    USE_BROWSER_THREAD = not args.single_threaded
    USE_GPU = not args.disable_gpu
    USE_COMPOSITING = not args.disable_compositing and not args.disable_gpu
    SHOW_COMPOSITED_LAYER_BORDERS = args.show_composited_layer_borders

    sdl2.SDL_Init(sdl2.SDL_INIT_EVENTS)
    browser = Browser()
    browser.load(args.url)

    event = sdl2.SDL_Event()
    ctrl_down = False
    while True:
        if sdl2.SDL_PollEvent(ctypes.byref(event)) != 0:
            if event.type == sdl2.SDL_QUIT:
                browser.handle_quit()
                sdl2.SDL_Quit()
                sys.exit()
                break
            elif event.type == sdl2.SDL_MOUSEBUTTONUP:
                browser.handle_click(event.button)
            elif event.type == sdl2.SDL_MOUSEMOTION:
                browser.handle_hover(event.motion)
            elif event.type == sdl2.SDL_KEYDOWN:
                if ctrl_down:
                    if event.key.keysym.sym == sdl2.SDLK_EQUALS:
                        browser.increment_zoom(1)
                    elif event.key.keysym.sym == sdl2.SDLK_MINUS:
                        browser.increment_zoom(-1)
                    elif event.key.keysym.sym == sdl2.SDLK_0:
                        browser.reset_zoom()
                    elif event.key.keysym.sym == sdl2.SDLK_LEFT:
                        browser.go_back()
                    elif event.key.keysym.sym == sdl2.SDLK_l:
                        browser.focus_addressbar()
                    elif event.key.keysym.sym == sdl2.SDLK_a:
                        browser.toggle_accessibility()
                    elif event.key.keysym.sym == sdl2.SDLK_d:
                        browser.toggle_dark_mode()
                    elif event.key.keysym.sym == sdl2.SDLK_m:
                        browser.toggle_mute()
                    elif event.key.keysym.sym == sdl2.SDLK_t:
                        browser.load("https://browser.engineering/")
                    elif event.key.keysym.sym == sdl2.SDLK_TAB:
                        browser.cycle_tabs()
                    elif event.key.keysym.sym == sdl2.SDLK_q:
                        browser.handle_quit()
                        sdl2.SDL_Quit()
                        sys.exit()
                        break
                elif event.key.keysym.sym == sdl2.SDLK_RETURN:
                    browser.handle_enter()
                elif event.key.keysym.sym == sdl2.SDLK_DOWN:
                    browser.handle_down()
                elif event.key.keysym.sym == sdl2.SDLK_TAB:
                    browser.handle_tab()
                elif event.key.keysym.sym == sdl2.SDLK_RCTRL or \
                    event.key.keysym.sym == sdl2.SDLK_LCTRL:
                    ctrl_down = True
            elif event.type == sdl2.SDL_KEYUP:
                if event.key.keysym.sym == sdl2.SDLK_RCTRL or \
                    event.key.keysym.sym == sdl2.SDLK_LCTRL:
                    ctrl_down = False
            elif event.type == sdl2.SDL_TEXTINPUT and not ctrl_down:
                browser.handle_key(event.text.text.decode('utf8'))
        active_tab = browser.tabs[browser.active_tab]
        if not USE_BROWSER_THREAD:
            if active_tab.task_runner.needs_quit:
                break
            if browser.needs_animation_frame:
                browser.needs_animation_frame = False
                browser.render()
        browser.composite_raster_and_draw()
        browser.schedule_animation_frame()<|MERGE_RESOLUTION|>--- conflicted
+++ resolved
@@ -1652,11 +1652,7 @@
             if 40 <= e.x < 40 + 80 * len(self.tabs) and 0 <= e.y < 40:
                 self.set_active_tab(int((e.x - 40) / 80))
             elif 10 <= e.x < 30 and 10 <= e.y < 30:
-<<<<<<< HEAD
-                self.load("https://browser.engineering/")
-=======
                 self.load_internal("https://browser.engineering/")
->>>>>>> acaff75a
             elif 10 <= e.x < 35 and 40 <= e.y < 90:
                 self.go_back()
             elif 50 <= e.x < WIDTH - 10 and 40 <= e.y < 90:
