"""
This file compiles the code in Web Browser Engineering,
up to and including Chapter 14 (Making Content Accessible),
without exercises.
"""

import ctypes
import dukpy
import io
import math
import os
import gtts
import playsound
import sdl2
import skia
import socket
import ssl
import threading
import time
import urllib.parse
import wbetools
from lab4 import print_tree
from lab4 import HTMLParser
from lab4 import Text, Element
from lab6 import resolve_url
from lab6 import tree_to_list
from lab6 import INHERITED_PROPERTIES
from lab6 import compute_style
from lab6 import TagSelector, DescendantSelector
from lab8 import layout_mode
from lab9 import EVENT_DISPATCH_CODE
from lab10 import COOKIE_JAR, url_origin, request
from lab11 import draw_text, get_font, linespace, \
    parse_blend_mode, CHROME_PX, SCROLL_STEP
import OpenGL.GL as GL
from lab12 import MeasureTime
from lab13 import USE_BROWSER_THREAD, JSContext, diff_styles, \
    clamp_scroll, CompositedLayer, absolute_bounds, \
    DrawCompositedLayer, Task, TaskRunner, SingleThreadedTaskRunner, \
    add_parent_pointers, absolute_bounds_for_obj, \
    DisplayItem, DrawText, \
    DrawLine, paint_visual_effects, WIDTH, HEIGHT, INPUT_WIDTH_PX, \
    REFRESH_RATE_SEC, HSTEP, VSTEP, DrawRRect, draw_rect

@wbetools.patch(Element)
class Element:
    def __init__(self, tag, attributes, parent):
        self.tag = tag
        self.attributes = attributes
        self.children = []
        self.parent = parent

        self.style = {}
        self.animations = {}

        self.is_focused = False
        self.is_hovered = False

def parse_color(color):
    if color == "white":
        return skia.ColorWHITE
    elif color == "lightblue":
        return skia.ColorSetARGB(0xFF, 0xAD, 0xD8, 0xE6)
    elif color == "orange":
        return skia.ColorSetARGB(0xFF, 0xFF, 0xA5, 0x00)
    elif color == "orangered":
        return skia.ColorSetARGB(0xFF, 0xFF, 0x45, 0x00)
    elif color == "red":
        return skia.ColorRED
    elif color == "green":
        return skia.ColorGREEN
    elif color == "blue":
        return skia.ColorBLUE
    elif color == "gray":
        return skia.ColorGRAY
    elif color == "lightgreen":
        return skia.ColorSetARGB(0xFF, 0x90, 0xEE, 0x90)
    else:
        return skia.ColorBLACK

def parse_outline(outline_str):
    if not outline_str: return None
    values = outline_str.split(" ")
    if len(values) != 3: return None
    if values[1] != "solid": return None
    return (int(values[0][:-2]), values[2])

class DrawOutline(DisplayItem):
    def __init__(self, rect, color, thickness):
        super().__init__(rect)
        self.color = color
        self.thickness = thickness

    def is_paint_command(self):
        return True

    def execute(self, canvas):
        draw_rect(canvas,
            self.rect.left(), self.rect.top(),
            self.rect.right(), self.rect.bottom(),
            border_color=self.color, width=self.thickness)

    def __repr__(self):
        return ("DrawOutline(top={} left={} " +
            "bottom={} right={} border_color={} " +
            "thickness={})").format(
            self.rect.top(), self.rect.left(), self.rect.bottom(),
            self.rect.right(), self.color,
            self.thickness)


def is_focused(node):
    if isinstance(node, Text):
        node = node.parent
    return node.is_focused

def has_outline(node):
    return parse_outline(node.style.get("outline"))

def paint_outline(node, cmds, rect):
    if has_outline(node):
        thickness, color = parse_outline(node.style.get("outline"))
        cmds.append(DrawOutline(rect, color, thickness))

class BlockLayout:
    def __init__(self, node, parent, previous):
        self.node = node
        node.layout_object = self
        self.parent = parent
        self.previous = previous
        self.children = []
        self.x = None
        self.y = None
        self.width = None
        self.height = None

    def layout(self, zoom):
        previous = None
        for child in self.node.children:
            if layout_mode(child) == "inline":
                next = InlineLayout(child, self, previous)
            else:
                next = BlockLayout(child, self, previous)
            self.children.append(next)
            previous = next

        self.width = style_length(
            self.node, "width", self.parent.width, zoom)
        self.x = self.parent.x

        if self.previous:
            self.y = self.previous.y + self.previous.height
        else:
            self.y = self.parent.y

        for child in self.children:
            child.layout(zoom)

        self.height = style_length(
            self.node, "height",
            sum([child.height for child in self.children]), zoom)

    def paint(self, display_list):
        cmds = []

        rect = skia.Rect.MakeLTRB(
            self.x, self.y,
            self.x + self.width, self.y + self.height)
        bgcolor = self.node.style.get("background-color",
                                 "transparent")
        if bgcolor != "transparent":
            radius = float(
                self.node.style.get("border-radius", "0px")[:-2])
            cmds.append(DrawRRect(rect, radius, bgcolor))

        for child in self.children:
            child.paint(cmds)

        paint_outline(self.node, cmds, rect)

        cmds = paint_visual_effects(self.node, cmds, rect)
        display_list.extend(cmds)

    def __repr__(self):
        return "BlockLayout(x={}, y={}, width={}, height={}, node={})".format(
            self.x, self.x, self.width, self.height, self.node)

class InlineLayout:
    def __init__(self, node, parent, previous):
        self.node = node
        node.layout_object = self
        self.parent = parent
        self.previous = previous
        self.children = []
        self.x = None
        self.y = None
        self.width = None
        self.height = None
        self.display_list = None

    def layout(self, zoom):
        self.width = style_length(
            self.node, "width", self.parent.width, zoom)

        self.x = self.parent.x

        if self.previous:
            self.y = self.previous.y + self.previous.height
        else:
            self.y = self.parent.y

        self.new_line()
        self.recurse(self.node, zoom)
        
        for line in self.children:
            line.layout(zoom)

        self.height = style_length(
            self.node, "height",
            sum([line.height for line in self.children]), zoom)

    def recurse(self, node, zoom):
        if isinstance(node, Text):
            self.text(node, zoom)
        else:
            if node.tag == "br":
                self.new_line()
            elif node.tag == "input" or node.tag == "button":
                self.input(node, zoom)
            else:
                for child in node.children:
                    self.recurse(child, zoom)

    def new_line(self):
        self.previous_word = None
        self.cursor_x = self.x
        last_line = self.children[-1] if self.children else None
        new_line = LineLayout(self.node, self, last_line)
        self.children.append(new_line)

    def text(self, node, zoom):
        weight = node.style["font-weight"]
        style = node.style["font-style"]
        size = device_px(float(node.style["font-size"][:-2]), zoom)
        font = get_font(size, weight, size)
        for word in node.text.split():
            w = font.measureText(word)
            if self.cursor_x + w > self.x + self.width:
                self.new_line()
            line = self.children[-1]
            text = TextLayout(node, word, line, self.previous_word)
            line.children.append(text)
            self.previous_word = text
            self.cursor_x += w + font.measureText(" ")

    def input(self, node, zoom):
        w = device_px(INPUT_WIDTH_PX, zoom)
        if self.cursor_x + w > self.x + self.width:
            self.new_line()
        line = self.children[-1]
        input = InputLayout(node, line, self.previous_word)
        line.children.append(input)
        self.previous_word = input
        weight = node.style["font-weight"]
        style = node.style["font-style"]
        size = device_px(float(node.style["font-size"][:-2]), zoom)
        font = get_font(size, weight, size)
        self.cursor_x += w + font.measureText(" ")

    def paint(self, display_list):
        cmds = []

        rect = skia.Rect.MakeLTRB(
            self.x, self.y, self.x + self.width,
            self.y + self.height)

        is_atomic = not isinstance(self.node, Text) and \
            (self.node.tag == "input" or self.node.tag == "button")

        if not is_atomic:
            bgcolor = self.node.style.get("background-color",
                                     "transparent")
            if bgcolor != "transparent":
                radius = float(self.node.style.get("border-radius", "0px")[:-2])
                cmds.append(DrawRRect(rect, radius, bgcolor))
 
        for child in self.children:
            child.paint(cmds)

        if not is_atomic:
            cmds = paint_visual_effects(self.node, cmds, rect)
        display_list.extend(cmds)

    def __repr__(self):
        return "InlineLayout(x={}, y={}, width={}, height={}, node={})".format(
            self.x, self.y, self.width, self.height, self.node)

class LineLayout:
    def __init__(self, node, parent, previous):
        self.node = node
        self.parent = parent
        self.previous = previous
        self.children = []
        self.x = None
        self.y = None
        self.width = None
        self.height = None

    def layout(self, zoom):
        self.width = self.parent.width
        self.x = self.parent.x

        if self.previous:
            self.y = self.previous.y + self.previous.height
        else:
            self.y = self.parent.y

        for word in self.children:
            word.layout(zoom)

        if not self.children:
            self.height = 0
            return

        max_ascent = max([-word.font.getMetrics().fAscent 
                          for word in self.children])
        baseline = self.y + 1.25 * max_ascent
        for word in self.children:
            word.y = baseline + word.font.getMetrics().fAscent
        max_descent = max([word.font.getMetrics().fDescent
                           for word in self.children])
        self.height = 1.25 * (max_ascent + max_descent)

    def paint(self, display_list):
        for child in self.children:
            child.paint(display_list)

        outline_rect = skia.Rect.MakeEmpty()
        focused_node = None
        for child in self.children:
            node = child.node
            if has_outline(node.parent):
                focused_node = node.parent
                outline_rect.join(child.rect())

        if focused_node:
            paint_outline(focused_node, display_list, outline_rect)

    def role(self):
        return "none"

    def __repr__(self):
        return "LineLayout(x={}, y={}, width={}, height={}, node={})".format(
            self.x, self.y, self.width, self.height, self.node)

def device_px(css_px, zoom):
    return css_px * zoom

def style_length(node, style_name, default_value, zoom):
    style_val = node.style.get(style_name)
    return device_px(float(style_val[:-2]), zoom) if style_val \
        else default_value

def get_tabindex(node):
    return int(node.attributes.get("tabindex", "9999999"))

def cascade_priority(rule):
    media, selector, body = rule
    return selector.priority

def style(node, rules, tab):
    old_style = node.style

    node.style = {}
    for property, default_value in INHERITED_PROPERTIES.items():
        if node.parent:
            node.style[property] = node.parent.style[property]
        else:
            node.style[property] = default_value
    for media, selector, body in rules:
        if media:
            if (media == "dark") != tab.dark_mode: continue
        if not selector.matches(node): continue
        for property, value in body.items():
            computed_value = compute_style(node, property, value)
            if not computed_value: continue
            node.style[property] = computed_value
    if isinstance(node, Element) and "style" in node.attributes:
        pairs = CSSParser(node.attributes["style"]).body()
        for property, value in pairs.items():
            computed_value = compute_style(node, property, value)
            node.style[property] = computed_value

    if old_style:
        transitions = diff_styles(old_style, node.style)
        for property, (old_value, new_value, num_frames) \
            in transitions.items():
            if property in ANIMATED_PROPERTIES:
                tab.set_needs_render()
                AnimationClass = ANIMATED_PROPERTIES[property]
                animation = AnimationClass(
                    old_value, new_value, num_frames)
                node.animations[property] = animation
                node.style[property] = animation.animate()

    for child in node.children:
        style(child, rules, tab)

class DocumentLayout:
    def __init__(self, node):
        self.node = node
        node.layout_object = self
        self.parent = None
        self.previous = None
        self.children = []

    def layout(self, zoom):
        child = BlockLayout(self.node, self, None)
        self.children.append(child)

        self.width = WIDTH - 2 * device_px(HSTEP, zoom)
        self.x = device_px(HSTEP, zoom)
        self.y = device_px(VSTEP, zoom)
        child.layout(zoom)
        self.height = child.height + 2* device_px(VSTEP, zoom)

    def paint(self, display_list):
        self.children[0].paint(display_list)

    def __repr__(self):
        return "DocumentLayout()"

class TextLayout:
    def __init__(self, node, word, parent, previous):
        self.node = node
        self.word = word
        self.children = []
        self.parent = parent
        self.previous = previous
        self.x = None
        self.y = None
        self.width = None
        self.height = None
        self.font = None

    def layout(self, zoom):
        weight = self.node.style["font-weight"]
        style = self.node.style["font-style"]
        if style == "normal": style = "roman"
        size = device_px(
            float(self.node.style["font-size"][:-2]), zoom)
        self.font = get_font(size, weight, style)

        # Do not set self.y!!!
        self.width = self.font.measureText(self.word)

        if self.previous:
            space = self.previous.font.measureText(" ")
            self.x = self.previous.x + space + self.previous.width
        else:
            self.x = self.parent.x

        self.height = linespace(self.font)

    def paint(self, display_list):
        color = self.node.style["color"]
        display_list.append(
            DrawText(self.x, self.y, self.word, self.font, color))

    def rect(self):
        return skia.Rect.MakeLTRB(
            self.x, self.y, self.x + self.width,
            self.y + self.height)
    
    def __repr__(self):
        return ("TextLayout(x={}, y={}, width={}, height={}, " +
            "node={}, word={})").format(
            self.x, self.y, self.width, self.height, self.node, self.word)

class InputLayout:
    def __init__(self, node, parent, previous):
        self.node = node
        self.children = []
        self.parent = parent
        self.previous = previous
        self.x = None
        self.y = None
        self.width = None
        self.height = None
        self.font = None

    def layout(self, zoom):
        weight = self.node.style["font-weight"]
        style = self.node.style["font-style"]
        if style == "normal": style = "roman"
        size = device_px(float(self.node.style["font-size"][:-2]), zoom)
        self.font = get_font(size, weight, style)

        self.width = style_length(
            self.node, "width", device_px(INPUT_WIDTH_PX, zoom), zoom)
        self.height = style_length(
            self.node, "height", linespace(self.font), zoom)

        if self.previous:
            space = self.previous.font.measureText(" ")
            self.x = self.previous.x + space + self.previous.width
        else:
            self.x = self.parent.x

    def paint(self, display_list):
        cmds = []

        rect = skia.Rect.MakeLTRB(
            self.x, self.y, self.x + self.width,
            self.y + self.height)

        bgcolor = self.node.style.get("background-color",
                                 "transparent")
        if bgcolor != "transparent":
            radius = float(self.node.style.get("border-radius", "0px")[:-2])
            cmds.append(DrawRRect(rect, radius, bgcolor))

        if self.node.tag == "input":
            text = self.node.attributes.get("value", "")
        elif self.node.tag == "button":
            text = self.node.children[0].text

        color = self.node.style["color"]
        cmds.append(DrawText(self.x, self.y,
                             text, self.font, color))

        if self.node.is_focused and self.node.tag == "input":
            cx = rect.left() + self.font.measureText(text)
            cmds.append(DrawLine(cx, rect.top(), cx, rect.bottom()))

        paint_outline(self.node, cmds, rect)
        cmds = paint_visual_effects(self.node, cmds, rect)
        display_list.extend(cmds)

    def __repr__(self):
        return "InputLayout(x={}, y={}, width={}, height={})".format(
            self.x, self.y, self.width, self.height)

def is_focusable(node):
    if get_tabindex(node) <= 0:
        return False
    elif "tabindex" in node.attributes:
        return True
    else:
        return node.tag in ["input", "button", "a"]
    
def announce_text(node, role):
    text = ""
    if role == "StaticText":
        text = node.text
    elif role == "focusable text":
        text = "focusable text: " + node.text
    elif role == "textbox":
        if "value" in node.attributes:
            value = node.attributes["value"]
        elif node.tag != "input" and node.children and \
            isinstance(node.children[0], Text):
            value = node.children[0].text
        else:
            value = ""
        text = "Input box: " + value
    elif role == "button":
        text = "Button"
    elif role == "link":
        text = "Link"
    elif role == "alert":
        text = "Alert"
    if is_focused(node):
        text += " is focused"
    return text

class AccessibilityNode:
    def __init__(self, node):
        self.node = node
        self.children = []
        self.text = None

        if hasattr(node, "layout_object"):
            self.bounds = absolute_bounds_for_obj(node.layout_object)
        else:
            self.bounds = None

        if isinstance(node, Text):
            if node.parent.tag == "a":
                self.role = "link"
            elif is_focusable(node.parent):
                self.role = "focusable text"
            else:
                self.role = "StaticText"
        else:
            if "role" in node.attributes:
                self.role = node.attributes["role"]
            elif node.tag == "a":
                self.role = "link"
            elif node.tag == "input":
                self.role = "textbox"
            elif node.tag == "button":
                self.role = "button"
            elif node.tag == "html":
                self.role = "document"
            elif is_focusable(node):
                self.role = "focusable"
            else:
                self.role = "none"

    def build(self):
        for child_node in self.node.children:
            self.build_internal(child_node)

        if self.role == "StaticText":
            self.text = self.node.text
        elif self.role == "focusable text":
            self.text = "focusable text: " + self.node.text
        elif self.role == "textbox":
            if "value" in self.node.attributes:
                value = self.node.attributes["value"]
            elif self.node.tag != "input" and self.node.children and \
                 isinstance(self.node.children[0], Text):
                value = self.node.children[0].text
            else:
                value = ""
            self.text = "Input box: " + value
        elif self.role == "button":
            self.text = "Button"
        elif self.role == "link":
            self.text = "Link"
        elif self.role == "alert":
            self.text = "Alert"

        if is_focused(self.node):
            self.text += " is focused"

    def build_internal(self, child_node):
        child = AccessibilityNode(child_node)
        if child.role != "none":
            self.children.append(child)
            child.build()
        else:
            for grandchild_node in child_node.children:
                self.build_internal(grandchild_node)

    def intersects(self, x, y):
        if self.bounds:
            return skia.Rect.Intersects(self.bounds,
                skia.Rect.MakeXYWH(x, y, 1, 1))
        return False

    def hit_test(self, x, y):
        nodes = [node for node in tree_to_list(self, [])
                if node.intersects(x, y)]
        if not nodes:
            return None
        else:
            node = nodes[-1] 
            if isinstance(node, Text):
                return node.parent
            else:
                return node

    def __repr__(self):
        return "AccessibilityNode(node={} role={}".format(
            str(self.node), self.role)

SPEECH_FILE = "/tmp/speech-fragment.mp3"

def speak_text(text):
    print("SPEAK:", text)
    tts = gtts.gTTS(text)
    tts.save(SPEECH_FILE)
    playsound.playsound(SPEECH_FILE)
    os.remove(SPEECH_FILE)

INTERNAL_ACCESSIBILITY_HOVER = "-internal-accessibility-hover"
    
class PseudoclassSelector:
    def __init__(self, pseudoclass, base):
        self.pseudoclass = pseudoclass
        self.base = base
        self.priority = self.base.priority

    def matches(self, node):
        if not self.base.matches(node):
            return False
        if self.pseudoclass == "focus":
            return is_focused(node)
        elif self.pseudoclass == INTERNAL_ACCESSIBILITY_HOVER:
            return node.is_hovered
        else:
            return False

    def __repr__(self):
        return "PseudoclassSelector({}, {})".format(self.pseudoclass, self.base)

class CSSParser:
    def __init__(self, s, internal=False):
        self.s = s
        self.i = 0
        self.is_internal = internal

    def whitespace(self):
        while self.i < len(self.s) and self.s[self.i].isspace():
            self.i += 1

    def literal(self, literal):
        assert self.i < len(self.s) and self.s[self.i] == literal
        self.i += 1

    def word(self):
        start = self.i
        in_quote = False
        while self.i < len(self.s):
            cur = self.s[self.i]
            if cur == "'":
                in_quote = not in_quote
            if cur == "(":
                in_parens = True
            if cur.isalnum() or cur in ",/#-.%()\"'" \
                or (in_quote and cur == ':'):
                self.i += 1
            else:
                break
        assert self.i > start
        return self.s[start:self.i]

    def until_char(self, chars):
        start = self.i
        while self.i < len(self.s) and self.s[self.i] not in chars:
            self.i += 1
        return self.s[start:self.i]

    def pair(self, until):
        prop = self.word()
        self.whitespace()
        self.literal(":")
        self.whitespace()
        val = self.until_char(until)
        return prop.lower(), val

    def ignore_until(self, chars):
        while self.i < len(self.s):
            if self.s[self.i] in chars:
                return self.s[self.i]
            else:
                self.i += 1

    def body(self):
        pairs = {}
        while self.i < len(self.s) and self.s[self.i] != "}":
            try:
                prop, val = self.pair([";", "}"])
                pairs[prop.lower()] = val
                self.whitespace()
                self.literal(";")
                self.whitespace()
            except AssertionError:
                why = self.ignore_until([";", "}"])
                if why == ";":
                    self.literal(";")
                    self.whitespace()
                else:
                    break
        return pairs

    def simple_selector(self):
        out = TagSelector(self.word().lower())
        if self.i < len(self.s) and self.s[self.i] == ":":
            self.literal(":")
            pseudoclass = self.word().lower()
            if pseudoclass == INTERNAL_ACCESSIBILITY_HOVER:
                assert self.is_internal
            out = PseudoclassSelector(pseudoclass, out)
        return out

    def selector(self):
        out = self.simple_selector()
        self.whitespace()
        while self.i < len(self.s) and self.s[self.i] != "{":
            descendant = self.simple_selector()
            out = DescendantSelector(out, descendant)
            self.whitespace()
        return out

    def media_query(self):
        self.literal("@")
        assert self.word() == "media"
        self.whitespace()
        self.literal("(")
        (prop, val) = self.pair(")")
        self.whitespace()
        self.literal(")")
        return prop, val

    def parse(self):
        rules = []
        media = None
        self.whitespace()
        while self.i < len(self.s):
            try:
                if self.s[self.i] == "@" and not media:
                    prop, val = self.media_query()
                    if prop == "prefers-color-scheme" and val in ["dark", "light"]:
                        media = val
                    self.whitespace()
                    self.literal("{")
                    self.whitespace()
                elif self.s[self.i] == "}" and media:
                    self.literal("}")
                    media = None
                    self.whitespace()
                else:
                    selector = self.selector()
                    self.literal("{")
                    self.whitespace()
                    body = self.body()
                    self.literal("}")
                    self.whitespace()
                    rules.append((media, selector, body))
            except AssertionError:
                why = self.ignore_until(["}"])
                if why == "}":
                    self.literal("}")
                    self.whitespace()
                else:
                    break
        return rules

class JSContext:
    def __init__(self, tab):
        self.tab = tab

        self.interp = dukpy.JSInterpreter()
        self.interp.export_function("log", print)
        self.interp.export_function("querySelectorAll",
            self.querySelectorAll)
        self.interp.export_function("getAttribute",
            self.getAttribute)
        self.interp.export_function("setAttribute",
            self.setAttribute)
        self.interp.export_function("innerHTML_set", self.innerHTML_set)
        self.interp.export_function("style_set", self.style_set)
        self.interp.export_function("XMLHttpRequest_send",
            self.XMLHttpRequest_send)
        self.interp.export_function("setTimeout",
            self.setTimeout)
        self.interp.export_function("now",
            self.now)
        self.interp.export_function("requestAnimationFrame",
            self.requestAnimationFrame)
        with open("runtime14.js") as f:
            self.interp.evaljs(f.read())

        self.node_to_handle = {}
        self.handle_to_node = {}

    def run(self, script, code):
        try:
            print("Script returned: ", self.interp.evaljs(code))
        except dukpy.JSRuntimeError as e:
            print("Script", script, "crashed", e)

    def dispatch_event(self, type, elt):
        handle = self.node_to_handle.get(elt, -1)
        do_default = self.interp.evaljs(
            EVENT_DISPATCH_CODE, type=type, handle=handle)
        return not do_default

    def get_handle(self, elt):
        if elt not in self.node_to_handle:
            handle = len(self.node_to_handle)
            self.node_to_handle[elt] = handle
            self.handle_to_node[handle] = elt
        else:
            handle = self.node_to_handle[elt]
        return handle

    def querySelectorAll(self, selector_text):
        selector = CSSParser(selector_text).selector()
        nodes = [node for node
                 in tree_to_list(self.tab.nodes, [])
                 if selector.matches(node)]
        return [self.get_handle(node) for node in nodes]

    def getAttribute(self, handle, attr):
        elt = self.handle_to_node[handle]
        attr = elt.attributes.get(attr, None)
        return attr if attr else ""

    def setAttribute(self, handle, attr, value):
        elt = self.handle_to_node[handle]
        elt.attributes[attr] = value
        
    def innerHTML_set(self, handle, s):
        doc = HTMLParser(
            "<html><body>" + s + "</body></html>").parse()
        new_nodes = doc.children[0].children
        elt = self.handle_to_node[handle]
        elt.children = new_nodes
        for child in elt.children:
            child.parent = elt
        self.tab.set_needs_render()

    def style_set(self, handle, s):
        elt = self.handle_to_node[handle]
        elt.attributes["style"] = s;
        self.tab.set_needs_render()

    def dispatch_settimeout(self, handle):
        self.interp.evaljs(SETTIMEOUT_CODE, handle=handle)

    def setTimeout(self, handle, time):
        def run_callback():
            task = Task(self.dispatch_settimeout, handle)
            self.tab.task_runner.schedule_task(task)
        threading.Timer(time / 1000.0, run_callback).start()

    def dispatch_xhr_onload(self, out, handle):
        do_default = self.interp.evaljs(
            XHR_ONLOAD_CODE, out=out, handle=handle)

    def XMLHttpRequest_send(self, method, url, body, isasync, handle):
        full_url = resolve_url(url, self.tab.url)
        if not self.tab.allowed_request(full_url):
            raise Exception("Cross-origin XHR blocked by CSP")
        if url_origin(full_url) != url_origin(self.tab.url):
            raise Exception(
                "Cross-origin XHR request not allowed")

        def run_load():
            headers, response = request(
                full_url, self.tab.url, payload=body)
            task = Task(self.dispatch_xhr_onload, response, handle)
            self.tab.task_runner.schedule_task(task)
            if not isasync:
                return response

        if not isasync:
            return run_load()
        else:
            threading.Thread(target=run_load).start()

    def now(self):
        return int(time.time() * 1000)

    def requestAnimationFrame(self):
        self.tab.browser.set_needs_animation_frame(self.tab)

class CommitData:
    def __init__(self, url, scroll, height,
        display_list, composited_updates, accessibility_tree, focus):
        self.url = url
        self.scroll = scroll
        self.height = height
        self.display_list = display_list
        self.composited_updates = composited_updates
        self.accessibility_tree = accessibility_tree
        self.focus = focus

class Tab:
    def __init__(self, browser):
        self.history = []
        self.focus = None
        self.url = None
        self.scroll = 0
        self.scroll_changed_in_tab = False
        self.needs_raf_callbacks = False
        self.needs_style = False
        self.needs_layout = False
        self.needs_accessibility = False
        self.needs_paint = False
        self.document = None
        self.dark_mode = browser.dark_mode

        self.accessibility_tree = None

        self.browser = browser
        if USE_BROWSER_THREAD:
            self.task_runner = TaskRunner(self)
        else:
            self.task_runner = SingleThreadedTaskRunner(self)
        self.task_runner.start()

        self.measure_render = MeasureTime("render")
        self.composited_updates = []
        self.zoom = 1.0
        self.pending_hover = None
        self.hovered_node = None

        with open("browser14.css") as f:
            self.default_style_sheet = \
                CSSParser(f.read(), internal=True).parse()

    def allowed_request(self, url):
        return self.allowed_origins == None or \
            url_origin(url) in self.allowed_origins

    def script_run_wrapper(self, script, script_text):
        return Task(self.js.run, script, script_text)

    def load(self, url, body=None):
        self.focus_element(None)
        self.zoom = 1
        self.scroll = 0
        self.scroll_changed_in_tab = True
        self.task_runner.clear_pending_tasks()
        headers, body = request(url, self.url, payload=body)
        self.url = url
        self.accessibility_tree = None
        self.history.append(url)

        self.allowed_origins = None
        if "content-security-policy" in headers:
           csp = headers["content-security-policy"].split()
           if len(csp) > 0 and csp[0] == "default-src":
               self.allowed_origins = csp[1:]

        self.nodes = HTMLParser(body).parse()

        self.js = JSContext(self)
        scripts = [node.attributes["src"] for node
                   in tree_to_list(self.nodes, [])
                   if isinstance(node, Element)
                   and node.tag == "script"
                   and "src" in node.attributes]
        for script in scripts:
            script_url = resolve_url(script, url)
            if not self.allowed_request(script_url):
                print("Blocked script", script, "due to CSP")
                continue

            header, body = request(script_url, url)
            task = Task(self.js.run, script_url, body)
            self.task_runner.schedule_task(task)

        self.rules = self.default_style_sheet.copy()
        links = [node.attributes["href"]
                 for node in tree_to_list(self.nodes, [])
                 if isinstance(node, Element)
                 and node.tag == "link"
                 and "href" in node.attributes
                 and node.attributes.get("rel") == "stylesheet"]
        for link in links:
            style_url = resolve_url(link, url)
            if not self.allowed_request(style_url):
                print("Blocked style", link, "due to CSP")
                continue
            try:
                header, body = request(style_url, url)
            except:
                continue
            self.rules.extend(CSSParser(body).parse())
        self.set_needs_render()

    def set_needs_render(self):
        self.needs_style = True
        self.browser.set_needs_animation_frame(self)

    def set_needs_layout(self):
        self.needs_layout = True
        self.browser.set_needs_animation_frame(self)

    def set_needs_paint(self):
        self.needs_paint = True
        self.browser.set_needs_animation_frame(self)

    def request_animation_frame_callback(self):
        self.needs_raf_callbacks = True
        self.browser.set_needs_animation_frame(self)

    def run_animation_frame(self, scroll):
        if not self.scroll_changed_in_tab:
            self.scroll = scroll
        self.js.interp.evaljs("__runRAFHandlers()")

        for node in tree_to_list(self.nodes, []):
            for (property_name, animation) in \
                node.animations.items():
                value = animation.animate()
                if value:
                    node.style[property_name] = value
                    if USE_COMPOSITING and \
                        property_name == "opacity":
                        self.composited_updates.append(node)
                        self.set_needs_paint()
                    else:
                        self.set_needs_layout()

        needs_composite = self.needs_style or self.needs_layout
        self.render()

        document_height = math.ceil(self.document.height)
        clamped_scroll = clamp_scroll(self.scroll, document_height)
        if clamped_scroll != self.scroll:
            self.scroll_changed_in_tab = True
        if clamped_scroll != self.scroll:
            self.scroll_changed_in_tab = True
        self.scroll = clamped_scroll

        scroll = None
        if self.scroll_changed_in_tab:
            scroll = self.scroll

        composited_updates = {}
        if not needs_composite:
            for node in self.composited_updates:
                composited_updates[node] = node.save_layer
        self.composited_updates.clear()

        commit_data = CommitData(
            url=self.url,
            scroll=scroll,
            height=document_height,
            display_list=self.display_list,
            composited_updates=composited_updates,
            accessibility_tree=self.accessibility_tree,
            focus=self.focus
        )
        self.display_list = None
        self.scroll_changed_in_tab = False
        self.accessibility_tree = None

        self.browser.commit(self, commit_data)

    def render(self):
        self.measure_render.start()

        if self.needs_style:
            if self.dark_mode:
                INHERITED_PROPERTIES["color"] = "white"
            else:
                INHERITED_PROPERTIES["color"] = "black"
            style(self.nodes,
                sorted(self.rules, key=cascade_priority), self)
            self.needs_layout = True
            self.needs_style = False

        if self.needs_layout:
            self.document = DocumentLayout(self.nodes)
            self.document.layout(self.zoom)
            self.needs_accessibility = True
            self.needs_paint = True
            self.needs_layout = False

        if self.needs_accessibility:
            self.accessibility_tree = AccessibilityNode(self.nodes)
            self.accessibility_tree.build()
            self.needs_accessibility = False
            self.needs_paint = True

            if self.pending_hover:
                (x, y) = self.pending_hover
                a11y_node = self.accessibility_tree.hit_test(x, y)
                if self.hovered_node:
                    self.hovered_node.is_hovered = False

                if a11y_node:
                    self.hovered_node = a11y_node.node
                    self.hovered_node.is_hovered = True
        self.pending_hover = None

        if self.needs_paint:
            self.display_list = []

            self.document.paint(self.display_list)
            self.needs_paint = False

        self.measure_render.stop()

    def focus_element(self, node):
        if self.focus:
            self.focus.is_focused = False
        self.focus = node
        if node:
            node.is_focused = True
        self.set_needs_render()

    def activate_element(self, elt):
        if elt.tag == "input":
            elt.attributes["value"] = ""
            self.set_needs_render()
        elif elt.tag == "a" and "href" in elt.attributes:
            url = resolve_url(elt.attributes["href"], self.url)
            self.load(url)
        elif elt.tag == "button":
            while elt:
                if elt.tag == "form" and "action" in elt.attributes:
                    self.submit_form(elt)
                    return
                elt = elt.parent

    def click(self, x, y):
        self.render()
        self.focus_element(None)
        y += self.scroll
        loc_rect = skia.Rect.MakeXYWH(x, y, 1, 1)
        objs = [obj for obj in tree_to_list(self.document, [])
                if absolute_bounds_for_obj(obj).intersects(
                    loc_rect)]
        if not objs: return
        elt = objs[-1].node
        if elt and self.js.dispatch_event("click", elt): return
        while elt:
            if isinstance(elt, Text):
                pass
            elif is_focusable(elt):
                self.focus_element(elt)
                self.activate_element(elt)
                self.set_needs_render()
                return
            elt = elt.parent

    def submit_form(self, elt):
        if self.js.dispatch_event("submit", elt): return
        inputs = [node for node in tree_to_list(elt, [])
                  if isinstance(node, Element)
                  and node.tag == "input"
                  and "name" in node.attributes]

        body = ""
        for input in inputs:
            name = input.attributes["name"]
            value = input.attributes.get("value", "")
            name = urllib.parse.quote(name)
            value = urllib.parse.quote(value)
            body += "&" + name + "=" + value
        body = body [1:]

        url = resolve_url(elt.attributes["action"], self.url)
        self.load(url, body)

    def keypress(self, char):
        if self.focus:
            if self.js.dispatch_event("keydown", self.focus): return
            self.focus.attributes["value"] += char
            self.set_needs_render()

    def enter(self):
        if not self.focus: return
        if self.js.dispatch_event("click", self.focus): return
        self.activate_element(self.focus)

    def advance_tab(self):
        focusable_nodes = [node
            for node in tree_to_list(self.nodes, [])
            if isinstance(node, Element) and is_focusable(node)
                           
            and get_tabindex(node) >= 0]
        focusable_nodes.sort(key=get_tabindex)

        if self.focus in focusable_nodes:
            idx = focusable_nodes.index(self.focus) + 1
        else:
            idx = 0

        if idx < len(focusable_nodes):
            self.focus_element(focusable_nodes[idx])
        else:
            self.focus_element(None)
            self.browser.focus_addressbar()
        self.set_needs_render()

    def zoom_by(self, increment):
        if increment > 0:
            self.zoom *= 1.1;
        else:
            self.zoom *= 1/1.1;
        self.set_needs_render()

    def reset_zoom(self):
        self.zoom = 1
        self.set_needs_render()

    def go_back(self):
        if len(self.history) > 1:
            self.history.pop()
            back = self.history.pop()
            self.load(back)

<<<<<<< HEAD
=======
    def queue_alert(self, alert):
        if not self.accessibility_is_on:
            return
        self.queued_alerts.append(alert)

>>>>>>> 22bff058
    def toggle_dark_mode(self):
        self.dark_mode = not self.dark_mode
        self.set_needs_render()

    def hover(self, x, y):
        self.pending_hover = (x, y)
        self.set_needs_render()

def draw_line(canvas, x1, y1, x2, y2, color):
    sk_color = parse_color(color)
    path = skia.Path().moveTo(x1, y1).lineTo(x2, y2)
    paint = skia.Paint(Color=sk_color)
    paint.setStyle(skia.Paint.kStroke_Style)
    paint.setStrokeWidth(1)
    canvas.drawPath(path, paint)

class Browser:
    def __init__(self):
        if USE_GPU:
            self.sdl_window = sdl2.SDL_CreateWindow(b"Browser",
                sdl2.SDL_WINDOWPOS_CENTERED,
                sdl2.SDL_WINDOWPOS_CENTERED,
                WIDTH, HEIGHT,
                sdl2.SDL_WINDOW_SHOWN | sdl2.SDL_WINDOW_OPENGL)
            self.gl_context = sdl2.SDL_GL_CreateContext(
                self.sdl_window)
            print(("OpenGL initialized: vendor={}," + \
                "renderer={}").format(
                GL.glGetString(GL.GL_VENDOR),
                GL.glGetString(GL.GL_RENDERER)))

            self.skia_context = skia.GrDirectContext.MakeGL()

            self.root_surface = \
                skia.Surface.MakeFromBackendRenderTarget(
                self.skia_context,
                skia.GrBackendRenderTarget(
                    WIDTH, HEIGHT, 0, 0, 
                    skia.GrGLFramebufferInfo(0, GL.GL_RGBA8)),
                    skia.kBottomLeft_GrSurfaceOrigin,
                    skia.kRGBA_8888_ColorType,
                    skia.ColorSpace.MakeSRGB())
            assert self.root_surface is not None

            self.chrome_surface = skia.Surface.MakeRenderTarget(
                    self.skia_context, skia.Budgeted.kNo,
                    skia.ImageInfo.MakeN32Premul(WIDTH, CHROME_PX))
            assert self.chrome_surface is not None
        else:
            self.sdl_window = sdl2.SDL_CreateWindow(b"Browser",
            sdl2.SDL_WINDOWPOS_CENTERED, sdl2.SDL_WINDOWPOS_CENTERED,
            WIDTH, HEIGHT, sdl2.SDL_WINDOW_SHOWN)
            self.root_surface = skia.Surface.MakeRaster(
                skia.ImageInfo.Make(
                WIDTH, HEIGHT,
                ct=skia.kRGBA_8888_ColorType,
                at=skia.kUnpremul_AlphaType))
            self.chrome_surface = skia.Surface(WIDTH, CHROME_PX)
            self.skia_context = None

        self.tabs = []
        self.active_tab = None
        self.focus = None
        self.address_bar = ""
        self.lock = threading.Lock()
        self.url = None
        self.scroll = 0

        self.measure_composite_raster_and_draw = MeasureTime("raster-and-draw")

        if sdl2.SDL_BYTEORDER == sdl2.SDL_BIG_ENDIAN:
            self.RED_MASK = 0xff000000
            self.GREEN_MASK = 0x00ff0000
            self.BLUE_MASK = 0x0000ff00
            self.ALPHA_MASK = 0x000000ff
        else:
            self.RED_MASK = 0x000000ff
            self.GREEN_MASK = 0x0000ff00
            self.BLUE_MASK = 0x00ff0000
            self.ALPHA_MASK = 0xff000000

        self.animation_timer = None

        self.needs_animation_frame = False
        self.needs_composite = False
        self.needs_raster = False
        self.needs_draw = False
        self.needs_accessibility = False

        self.active_tab_height = 0
        self.active_tab_display_list = None

        self.composited_updates = {}
        self.composited_layers = []
        self.draw_list = []
        self.muted = True
        self.dark_mode = False

        self.accessibility_is_on = False
        self.has_spoken_document = False
        self.pending_hover = None
        self.hovered_node = None
        self.tab_focus = None
        self.last_tab_focus = None
<<<<<<< HEAD
        self.active_alerts = []
        self.spoken_alerts = []
=======
        self.queued_alerts = []
>>>>>>> 22bff058

    def render(self):
        assert not USE_BROWSER_THREAD
        tab = self.tabs[self.active_tab]
        tab.run_animation_frame(self.scroll)

    def commit(self, tab, data):
        self.lock.acquire(blocking=True)
        if tab == self.tabs[self.active_tab]:
            self.url = data.url
            if data.scroll != None:
                self.scroll = data.scroll
            self.active_tab_height = data.height
            if data.display_list:
                self.active_tab_display_list = data.display_list
            self.animation_timer = None
            self.composited_updates = data.composited_updates
            self.accessibility_tree = data.accessibility_tree
            if self.accessibility_tree:
                self.needs_accessibilty = True
            self.tab_focus = data.focus
            if not self.composited_updates:
                self.composited_updates = {}
                self.set_needs_composite()
            else:
                self.set_needs_draw()
        self.lock.release()

    def set_needs_animation_frame(self, tab):
        self.lock.acquire(blocking=True)
        if tab == self.tabs[self.active_tab]:
            self.needs_animation_frame = True
        self.lock.release()

    def set_needs_raster(self):
        self.needs_raster = True
        self.needs_draw = True
        self.needs_animation_frame = True

    def set_needs_composite(self):
        self.needs_composite = True
        self.needs_raster = True
        self.needs_draw = True

    def set_needs_draw(self):
        self.needs_draw = True

    def composite(self):
        self.composited_layers = []
        add_parent_pointers(self.active_tab_display_list)
        all_commands = []
        for cmd in self.active_tab_display_list:
            all_commands = \
                tree_to_list(cmd, all_commands)
        non_composited_commands = [cmd
            for cmd in all_commands
            if not cmd.needs_compositing() and \
                (not cmd.parent or \
                 cmd.parent.needs_compositing())
        ]
        for cmd in non_composited_commands:
            for layer in reversed(self.composited_layers):
                if layer.can_merge(cmd):
                    layer.add(cmd)
                    break
                elif skia.Rect.Intersects(
                    layer.absolute_bounds(),
                    absolute_bounds(cmd)):
                    layer = CompositedLayer(self.skia_context, cmd)
                    self.composited_layers.append(layer)
                    break
            else:
                layer = CompositedLayer(self.skia_context, cmd)
                self.composited_layers.append(layer)

        self.active_tab_height = 0
        for layer in self.composited_layers:
            self.active_tab_height = \
                max(self.active_tab_height,
                    layer.absolute_bounds().bottom())

    def clone_latest(self, visual_effect, current_effect):
        node = visual_effect.node
        if not node in self.composited_updates:
            return visual_effect.clone(current_effect)
        save_layer = self.composited_updates[node]
        if type(visual_effect) is SaveLayer:
            return save_layer.clone(current_effect)
        return visual_effect.clone(current_effect)

    def paint_draw_list(self):
        self.draw_list = []
        for composited_layer in self.composited_layers:
            current_effect = \
                DrawCompositedLayer(composited_layer)
            if not composited_layer.display_items: continue
            parent = composited_layer.display_items[0].parent
            while parent:
                current_effect = \
                    self.clone_latest(parent, [current_effect])
                parent = parent.parent
            self.draw_list.append(current_effect)

    def composite_raster_and_draw(self):
        self.lock.acquire(blocking=True)
        if not self.needs_composite and \
            len(self.composited_updates) == 0 \
            and not self.needs_raster and not self.needs_draw and not \
            self.needs_accessibility:
            self.lock.release()
            return
        self.measure_composite_raster_and_draw.start()
        start_time = time.time()
        if self.needs_composite:
            self.composite()
        if self.needs_raster:
            self.raster_chrome()
            self.raster_tab()
        if self.needs_draw:
            self.paint_draw_list()
            self.draw()
        self.measure_composite_raster_and_draw.stop()
        self.needs_composite = False
        self.needs_raster = False
        self.needs_draw = False

        if self.needs_accessibility:
            new_spoken_alerts = []
            for old_node in self.spoken_alerts:
                new_nodes = [
                    node for node in tree_to_list(self.accessibility_tree, [])
                    if node.node == old_node.node
                    and node.role == "alert"
                ]
                if new_nodes:
                    new_spoken_alerts.append(new_nodes[0])
            self.spoken_alerts = new_spoken_alerts

            self.active_alerts = [
                node for node in tree_to_list(self.accessibility_tree, [])
                if node.role == "alert"
            ]

            self.speak_update()

        self.lock.release()

    def schedule_animation_frame(self):
        def callback():
            self.lock.acquire(blocking=True)
            scroll = self.scroll
            active_tab = self.tabs[self.active_tab]
            self.needs_animation_frame = False
            self.lock.release()
            task = Task(active_tab.run_animation_frame, scroll)
            active_tab.task_runner.schedule_task(task)
        self.lock.acquire(blocking=True)
        if self.needs_animation_frame and not self.animation_timer:
            if USE_BROWSER_THREAD:
                self.animation_timer = \
                    threading.Timer(REFRESH_RATE_SEC, callback)
                self.animation_timer.start()
        self.lock.release()

    def handle_down(self):
        self.lock.acquire(blocking=True)
        if not self.active_tab_height:
            self.lock.release()
            return
        scroll = clamp_scroll(
            self.scroll + SCROLL_STEP,
            self.active_tab_height)
        self.scroll = scroll
        self.set_needs_draw()
        self.lock.release()

    def handle_tab(self):
        self.focus = "content"
        active_tab = self.tabs[self.active_tab]
        task = Task(active_tab.advance_tab)
        active_tab.task_runner.schedule_task(task)

    def focus_addressbar(self):
        self.lock.acquire(blocking=True)
        self.focus = "address bar"
        self.address_bar = ""
        text = "Address bar focused"
        if self.accessibility_is_on:
            print(text)
            if not self.muted:
                speak_text(text)
        self.set_needs_raster()
        self.lock.release()

    def clear_data(self):
        self.scroll = 0
        self.url = None
        self.display_list = []
        self.accessibility_tree = None
        self.composited_layers = []

    def set_active_tab(self, index):
        self.active_tab = index
        self.clear_data()
        self.needs_animation_frame = True

    def go_back(self):
        active_tab = self.tabs[self.active_tab]
        task = Task(active_tab.go_back)
        active_tab.task_runner.schedule_task(task)
        self.clear_data()

    def cycle_tabs(self):
        self.lock.acquire(blocking=True)
        new_active_tab = (self.active_tab + 1) % len(self.tabs)
        self.set_active_tab(new_active_tab)
        self.lock.release()

    def toggle_accessibility(self):
        self.lock.acquire(blocking=True)
        self.accessibility_is_on = not self.accessibility_is_on
        self.needs_accessibility = self.accessibility_is_on
        self.lock.release()

    def speak_node(self, node, text):
        text += node.text
        if text and node.children and \
            node.children[0].role == "StaticText":
            text += " " + \
            node.children[0].text


        if text:
            print(text)
            if not self.is_muted():
                speak_text(text)

    def speak_document(self):
        text = "Here are the document contents: "
        tree_list = tree_to_list(self.accessibility_tree, [])
        for accessibility_node in tree_list:
            new_text = accessibility_node.text
            if new_text:
                text += "\n"  + new_text

        print(text)
        if not self.is_muted():
            speak_text(text)

    def speak_update(self):
        if not self.accessibility_tree: return

        if not self.has_spoken_document:
            self.speak_document()
            self.has_spoken_document = True

        if self.tab_focus and \
            self.tab_focus != self.last_tab_focus:
            nodes = [node for node in tree_to_list(self.accessibility_tree, [])
                        if node.node == self.tab_focus]
            if nodes:
                self.speak_node(nodes[0], "element focused ")
            self.last_tab_focus = self.tab_focus

        if self.pending_hover != None:
            if self.accessibility_tree:
                (x, y) = self.pending_hover
                a11y_node = self.accessibility_tree.hit_test(x, y)
                if self.hovered_node:
                    self.hovered_node.is_hovered = False

                if a11y_node:
                    if not self.hovered_node or a11y_node.node != self.hovered_node.node:
                        self.speak_node(a11y_node, "Hit test ")
                    self.hovered_node = a11y_node
                    self.hovered_node.is_hovered = True
            self.pending_hover = None

        for alert in self.active_alerts:
            if alert not in self.spoken_alerts:
                self.speak_node(alert, "New alert")
                self.spoken_alerts.append(alert)

    def toggle_mute(self):
        self.lock.acquire(blocking=True)
        self.muted = not self.muted
        self.lock.release()

    def is_muted(self):
        return self.muted

    def toggle_dark_mode(self):
        self.lock.acquire(blocking=True)
        self.dark_mode = not self.dark_mode
        active_tab = self.tabs[self.active_tab]
        task = Task(active_tab.toggle_dark_mode)
        active_tab.task_runner.schedule_task(task)
        self.lock.release()

    def handle_click(self, e):
        self.lock.acquire(blocking=True)
        if e.y < CHROME_PX:
            self.focus = None
            if 40 <= e.x < 40 + 80 * len(self.tabs) and 0 <= e.y < 40:
                self.set_active_tab(int((e.x - 40) / 80))
            elif 10 <= e.x < 30 and 10 <= e.y < 30:
                self.load_internal("https://browser.engineering/")
            elif 10 <= e.x < 35 and 40 <= e.y < 90:
                self.go_back()
            elif 50 <= e.x < WIDTH - 10 and 40 <= e.y < 90:
                self.focus = "address bar"
                self.address_bar = ""
            self.set_needs_raster()
        else:
            self.focus = "content"
            active_tab = self.tabs[self.active_tab]
            task = Task(active_tab.click, e.x, e.y - CHROME_PX)
            active_tab.task_runner.schedule_task(task)
        self.lock.release()

    def handle_hover(self, event):
        if not self.accessibility_is_on:
            return
        self.pending_hover = (event.x, event.y - CHROME_PX)
        active_tab = self.tabs[self.active_tab]
        task = Task(active_tab.hover, event.x, event.y - CHROME_PX)
        active_tab.task_runner.schedule_task(task)
        self.needs_accessibility = True

    def handle_key(self, char):
        self.lock.acquire(blocking=True)
        if not (0x20 <= ord(char) < 0x7f): return
        if self.focus == "address bar":
            self.address_bar += char
            self.set_needs_raster()
        elif self.focus == "content":
            active_tab = self.tabs[self.active_tab]
            task = Task(active_tab.keypress, char)
            active_tab.task_runner.schedule_task(task)
        self.lock.release()

    def schedule_load(self, url, body=None):
        active_tab = self.tabs[self.active_tab]
        task = Task(active_tab.load, url, body)
        active_tab.task_runner.schedule_task(task)

    def handle_enter(self):
        self.lock.acquire(blocking=True)
        if self.focus == "address bar":
            self.schedule_load(active_tab, self.address_bar)
            self.url = self.address_bar
            self.focus = None
            self.set_needs_raster()
        elif self.focus == "content":
            active_tab = self.tabs[self.active_tab]
            task = Task(active_tab.enter)
            active_tab.task_runner.schedule_task(task)
        self.lock.release()

    def increment_zoom(self, increment):
        self.lock.acquire(blocking=True)
        active_tab = self.tabs[self.active_tab]
        task = Task(active_tab.zoom_by, increment)
        active_tab.task_runner.schedule_task(task)
        self.lock.release()

    def reset_zoom(self):
        self.lock.acquire(blocking=True)
        active_tab = self.tabs[self.active_tab]
        task = Task(active_tab.reset_zoom)
        active_tab.task_runner.schedule_task(task)
        self.lock.release()

    def load(self, url):
        self.lock.acquire(blocking=True)
        self.load_internal(url)
        self.lock.release()

    def load_internal(self, url):
        new_tab = Tab(self)
        self.tabs.append(new_tab)
        self.set_active_tab(len(self.tabs) - 1)
        self.schedule_load(url)

    def raster_tab(self):
        for composited_layer in self.composited_layers:
            composited_layer.raster()

    def raster_chrome(self):
        canvas = self.chrome_surface.getCanvas()
        if self.dark_mode:
            color = "white"
            background_color = "black"
        else:
            color = "black"
            background_color = "white"
        canvas.clear(parse_color(background_color))
    
        # Draw the tabs UI:
        tabfont = skia.Font(skia.Typeface('Arial'), 20)
        for i, tab in enumerate(self.tabs):
            name = "Tab {}".format(i)
            x1, x2 = 40 + 80 * i, 120 + 80 * i
            draw_line(canvas, x1, 0, x1, 40, color)
            draw_line(canvas, x2, 0, x2, 40, color)
            draw_text(canvas, x1 + 10, 10, name, tabfont, color)
            if i == self.active_tab:
                draw_line(canvas, 0, 40, x1, 40, color)
                draw_line(canvas, x2, 40, WIDTH, 40, color)

        # Draw the plus button to add a tab:
        buttonfont = skia.Font(skia.Typeface('Arial'), 30)
        draw_rect(canvas, 10, 10, 30, 30,
            fill_color=background_color, border_color=color)
        draw_text(canvas, 11, 4, "+", buttonfont, color=color)

        # Draw the URL address bar:
        draw_rect(canvas, 40.0, 50.0, WIDTH - 10.0, 90.0,
            fill_color=background_color, border_color=color)

        if self.focus == "address bar":
            draw_text(canvas, 55, 55, self.address_bar, buttonfont,
                color=color)
            w = buttonfont.measureText(self.address_bar)
            draw_line(canvas, 55 + w, 55, 55 + w, 85, color)
        else:
            if self.url:
                draw_text(canvas, 55, 55, self.url, buttonfont,
                    color=color)

        # Draw the back button:
        draw_rect(canvas, 10, 50, 35, 90,
            fill_color=background_color, border_color=color)

        path = \
            skia.Path().moveTo(15, 70).lineTo(30, 55).lineTo(30, 85)
        paint = skia.Paint(
            Color=parse_color(color), Style=skia.Paint.kFill_Style)
        canvas.drawPath(path, paint)

    def draw(self):
        canvas = self.root_surface.getCanvas()
        if self.dark_mode:
            canvas.clear(skia.ColorBLACK)
        else:
            canvas.clear(skia.ColorWHITE)

        canvas.save()
        canvas.translate(0, CHROME_PX - self.scroll)
        for item in self.draw_list:
            item.execute(canvas)
        canvas.restore()

        chrome_rect = skia.Rect.MakeLTRB(0, 0, WIDTH, CHROME_PX)
        canvas.save()
        canvas.clipRect(chrome_rect)
        self.chrome_surface.draw(canvas, 0, 0)
        canvas.restore()

        if USE_GPU:
            self.root_surface.flushAndSubmit()
            sdl2.SDL_GL_SwapWindow(self.sdl_window)
        else:
            # This makes an image interface to the Skia surface, but
            # doesn't actually copy anything yet.
            skia_image = self.root_surface.makeImageSnapshot()
            skia_bytes = skia_image.tobytes()

            depth = 32 # Bits per pixel
            pitch = 4 * WIDTH # Bytes per row
            sdl_surface = sdl2.SDL_CreateRGBSurfaceFrom(
                skia_bytes, WIDTH, HEIGHT, depth, pitch,
                self.RED_MASK, self.GREEN_MASK,
                self.BLUE_MASK, self.ALPHA_MASK)

            rect = sdl2.SDL_Rect(0, 0, WIDTH, HEIGHT)
            window_surface = sdl2.SDL_GetWindowSurface(self.sdl_window)
            # SDL_BlitSurface is what actually does the copy.
            sdl2.SDL_BlitSurface(sdl_surface, rect, window_surface, rect)
            sdl2.SDL_UpdateWindowSurface(self.sdl_window)

    def handle_quit(self):
        print(self.measure_composite_raster_and_draw.text())
        self.tabs[self.active_tab].task_runner.set_needs_quit()
        if USE_GPU:
            sdl2.SDL_GL_DeleteContext(self.gl_context)
        sdl2.SDL_DestroyWindow(self.sdl_window)

if __name__ == "__main__":
    import sys
    import argparse

    parser = argparse.ArgumentParser(description='Chapter 13 code')
    parser.add_argument("url", type=str, help="URL to load")
    parser.add_argument('--single_threaded', action="store_true", default=False,
        help='Whether to run the browser without a browser thread')
    parser.add_argument('--disable_compositing', action="store_true",
        default=False, help='Whether to composite some elements')
    parser.add_argument('--disable_gpu', action='store_true',
        default=False, help='Whether to disable use of the GPU')
    parser.add_argument('--show_composited_layer_borders', action="store_true",
        default=False, help='Whether to visually indicate composited layer borders')
    args = parser.parse_args()

    USE_BROWSER_THREAD = not args.single_threaded
    USE_GPU = not args.disable_gpu
    USE_COMPOSITING = not args.disable_compositing and not args.disable_gpu
    SHOW_COMPOSITED_LAYER_BORDERS = args.show_composited_layer_borders

    sdl2.SDL_Init(sdl2.SDL_INIT_EVENTS)
    browser = Browser()
    browser.load(args.url)

    event = sdl2.SDL_Event()
    ctrl_down = False
    while True:
        if sdl2.SDL_PollEvent(ctypes.byref(event)) != 0:
            if event.type == sdl2.SDL_QUIT:
                browser.handle_quit()
                sdl2.SDL_Quit()
                sys.exit()
                break
            elif event.type == sdl2.SDL_MOUSEBUTTONUP:
                browser.handle_click(event.button)
            elif event.type == sdl2.SDL_MOUSEMOTION:
                browser.handle_hover(event.motion)
            elif event.type == sdl2.SDL_KEYDOWN:
                if ctrl_down:
                    if event.key.keysym.sym == sdl2.SDLK_EQUALS:
                        browser.increment_zoom(1)
                    elif event.key.keysym.sym == sdl2.SDLK_MINUS:
                        browser.increment_zoom(-1)
                    elif event.key.keysym.sym == sdl2.SDLK_0:
                        browser.reset_zoom()
                    elif event.key.keysym.sym == sdl2.SDLK_LEFT:
                        browser.go_back()
                    elif event.key.keysym.sym == sdl2.SDLK_l:
                        browser.focus_addressbar()
                    elif event.key.keysym.sym == sdl2.SDLK_a:
                        browser.toggle_accessibility()
                    elif event.key.keysym.sym == sdl2.SDLK_d:
                        browser.toggle_dark_mode()
                    elif event.key.keysym.sym == sdl2.SDLK_m:
                        browser.toggle_mute()
                    elif event.key.keysym.sym == sdl2.SDLK_t:
                        browser.load("https://browser.engineering/")
                    elif event.key.keysym.sym == sdl2.SDLK_TAB:
                        browser.cycle_tabs()
                    elif event.key.keysym.sym == sdl2.SDLK_q:
                        browser.handle_quit()
                        sdl2.SDL_Quit()
                        sys.exit()
                        break
                elif event.key.keysym.sym == sdl2.SDLK_RETURN:
                    browser.handle_enter()
                elif event.key.keysym.sym == sdl2.SDLK_DOWN:
                    browser.handle_down()
                elif event.key.keysym.sym == sdl2.SDLK_TAB:
                    browser.handle_tab()
                elif event.key.keysym.sym == sdl2.SDLK_RCTRL or \
                    event.key.keysym.sym == sdl2.SDLK_LCTRL:
                    ctrl_down = True
            elif event.type == sdl2.SDL_KEYUP:
                if event.key.keysym.sym == sdl2.SDLK_RCTRL or \
                    event.key.keysym.sym == sdl2.SDLK_LCTRL:
                    ctrl_down = False
            elif event.type == sdl2.SDL_TEXTINPUT and not ctrl_down:
                browser.handle_key(event.text.text.decode('utf8'))
        active_tab = browser.tabs[browser.active_tab]
        if not USE_BROWSER_THREAD:
            if active_tab.task_runner.needs_quit:
                break
            if browser.needs_animation_frame:
                browser.needs_animation_frame = False
                browser.render()
        browser.composite_raster_and_draw()
        browser.schedule_animation_frame()<|MERGE_RESOLUTION|>--- conflicted
+++ resolved
@@ -1280,14 +1280,6 @@
             back = self.history.pop()
             self.load(back)
 
-<<<<<<< HEAD
-=======
-    def queue_alert(self, alert):
-        if not self.accessibility_is_on:
-            return
-        self.queued_alerts.append(alert)
-
->>>>>>> 22bff058
     def toggle_dark_mode(self):
         self.dark_mode = not self.dark_mode
         self.set_needs_render()
@@ -1392,12 +1384,8 @@
         self.hovered_node = None
         self.tab_focus = None
         self.last_tab_focus = None
-<<<<<<< HEAD
         self.active_alerts = []
         self.spoken_alerts = []
-=======
-        self.queued_alerts = []
->>>>>>> 22bff058
 
     def render(self):
         assert not USE_BROWSER_THREAD
