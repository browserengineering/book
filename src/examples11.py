class Pixel:
    def __init__(self, r, g, b, a):
        self.r = r
        self.g = g
        self.b = b
        self.a = a

    def alphaf(self, opacity):
        self.a = self.a * opacity
        return self

    def source_over(self, source):
        self.a = 1 - (1 - source.a) * (1 - self.a)
<<<<<<< HEAD
        if self.a == 0: return self
=======
        if self.a == 0:
            self.r = 0.0
            self.g = 0.0
            self.b = 0.0
            return self
>>>>>>> c4d83e67
        self.r = \
            (self.r * (1 - source.a) * self.a + \
                source.r * source.a) / self.a
        self.g = \
            (self.g * (1 - source.a) * self.a + \
                source.g * source.a) / self.a
        self.b = \
            (self.b * (1 - source.a) * self.a + \
                source.b * source.a) / self.a
        return self

    def destination_in(self, source):
        self.a = self.a * source.a
<<<<<<< HEAD
        if self.a == 0: return self
        self.r = self.r * self.a * source.a / self.a
        self.g = self.g * self.a * source.a / self.a
        self.b = self.b * self.a * source.a / self.a
=======
        if self.a == 0:
            self.r = 0.0
            self.g = 0.0
            self.b = 0.0
            return self
        self.r = (self.r * self.a * source.a) / self.a
        self.g = (self.g * self.a * source.a) / self.a
        self.b = (self.b * self.a * source.a) / self.a
>>>>>>> c4d83e67
        return self

    def multiply(self, source):
        self.r = self.r * source.r
        self.g = self.g * source.g
        self.b = self.b * source.b
        return self

    def difference(self, source):
        self.r = abs(self.r - source.r)
        self.g = abs(self.g - source.g)
        self.b = abs(self.b - source.b)
        return self

    def copy(self):
        return Pixel(self.r, self.g, self.b, self.a)

    def __eq__(self, other):
        return self.r == other.r and self.g == other.g and \
            self.b == other.b and self.a == other.a

    def __repr__(self):
        return f"Pixel({self.r}, {self.g}, {self.b}, {self.a})"
    
def gray(x):
    return Pixel(x, x, x, 1.0)

def do_thing():
    for (x, y) in destination.coordinates():
        source[x, y].alphaf(opacity)
        destination[x, y].difference(source[x, y])
        destination[x, y].source_over(source[x, y])<|MERGE_RESOLUTION|>--- conflicted
+++ resolved
@@ -11,15 +11,7 @@
 
     def source_over(self, source):
         self.a = 1 - (1 - source.a) * (1 - self.a)
-<<<<<<< HEAD
         if self.a == 0: return self
-=======
-        if self.a == 0:
-            self.r = 0.0
-            self.g = 0.0
-            self.b = 0.0
-            return self
->>>>>>> c4d83e67
         self.r = \
             (self.r * (1 - source.a) * self.a + \
                 source.r * source.a) / self.a
@@ -33,21 +25,10 @@
 
     def destination_in(self, source):
         self.a = self.a * source.a
-<<<<<<< HEAD
         if self.a == 0: return self
-        self.r = self.r * self.a * source.a / self.a
-        self.g = self.g * self.a * source.a / self.a
-        self.b = self.b * self.a * source.a / self.a
-=======
-        if self.a == 0:
-            self.r = 0.0
-            self.g = 0.0
-            self.b = 0.0
-            return self
         self.r = (self.r * self.a * source.a) / self.a
         self.g = (self.g * self.a * source.a) / self.a
         self.b = (self.b * self.a * source.a) / self.a
->>>>>>> c4d83e67
         return self
 
     def multiply(self, source):
