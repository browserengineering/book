"""
This file compiles the code in Web Browser Engineering,
up to and including Chapter 10 (Keeping Data Private),
without exercises.
"""

import socket
import ssl
import tkinter
import tkinter.font
import urllib.parse
import dukpy
from lab4 import print_tree
from lab4 import Element
from lab4 import Text
from lab4 import HTMLParser
from lab5 import DrawRect
from lab6 import cascade_priority
from lab6 import layout_mode
from lab6 import resolve_url
from lab6 import style
from lab6 import tree_to_list
from lab6 import CSSParser
from lab6 import DrawText
from lab7 import LineLayout
from lab7 import TextLayout
from lab8 import DocumentLayout

<<<<<<< HEAD
=======
def url_origin(url):
    scheme_colon, _, host, _ = url.split("/", 3)
    return scheme_colon + "//" + host
        
>>>>>>> 648fbeb4
COOKIE_JAR = {}

def request(url, top_level_url, payload=None):
    scheme, url = url.split("://", 1)
    assert scheme in ["http", "https"], \
        "Unknown scheme {}".format(scheme)

    host, path = url.split("/", 1)
    path = "/" + path
    port = 80 if scheme == "http" else 443

    if ":" in host:
        host, port = host.split(":", 1)
        port = int(port)

    s = socket.socket(
        family=socket.AF_INET,
        type=socket.SOCK_STREAM,
        proto=socket.IPPROTO_TCP,
    )
    s.connect((host, port))

    if scheme == "https":
        ctx = ssl.create_default_context()
        s = ctx.wrap_socket(s, server_hostname=host)

    method = "POST" if payload else "GET"
    body = "{} {} HTTP/1.0\r\n".format(method, path)
    body += "Host: {}\r\n".format(host)
    if host in COOKIE_JAR:
        cookie, params = COOKIE_JAR[host]
        allow_cookie = True
        if top_level_url and params.get("samesite", "none") == "lax":
            _, _, top_level_host, _ = top_level_url.split("/", 3)
            allow_cookie = (host == top_level_host or method == "GET")
        if allow_cookie:
            body += "Cookie: {}\r\n".format(cookie)
    if payload:
        content_length = len(payload.encode("utf8"))
        body += "Content-Length: {}\r\n".format(content_length)
    body += "\r\n" + (payload or "")
    s.send(body.encode("utf8"))
    response = s.makefile("r", encoding="utf8", newline="\r\n")

    statusline = response.readline()
    version, status, explanation = statusline.split(" ", 2)
    assert status == "200", "{}: {}".format(status, explanation)

    headers = {}
    while True:
        line = response.readline()
        if line == "\r\n": break
        header, value = line.split(":", 1)
        headers[header.lower()] = value.strip()

    if "set-cookie" in headers:
        params = {}
        if ";" in headers["set-cookie"]:
            cookie, rest = headers["set-cookie"].split(";", 1)
            for param_pair in rest.split(";"):
                name, value = param_pair.strip().split("=", 1)
                params[name.lower()] = value.lower()
        else:
            cookie = headers["set-cookie"]
        COOKIE_JAR[host] = (cookie, params)

    body = response.read()
    s.close()

    return headers, body

from lab9 import EVENT_DISPATCH_CODE

class JSContext:
    def __init__(self, tab):
        self.tab = tab

        self.interp = dukpy.JSInterpreter()
        self.interp.export_function("log", print)
        self.interp.export_function("querySelectorAll",
            self.querySelectorAll)
        self.interp.export_function("getAttribute",
            self.getAttribute)
        self.interp.export_function("innerHTML", self.innerHTML)
        self.interp.export_function("cookie", self.cookie)
        self.interp.export_function("XMLHttpRequest_send",
            self.XMLHttpRequest_send)
        with open("runtime10.js") as f:
            self.interp.evaljs(f.read())

        self.node_to_handle = {}
        self.handle_to_node = {}

    def run(self, code):
        self.interp.evaljs(code)

    def dispatch_event(self, type, elt):
        handle = self.node_to_handle.get(elt, -1)
        do_default = self.interp.evaljs(
            EVENT_DISPATCH_CODE, type=type, handle=handle)
        return not do_default

    def get_handle(self, elt):
        if elt not in self.node_to_handle:
            handle = len(self.node_to_handle)
            self.node_to_handle[id(elt)] = handle
            self.handle_to_node[handle] = elt
        else:
            handle = self.node_to_handle[elt]
        return handle

    def querySelectorAll(self, selector_text):
        selector = CSSParser(selector_text).selector()
        nodes = [node for node
                 in tree_to_list(self.tab.nodes, [])
                 if selector.matches(node)]
        return [self.get_handle(node) for node in nodes]

    def getAttribute(self, handle, attr):
        elt = self.handle_to_node[handle]
        return elt.attributes.get(attr, None)

    def innerHTML(self, handle, s):
        doc = HTMLParser("<html><body>" + s + "</body></html>").parse()
        new_nodes = doc.children[0].children
        elt = self.handle_to_node[handle]
        elt.children = new_nodes
        for child in elt.children:
            child.parent = elt
        self.tab.render()

    def cookie(self):
        _, _, host, _ = self.tab.url.split("/", 3)
        if ":" in host: host = host.split(":", 1)[0]
        cookie, params = COOKIE_JAR.get(host, "")
        return cookie

    def XMLHttpRequest_send(self, method, url, body):
        full_url = resolve_url(url, self.tab.url)
        if not self.tab.allowed_request(full_url):
            raise Exception("Cross-origin XHR blocked by CSP")
        headers, out = request(full_url, self.tab.url, payload=body)
        if url_origin(full_url) != url_origin(self.tab.url):
            raise Exception("Cross-origin XHR request not allowed")
        return out


SCROLL_STEP = 100
CHROME_PX = 100

class Tab:
    def __init__(self):
        self.history = []
        self.focus = None
        self.url = None

        with open("browser8.css") as f:
            self.default_style_sheet = CSSParser(f.read()).parse()

    def allowed_request(self, url):
<<<<<<< HEAD
        if self.allowed_origins == None: return True
        origin = "/".join(url.split("/", 3)[:3])
        return origin in self.allowed_origins
=======
        return self.allowed_servers == None or \
            url_origin(url) in self.allowed_servers
>>>>>>> 648fbeb4

    def load(self, url, body=None):
        headers, body = request(url, self.url, payload=body)
        self.scroll = 0
        self.url = url
        self.history.append(url)

        self.allowed_origins = None
        if "content-security-policy" in headers:
           csp = headers["content-security-policy"].split()
           if len(csp) > 0 and csp[0] == "default-src":
               self.allowed_origins = csp[1:]

        self.nodes = HTMLParser(body).parse()

        self.js = JSContext(self)
        scripts = [node.attributes["src"] for node
                   in tree_to_list(self.nodes, [])
                   if isinstance(node, Element)
                   and node.tag == "script"
                   and "src" in node.attributes]
        for script in scripts:
            script_url = resolve_url(script, url)
            if not self.allowed_request(script_url):
                print("Blocked script", script, "due to CSP")
                continue
            header, body = request(script_url, url)
            try:
                print("Script returned: ", self.js.run(body))
            except dukpy.JSRuntimeError as e:
                print("Script", script, "crashed", e)

        self.rules = self.default_style_sheet.copy()
        links = [node.attributes["href"]
                 for node in tree_to_list(self.nodes, [])
                 if isinstance(node, Element)
                 and node.tag == "link"
                 and "href" in node.attributes
                 and node.attributes.get("rel") == "stylesheet"]
        for link in links:
            style_url = resolve_url(link, url)
            if not self.allowed_request(style_url):
                print("Blocked style", link, "due to CSP")
                continue
            try:
                header, body = request(style_url, url)
            except:
                continue
            self.rules.extend(CSSParser(body).parse())
        self.render()

    def render(self):
        style(self.nodes, sorted(self.rules, key=cascade_priority))
        self.document = DocumentLayout(self.nodes)
        self.document.layout()
        self.display_list = []
        self.document.paint(self.display_list)

    def draw(self, canvas):
        for cmd in self.display_list:
            if cmd.top > self.scroll + HEIGHT - CHROME_PX: continue
            if cmd.bottom < self.scroll: continue
            cmd.execute(self.scroll - CHROME_PX, canvas)

        if self.focus:
            obj = [obj for obj in tree_to_list(self.document, [])
                   if obj.node == self.focus][0]
            text = self.focus.attributes.get("value", "")
            x = obj.x + obj.font.measure(text)
            y = obj.y - self.scroll + CHROME_PX
            canvas.create_line(x, y, x, y + obj.height)

    def scrolldown(self):
        max_y = self.document.height - HEIGHT
        self.scroll = min(self.scroll + SCROLL_STEP, max_y)

    def click(self, x, y):
        self.focus = None
        y += self.scroll
        objs = [obj for obj in tree_to_list(self.document, [])
                if obj.x <= x < obj.x + obj.width
                and obj.y <= y < obj.y + obj.height]
        if not objs: return
        elt = objs[-1].node
        if elt and self.js.dispatch_event("click", elt): return
        while elt:
            if isinstance(elt, Text):
                pass
            elif elt.tag == "a" and "href" in elt.attributes:
                url = resolve_url(elt.attributes["href"], self.url)
                return self.load(url)
            elif elt.tag == "input":
                elt.attributes["value"] = ""
                self.focus = elt
                return
            elif elt.tag == "button":
                while elt:
                    if elt.tag == "form" and "action" in elt.attributes:
                        return self.submit_form(elt)
                    elt = elt.parent
            elt = elt.parent

    def submit_form(self, elt):
        if self.js.dispatch_event("submit", elt): return
        inputs = [node for node in tree_to_list(elt, [])
                  if isinstance(node, Element)
                  and node.tag == "input"
                  and "name" in node.attributes]

        body = ""
        for input in inputs:
            name = input.attributes["name"]
            value = input.attributes.get("value", "")
            name = urllib.parse.quote(name)
            value = urllib.parse.quote(value)
            body += "&" + name + "=" + value
        body = body [1:]

        url = resolve_url(elt.attributes["action"], self.url)
        self.load(url, body)

    def keypress(self, char):
        if self.focus:
            if self.js.dispatch_event("keydown", self.focus): return
            self.focus.attributes["value"] += char
        self.document.paint(self.display_list) # TODO: is this necessary?

    def go_back(self):
        if len(self.history) > 1:
            self.history.pop()
            back = self.history.pop()
            self.load(back)

WIDTH, HEIGHT = 800, 600

class Browser:
    def __init__(self):
        self.window = tkinter.Tk()
        self.canvas = tkinter.Canvas(
            self.window,
            width=WIDTH,
            height=HEIGHT
        )
        self.canvas.pack()

        self.window.bind("<Down>", self.handle_down)
        self.window.bind("<Button-1>", self.handle_click)
        self.window.bind("<Key>", self.handle_key)
        self.window.bind("<Return>", self.handle_enter)

        self.tabs = []
        self.active_tab = None
        self.focus = None
        self.address_bar = ""

    def handle_down(self, e):
        self.tabs[self.active_tab].scrolldown()
        self.draw()

    def handle_click(self, e):
        if e.y < CHROME_PX:
            self.focus = None
            if 40 <= e.x < 40 + 80 * len(self.tabs) and 0 <= e.y < 40:
                self.active_tab = int((e.x - 40) / 80)
            elif 10 <= e.x < 30 and 10 <= e.y < 30:
                self.load("https://browser.engineering/")
            elif 10 <= e.x < 35 and 40 <= e.y < 90:
                self.tabs[self.active_tab].go_back()
            elif 50 <= e.x < WIDTH - 10 and 40 <= e.y < 90:
                self.focus = "address bar"
                self.address_bar = ""
        else:
            self.focus = "content"
            self.tabs[self.active_tab].click(e.x, e.y - CHROME_PX)
        self.draw()

    def handle_key(self, e):
        if len(e.char) == 0: return
        if not (0x20 <= ord(e.char) < 0x7f): return
        if self.focus == "address bar":
            self.address_bar += e.char
            self.draw()
        elif self.focus == "content":
            self.tabs[self.active_tab].keypress(e.char)
            self.draw()

    def handle_enter(self, e):
        if self.focus == "address bar":
            self.tabs[self.active_tab].load(self.address_bar)
            self.focus = None
            self.draw()

    def load(self, url):
        new_tab = Tab()
        new_tab.load(url)
        self.active_tab = len(self.tabs)
        self.tabs.append(new_tab)
        self.draw()

    def draw(self):
        self.canvas.delete("all")
        self.tabs[self.active_tab].draw(self.canvas)
        self.canvas.create_rectangle(
            0, 0, WIDTH, CHROME_PX, fill="white")

        tabfont = tkinter.font.Font(size=20)
        for i, tab in enumerate(self.tabs):
            name = "Tab {}".format(i)
            x1, x2 = 40 + 80 * i, 120 + 80 * i
            self.canvas.create_line(x1, 0, x1, 40)
            self.canvas.create_line(x2, 0, x2, 40)
            self.canvas.create_text(
                x1 + 10, 10, text=name, font=tabfont, anchor="nw")
            if i == self.active_tab:
                self.canvas.create_line(0, 40, x1, 40)
                self.canvas.create_line(x2, 40, WIDTH, 40)

        buttonfont = tkinter.font.Font(size=30)
        self.canvas.create_rectangle(10, 10, 30, 30, width=1)
        self.canvas.create_text(
            11, 0, font=buttonfont, text="+", anchor="nw")

        self.canvas.create_rectangle(40, 50, WIDTH - 10, 90, width=1)
        if self.focus == "address bar":
            self.canvas.create_text(
                55, 55, anchor='nw', text=self.address_bar,
                font=buttonfont)
            w = buttonfont.measure(self.address_bar)
            self.canvas.create_line(55 + w, 55, 55 + w, 85)
        else:
            url = self.tabs[self.active_tab].url
            self.canvas.create_text(
                55, 55, anchor='nw', text=url, font=buttonfont)

        self.canvas.create_rectangle(10, 50, 35, 90, width=1)
        self.canvas.create_polygon(
            15, 70, 30, 55, 30, 85, fill='black')


if __name__ == "__main__":
    import sys
    Browser().load(sys.argv[1])
    tkinter.mainloop()<|MERGE_RESOLUTION|>--- conflicted
+++ resolved
@@ -26,13 +26,10 @@
 from lab7 import TextLayout
 from lab8 import DocumentLayout
 
-<<<<<<< HEAD
-=======
 def url_origin(url):
     scheme_colon, _, host, _ = url.split("/", 3)
     return scheme_colon + "//" + host
         
->>>>>>> 648fbeb4
 COOKIE_JAR = {}
 
 def request(url, top_level_url, payload=None):
@@ -193,14 +190,8 @@
             self.default_style_sheet = CSSParser(f.read()).parse()
 
     def allowed_request(self, url):
-<<<<<<< HEAD
-        if self.allowed_origins == None: return True
-        origin = "/".join(url.split("/", 3)[:3])
-        return origin in self.allowed_origins
-=======
         return self.allowed_servers == None or \
             url_origin(url) in self.allowed_servers
->>>>>>> 648fbeb4
 
     def load(self, url, body=None):
         headers, body = request(url, self.url, payload=body)
