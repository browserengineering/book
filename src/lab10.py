--- conflicted
+++ resolved
@@ -168,13 +168,9 @@
         return cookie
 
     def XMLHttpRequest_send(self, method, url, body):
-<<<<<<< HEAD
         full_url = resolve_url(url, self.tab.url)
         if not self.tab.allowed_request(full_url):
             raise Exception("Cross-origin XHR blocked by CSP")
-=======
-        full_url = resolve(url, self.tab.url)
->>>>>>> 2b630e88
         headers, out = request(full_url, self.tab.url, payload=body)
         if url_origin(full_url) != url_origin(self.tab.url):
             raise Exception("Cross-origin XHR request not allowed")
@@ -194,13 +190,8 @@
             self.default_style_sheet = CSSParser(f.read()).parse()
 
     def allowed_request(self, url):
-<<<<<<< HEAD
         return self.allowed_origins == None or \
             url_origin(url) in self.allowed_origins
-=======
-        return self.allowed_servers == None or \
-            url_origin(url) in self.allowed_servers
->>>>>>> 2b630e88
 
     def load(self, url, body=None):
         headers, body = request(url, self.url, payload=body)
