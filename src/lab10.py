"""
This file compiles the code in Web Browser Engineering,
up to and including Chapter 10 (Keeping Data Private),
without exercises.
"""

import socket
import ssl
import tkinter
import tkinter.font
import urllib.parse
import dukpy
from lab2 import WIDTH, HEIGHT, HSTEP, VSTEP, SCROLL_STEP
from lab3 import FONTS, get_font
from lab4 import print_tree, HTMLParser
from lab5 import BLOCK_ELEMENTS, DrawRect
from lab6 import CSSParser, TagSelector, DescendantSelector
from lab6 import INHERITED_PROPERTIES, style, cascade_priority
from lab6 import DrawText, tree_to_list
from lab7 import DrawLine, DrawOutline, LineLayout, TextLayout, CHROME_PX
<<<<<<< HEAD
from lab8 import Text, Element
from lab8 import DocumentLayout, BlockLayout, InputLayout, INPUT_WIDTH_PX
=======
from lab8 import URL, DocumentLayout, BlockLayout, InputLayout, INPUT_WIDTH_PX, layout_mode
>>>>>>> 09b718c8
from lab9 import EVENT_DISPATCH_CODE
import wbetools

@wbetools.patch(URL)
class URL:
    def request(self, top_level_url, payload=None):
        s = socket.socket(
            family=socket.AF_INET,
            type=socket.SOCK_STREAM,
            proto=socket.IPPROTO_TCP,
        )
        s.connect((self.host, self.port))
    
        if self.scheme == "https":
            ctx = ssl.create_default_context()
            s = ctx.wrap_socket(s, server_hostname=self.host)
    
        method = "POST" if payload else "GET"
        body = "{} {} HTTP/1.0\r\n".format(method, self.path)
        body += "Host: {}\r\n".format(self.host)
        if self.host in COOKIE_JAR:
            cookie, params = COOKIE_JAR[self.host]
            allow_cookie = True
            if top_level_url and params.get("samesite", "none") == "lax":
                if method != "GET":
                    allow_cookie = self.host == top_level_url.host
            if allow_cookie:
                body += "Cookie: {}\r\n".format(cookie)
        if payload:
            content_length = len(payload.encode("utf8"))
            body += "Content-Length: {}\r\n".format(content_length)
        body += "\r\n" + (payload if payload else "")
        s.send(body.encode("utf8"))
        response = s.makefile("r", encoding="utf8", newline="\r\n")
    
        statusline = response.readline()
        version, status, explanation = statusline.split(" ", 2)
        assert status == "200", "{}: {}".format(status, explanation)
    
        headers = {}
        while True:
            line = response.readline()
            if line == "\r\n": break
            header, value = line.split(":", 1)
            headers[header.lower()] = value.strip()
    
        if "set-cookie" in headers:
            params = {}
            if ";" in headers["set-cookie"]:
                cookie, rest = headers["set-cookie"].split(";", 1)
                for param_pair in rest.split(";"):
                    if '=' in param_pair:
                        name, value = param_pair.strip().split("=", 1)
                        params[name.lower()] = value.lower()
            else:
                cookie = headers["set-cookie"]
            COOKIE_JAR[self.host] = (cookie, params)
    
        assert "transfer-encoding" not in headers
        assert "content-encoding" not in headers
    
        body = response.read()
        s.close()
    
        return headers, body

    def origin(self):
        return self.scheme + "://" + self.host
        
COOKIE_JAR = {}

class JSContext:
    def __init__(self, tab):
        self.tab = tab

        self.interp = dukpy.JSInterpreter()
        self.interp.export_function("log", print)
        self.interp.export_function("querySelectorAll",
            self.querySelectorAll)
        self.interp.export_function("getAttribute",
            self.getAttribute)
        self.interp.export_function("innerHTML_set", self.innerHTML_set)
        self.interp.export_function("XMLHttpRequest_send",
            self.XMLHttpRequest_send)
        with open("runtime10.js") as f:
            self.interp.evaljs(f.read())

        self.node_to_handle = {}
        self.handle_to_node = {}

    def run(self, code):
        self.interp.evaljs(code)

    def dispatch_event(self, type, elt):
        handle = self.node_to_handle.get(elt, -1)
        do_default = self.interp.evaljs(
            EVENT_DISPATCH_CODE, type=type, handle=handle)
        return not do_default

    def get_handle(self, elt):
        if elt not in self.node_to_handle:
            handle = len(self.node_to_handle)
            self.node_to_handle[elt] = handle
            self.handle_to_node[handle] = elt
        else:
            handle = self.node_to_handle[elt]
        return handle

    def querySelectorAll(self, selector_text):
        selector = CSSParser(selector_text).selector()
        nodes = [node for node
                 in tree_to_list(self.tab.nodes, [])
                 if selector.matches(node)]
        return [self.get_handle(node) for node in nodes]

    def getAttribute(self, handle, attr):
        elt = self.handle_to_node[handle]
        return elt.attributes.get(attr, None)

    def innerHTML_set(self, handle, s):
        doc = HTMLParser("<html><body>" + s + "</body></html>").parse()
        new_nodes = doc.children[0].children
        elt = self.handle_to_node[handle]
        elt.children = new_nodes
        for child in elt.children:
            child.parent = elt
        self.tab.render()

    def XMLHttpRequest_send(self, method, url, body):
        full_url = self.tab.url.resolve(url)
        if not self.tab.allowed_request(full_url):
            raise Exception("Cross-origin XHR blocked by CSP")
        headers, out = full_url.request(self.tab.url, body)
        if full_url.origin() != self.tab.url.origin():
            raise Exception("Cross-origin XHR request not allowed")
        return out

class Tab:
    def __init__(self):
        self.history = []
        self.focus = None
        self.url = None

        with open("browser8.css") as f:
            self.default_style_sheet = CSSParser(f.read()).parse()

    def allowed_request(self, url):
        return self.allowed_origins == None or \
            url.origin() in self.allowed_origins

    def load(self, url, body=None):
        headers, body = url.request(self.url, body)
        self.scroll = 0
        self.url = url
        self.history.append(url)

        self.allowed_origins = None
        if "content-security-policy" in headers:
           csp = headers["content-security-policy"].split()
           if len(csp) > 0 and csp[0] == "default-src":
               self.allowed_origins = csp[1:]

        self.nodes = HTMLParser(body).parse()

        self.js = JSContext(self)
        scripts = [node.attributes["src"] for node
                   in tree_to_list(self.nodes, [])
                   if isinstance(node, Element)
                   and node.tag == "script"
                   and "src" in node.attributes]
        for script in scripts:
            script_url = url.resolve(script)
            if not self.allowed_request(script_url):
                print("Blocked script", script, "due to CSP")
                continue
            header, body = script_url.request(url)
            try:
                self.js.run(body)
            except dukpy.JSRuntimeError as e:
                print("Script", script, "crashed", e)

        self.rules = self.default_style_sheet.copy()
        links = [node.attributes["href"]
                 for node in tree_to_list(self.nodes, [])
                 if isinstance(node, Element)
                 and node.tag == "link"
                 and "href" in node.attributes
                 and node.attributes.get("rel") == "stylesheet"]
        for link in links:
            style_url = url.resolve(link)
            if not self.allowed_request(style_url):
                print("Blocked style", link, "due to CSP")
                continue
            try:
                header, body = style_url.request(url)
            except:
                continue
            self.rules.extend(CSSParser(body).parse())
        self.render()

    def render(self):
        style(self.nodes, sorted(self.rules, key=cascade_priority))
        self.document = DocumentLayout(self.nodes)
        self.document.layout()
        self.display_list = []
        self.document.paint(self.display_list)

    def draw(self, canvas):
        for cmd in self.display_list:
            if cmd.top > self.scroll + HEIGHT - CHROME_PX: continue
            if cmd.bottom < self.scroll: continue
            cmd.execute(self.scroll - CHROME_PX, canvas)

    def scrolldown(self):
        max_y = self.document.height - (HEIGHT - CHROME_PX)
        self.scroll = min(self.scroll + SCROLL_STEP, max_y)

    def click(self, x, y):
        self.focus = None
        y += self.scroll
        objs = [obj for obj in tree_to_list(self.document, [])
                if obj.x <= x < obj.x + obj.width
                and obj.y <= y < obj.y + obj.height]
        if not objs: return
        elt = objs[-1].node
        if elt and self.js.dispatch_event("click", elt): return
        while elt:
            if isinstance(elt, Text):
                pass
            elif elt.tag == "a" and "href" in elt.attributes:
                url = self.url.resolve(elt.attributes["href"])
                return self.load(url)
            elif elt.tag == "input":
                elt.attributes["value"] = ""
                if self.focus:
                    self.focus.is_focused = False
                self.focus = elt
                elt.is_focused = True
                return self.render()
            elif elt.tag == "button":
                while elt:
                    if elt.tag == "form" and "action" in elt.attributes:
                        return self.submit_form(elt)
                    elt = elt.parent
            elt = elt.parent

    def submit_form(self, elt):
        if self.js.dispatch_event("submit", elt): return
        inputs = [node for node in tree_to_list(elt, [])
                  if isinstance(node, Element)
                  and node.tag == "input"
                  and "name" in node.attributes]

        body = ""
        for input in inputs:
            name = input.attributes["name"]
            value = input.attributes.get("value", "")
            name = urllib.parse.quote(name)
            value = urllib.parse.quote(value)
            body += "&" + name + "=" + value
        body = body [1:]

        url = self.url.resolve(elt.attributes["action"])
        self.load(url, body)

    def keypress(self, char):
        if self.focus:
            if self.js.dispatch_event("keydown", self.focus): return
            self.focus.attributes["value"] += char
            self.render()

    def go_back(self):
        if len(self.history) > 1:
            self.history.pop()
            back = self.history.pop()
            self.load(back)

class Browser:
    def __init__(self):
        self.window = tkinter.Tk()
        self.canvas = tkinter.Canvas(
            self.window,
            width=WIDTH,
            height=HEIGHT,
            bg="white",
        )
        self.canvas.pack()

        self.window.bind("<Down>", self.handle_down)
        self.window.bind("<Button-1>", self.handle_click)
        self.window.bind("<Key>", self.handle_key)
        self.window.bind("<Return>", self.handle_enter)

        self.tabs = []
        self.active_tab = None
        self.focus = None
        self.address_bar = ""

    def handle_down(self, e):
        self.tabs[self.active_tab].scrolldown()
        self.draw()

    def handle_click(self, e):
        if e.y < CHROME_PX:
            self.focus = None
            if 40 <= e.x < 40 + 80 * len(self.tabs) and 0 <= e.y < 40:
                self.active_tab = int((e.x - 40) / 80)
            elif 10 <= e.x < 30 and 10 <= e.y < 30:
                self.load("https://browser.engineering/")
            elif 10 <= e.x < 35 and 50 <= e.y < 90:
                self.tabs[self.active_tab].go_back()
            elif 50 <= e.x < WIDTH - 10 and 50 <= e.y < 90:
                self.focus = "address bar"
                self.address_bar = ""
        else:
            self.focus = "content"
            self.tabs[self.active_tab].click(e.x, e.y - CHROME_PX)
        self.draw()

    def handle_key(self, e):
        if len(e.char) == 0: return
        if not (0x20 <= ord(e.char) < 0x7f): return
        if self.focus == "address bar":
            self.address_bar += e.char
            self.draw()
        elif self.focus == "content":
            self.tabs[self.active_tab].keypress(e.char)
            self.draw()

    def handle_enter(self, e):
        if self.focus == "address bar":
            self.tabs[self.active_tab].load(self.address_bar)
            self.focus = None
            self.draw()

    def load(self, url):
        new_tab = Tab()
        new_tab.load(url)
        self.active_tab = len(self.tabs)
        self.tabs.append(new_tab)
        self.draw()

    def paint_chrome(self):
        cmds = []
        cmds.append(DrawRect(0, 0, WIDTH, CHROME_PX, "white"))
        cmds.append(DrawLine(0, CHROME_PX - 1, WIDTH, CHROME_PX - 1, "black", 1))

        tabfont = get_font(20, "normal", "roman")
        for i, tab in enumerate(self.tabs):
            name = "Tab {}".format(i)
            x1, x2 = 40 + 80 * i, 120 + 80 * i
            cmds.append(DrawLine(x1, 0, x1, 40, "black", 1))
            cmds.append(DrawLine(x2, 0, x2, 40, "black", 1))
            cmds.append(DrawText(x1 + 10, 10, name, tabfont, "black"))
            if i == self.active_tab:
                cmds.append(DrawLine(0, 40, x1, 40, "black", 1))
                cmds.append(DrawLine(x2, 40, WIDTH, 40, "black", 1))

        buttonfont = get_font(30, "normal", "roman")
        cmds.append(DrawOutline(10, 10, 30, 30, "black", 1))
        cmds.append(DrawText(11, 0, "+", buttonfont, "black"))

        cmds.append(DrawOutline(40, 50, WIDTH - 10, 90, "black", 1))
        if self.focus == "address bar":
            cmds.append(DrawText(55, 55, self.address_bar, buttonfont, "black"))
            w = buttonfont.measure(self.address_bar)
            cmds.append(DrawLine(55 + w, 55, 55 + w, 85, "black", 1))
        else:
            url = str(self.tabs[self.active_tab].url)
            cmds.append(DrawText(55, 55, url, buttonfont, "black"))

        cmds.append(DrawOutline(10, 50, 35, 90, "black", 1))
        cmds.append(DrawText(15, 50, "<", buttonfont, "black"))
        return cmds

    def draw(self):
        self.canvas.delete("all")
        self.tabs[self.active_tab].draw(self.canvas)
        for cmd in self.paint_chrome():
            cmd.execute(0, self.canvas)

if __name__ == "__main__":
    import sys
    Browser().load(URL(sys.argv[1]))
    tkinter.mainloop()<|MERGE_RESOLUTION|>--- conflicted
+++ resolved
@@ -18,12 +18,8 @@
 from lab6 import INHERITED_PROPERTIES, style, cascade_priority
 from lab6 import DrawText, tree_to_list
 from lab7 import DrawLine, DrawOutline, LineLayout, TextLayout, CHROME_PX
-<<<<<<< HEAD
 from lab8 import Text, Element
-from lab8 import DocumentLayout, BlockLayout, InputLayout, INPUT_WIDTH_PX
-=======
 from lab8 import URL, DocumentLayout, BlockLayout, InputLayout, INPUT_WIDTH_PX, layout_mode
->>>>>>> 09b718c8
 from lab9 import EVENT_DISPATCH_CODE
 import wbetools
 
