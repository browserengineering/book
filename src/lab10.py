"""
This file compiles the code in Web Browser Engineering,
up to and including Chapter 10 (Keeping Data Private),
without exercises.
"""

import socket
import ssl
import tkinter
import tkinter.font
import urllib.parse
import dukpy
from lab4 import print_tree
from lab4 import Element
from lab4 import Text
from lab4 import HTMLParser
from lab5 import DrawRect
from lab6 import cascade_priority
from lab6 import layout_mode
from lab6 import resolve_url
from lab6 import style
from lab6 import tree_to_list
from lab6 import CSSParser
from lab6 import DrawText
from lab7 import LineLayout
from lab7 import TextLayout
from lab8 import DocumentLayout

def url_origin(url):
    return "/".join(url.split("/")[:3])
        
COOKIE_JAR = {}

def request(url, top_level_url, payload=None):
    scheme, url = url.split("://", 1)
    assert scheme in ["http", "https"], \
        "Unknown scheme {}".format(scheme)

    host, path = url.split("/", 1)
    path = "/" + path
    port = 80 if scheme == "http" else 443

    if ":" in host:
        host, port = host.split(":", 1)
        port = int(port)

    s = socket.socket(
        family=socket.AF_INET,
        type=socket.SOCK_STREAM,
        proto=socket.IPPROTO_TCP,
    )
    s.connect((host, port))

    if scheme == "https":
        ctx = ssl.create_default_context()
        s = ctx.wrap_socket(s, server_hostname=host)

    method = "POST" if payload else "GET"
    body = "{} {} HTTP/1.0\r\n".format(method, path)
    body += "Host: {}\r\n".format(host)
    if host in COOKIE_JAR:
        cookie, params = COOKIE_JAR[host]
        allow_cookie = True
        if params.get("samesite", "none") == "lax":
            _, _, top_level_host, _ = top_level_url.split("/", 3)
            allow_cookie = (host == top_level_host or method == "GET")
        if allow_cookie:
            body += "Cookie: {}\r\n".format(cookie)
    if payload:
        content_length = len(payload.encode("utf8"))
        body += "Content-Length: {}\r\n".format(content_length)
    body += "\r\n" + (payload or "")
    s.send(body.encode("utf8"))
    response = s.makefile("r", encoding="utf8", newline="\r\n")

    statusline = response.readline()
    version, status, explanation = statusline.split(" ", 2)
    assert status == "200", "{}: {}".format(status, explanation)

    headers = {}
    while True:
        line = response.readline()
        if line == "\r\n": break
        header, value = line.split(":", 1)
        headers[header.lower()] = value.strip()

    if "set-cookie" in headers:
        params = {}
        if ";" in headers["set-cookie"]:
            cookie, rest = headers["set-cookie"].split(";", 1)
            for param_pair in rest:
                name, value = param_pair.split("=", 1)
                params[name.lower()] = value.lower()
        else:
            cookie = headers["set-cookie"]
        COOKIE_JAR[host] = (cookie, params)

    body = response.read()
    s.close()

    return headers, body

EVENT_DISPATCH_CODE = \
    "new Node(dukpy.handle).dispatchEvent(new Event(dukpy.type))"

class JSContext:
    def __init__(self, tab):
        self.tab = tab

        self.interp = dukpy.JSInterpreter()
        self.interp.export_function("log", print)
        self.interp.export_function("querySelectorAll",
            self.querySelectorAll)
        self.interp.export_function("getAttribute",
            self.getAttribute)
        self.interp.export_function("innerHTML", self.innerHTML)
        self.interp.export_function("cookie", self.cookie)
        with open("runtime9.js") as f:
            self.interp.evaljs(f.read())

        self.node_to_handle = {}
        self.handle_to_node = {}

    def run(self, code):
        self.interp.evaljs(code)

    def dispatch_event(self, type, elt):
        handle = self.node_to_handle.get(elt, -1)
        do_default = self.interp.evaljs(
            EVENT_DISPATCH_CODE, type=type, handle=handle)
        return not do_default

    def get_handle(self, elt):
        if elt not in self.node_to_handle:
            handle = len(self.node_to_handle)
            self.node_to_handle[id(elt)] = handle
            self.handle_to_node[handle] = elt
        else:
            handle = self.node_to_handle[elt]
        return handle

    def querySelectorAll(self, selector_text):
        selector = CSSParser(selector_text).selector()
        nodes = [node for node
                 in tree_to_list(self.tab.nodes, [])
                 if selector.matches(node)]
        return [self.get_handle(node) for node in nodes]

    def getAttribute(self, handle, attr):
        elt = self.handle_to_node[handle]
        return elt.attributes.get(attr, None)

    def innerHTML(self, handle, s):
        doc = HTMLParser("<html><body>" + s + "</body></html>").parse()
        new_nodes = doc.children[0].children
        elt = self.handle_to_node[handle]
        elt.children = new_nodes
        for child in elt.children:
            child.parent = elt
        self.tab.render()

    def cookie(self):
        _, _, host, _ = self.tab.url.split("/", 3)
        return COOKIE_JAR.get(host, "")


SCROLL_STEP = 100
CHROME_PX = 100

class Tab:
    def __init__(self):
        self.history = []
        self.focus = None

        with open("browser8.css") as f:
            self.default_style_sheet = CSSParser(f.read()).parse()

    def allowed_request(self, url):
        if self.allowed_servers == None: return True
        scheme_colon, _, host, _ = url.split("/", 3)
        return scheme_colon + "//" + host in self.allowed_servers

    def load(self, url, body=None):
<<<<<<< HEAD
        headers, body = request(url, self.url, payload=body)
=======
        headers, body = request(url, payload=body)
>>>>>>> 08caa20d
        self.scroll = 0
        self.url = url
        self.history.append(url)

        self.allowed_servers = None
        if "content-security-policy" in headers:
           csp = headers["content-security-policy"].split()
           if len(csp) > 0 and csp[0] == "default-src":
               self.allowed_servers = csp[1:]

        self.nodes = HTMLParser(body).parse()

        self.js = JSContext(self)
        scripts = [node.attributes["src"] for node
                   in tree_to_list(self.nodes, [])
                   if isinstance(node, Element)
                   and node.tag == "script"
                   and "src" in node.attributes]
        for script in scripts:
            script_url = resolve_url(script, url)
            if not self.allowed_request(script_url):
                print("Blocked script", script, "due to CSP")
                continue
<<<<<<< HEAD
            header, body = request(script_url, url)
=======
            header, body = request(script_url)
>>>>>>> 08caa20d
            try:
                print("Script returned: ", self.js.run(body))
            except dukpy.JSRuntimeError as e:
                print("Script", script, "crashed", e)

        self.rules = self.default_style_sheet.copy()
        links = [node.attributes["href"]
                 for node in tree_to_list(self.nodes, [])
                 if isinstance(node, Element)
                 and node.tag == "link"
                 and "href" in node.attributes
                 and node.attributes.get("rel") == "stylesheet"]
        for link in links:
            style_url = resolve_url(link, url)
            if not self.allowed_request(style_url):
                print("Blocked style", link, "due to CSP")
                continue
            try:
<<<<<<< HEAD
                header, body = request(style_url, url)
=======
                header, body = request(style_url)
>>>>>>> 08caa20d
            except:
                continue
            self.rules.extend(CSSParser(body).parse())
        self.render()

    def render(self):
        style(self.nodes, sorted(self.rules, key=cascade_priority))
        self.document = DocumentLayout(self.nodes)
        self.document.layout()
        self.display_list = []
        self.document.paint(self.display_list)

    def draw(self, canvas):
        for cmd in self.display_list:
            if cmd.top > self.scroll + HEIGHT - CHROME_PX: continue
            if cmd.bottom < self.scroll: continue
            cmd.execute(self.scroll - CHROME_PX, canvas)

        if self.focus:
            obj = [obj for obj in tree_to_list(self.document, [])
                   if obj.node == self.focus][0]
            text = self.focus.attributes.get("value", "")
            x = obj.x + obj.font.measure(text)
            y = obj.y - self.scroll + CHROME_PX
            canvas.create_line(x, y, x, y + obj.height)

    def scrolldown(self):
        max_y = self.document.height - HEIGHT
        self.scroll = min(self.scroll + SCROLL_STEP, max_y)

    def click(self, x, y):
        self.focus = None
        y += self.scroll
        objs = [obj for obj in tree_to_list(self.document, [])
                if obj.x <= x < obj.x + obj.width
                and obj.y <= y < obj.y + obj.height]
        if not objs: return
        elt = objs[-1].node
        if elt and self.js.dispatch_event("click", elt): return
        while elt:
            if isinstance(elt, Text):
                pass
            elif elt.tag == "a" and "href" in elt.attributes:
                url = resolve_url(elt.attributes["href"], self.url)
                return self.load(url)
            elif elt.tag == "input":
                elt.attributes["value"] = ""
                self.focus = elt
                return
            elif elt.tag == "button":
                while elt:
                    if elt.tag == "form" and "action" in elt.attributes:
                        return self.submit_form(elt)
                    elt = elt.parent
            elt = elt.parent

    def submit_form(self, elt):
        if self.js.dispatch_event("submit", elt): return
        inputs = [node for node in tree_to_list(elt, [])
                  if isinstance(node, Element)
                  and node.tag == "input"
                  and "name" in node.attributes]

        body = ""
        for input in inputs:
            name = input.attributes["name"]
            value = input.attributes.get("value", "")
            name = urllib.parse.quote(name)
            value = urllib.parse.quote(value)
            body += "&" + name + "=" + value
        body = body [1:]

        url = resolve_url(elt.attributes["action"], self.url)
        self.load(url, body)

    def keypress(self, char):
        if self.focus:
            if self.js.dispatch_event("keydown", self.focus): return
            self.focus.attributes["value"] += char
        self.document.paint(self.display_list) # TODO: is this necessary?

    def go_back(self):
        if len(self.history) > 1:
            self.history.pop()
            back = self.history.pop()
            self.load(back)

WIDTH, HEIGHT = 800, 600

class Browser:
    def __init__(self):
        self.window = tkinter.Tk()
        self.canvas = tkinter.Canvas(
            self.window,
            width=WIDTH,
            height=HEIGHT
        )
        self.canvas.pack()

        self.window.bind("<Down>", self.handle_down)
        self.window.bind("<Button-1>", self.handle_click)
        self.window.bind("<Key>", self.handle_key)
        self.window.bind("<Return>", self.handle_enter)

        self.tabs = []
        self.active_tab = None
        self.focus = None
        self.address_bar = ""

    def handle_down(self, e):
        self.tabs[self.active_tab].scrolldown()
        self.draw()

    def handle_click(self, e):
        if e.y < CHROME_PX:
            self.focus = None
            if 40 <= e.x < 40 + 80 * len(self.tabs) and 0 <= e.y < 40:
                self.active_tab = int((e.x - 40) / 80)
            elif 10 <= e.x < 30 and 10 <= e.y < 30:
                self.load("https://browser.engineering/")
            elif 10 <= e.x < 35 and 40 <= e.y < 90:
                self.tabs[self.active_tab].go_back()
            elif 50 <= e.x < WIDTH - 10 and 40 <= e.y < 90:
                self.focus = "address bar"
                self.address_bar = ""
        else:
            self.focus = "content"
            self.tabs[self.active_tab].click(e.x, e.y - CHROME_PX)
        self.draw()

    def handle_key(self, e):
        if len(e.char) == 0: return
        if not (0x20 <= ord(e.char) < 0x7f): return
        if self.focus == "address bar":
            self.address_bar += e.char
            self.draw()
        elif self.focus == "content":
            self.tabs[self.active_tab].keypress(e.char)
            self.draw()

    def handle_enter(self, e):
        if self.focus == "address bar":
            self.tabs[self.active_tab].load(self.address_bar)
            self.focus = None
            self.draw()

    def load(self, url):
        new_tab = Tab()
        new_tab.load(url)
        self.active_tab = len(self.tabs)
        self.tabs.append(new_tab)
        self.draw()

    def draw(self):
        self.canvas.delete("all")
        self.tabs[self.active_tab].draw(self.canvas)
        self.canvas.create_rectangle(
            0, 0, WIDTH, CHROME_PX, fill="white")

        tabfont = tkinter.font.Font(size=20)
        for i, tab in enumerate(self.tabs):
            name = "Tab {}".format(i)
            x1, x2 = 40 + 80 * i, 120 + 80 * i
            self.canvas.create_line(x1, 0, x1, 40)
            self.canvas.create_line(x2, 0, x2, 40)
            self.canvas.create_text(
                x1 + 10, 10, text=name, font=tabfont, anchor="nw")
            if i == self.active_tab:
                self.canvas.create_line(0, 40, x1, 40)
                self.canvas.create_line(x2, 40, WIDTH, 40)

        buttonfont = tkinter.font.Font(size=30)
        self.canvas.create_rectangle(10, 10, 30, 30, width=1)
        self.canvas.create_text(
            11, 0, font=buttonfont, text="+", anchor="nw")

        self.canvas.create_rectangle(40, 50, WIDTH - 10, 90, width=1)
        if self.focus == "address bar":
            self.canvas.create_text(
                55, 55, anchor='nw', text=self.address_bar,
                font=buttonfont)
            w = buttonfont.measure(self.address_bar)
            self.canvas.create_line(55 + w, 55, 55 + w, 85)
        else:
            url = self.tabs[self.active_tab].url
            self.canvas.create_text(
                55, 55, anchor='nw', text=url, font=buttonfont)

        self.canvas.create_rectangle(10, 50, 35, 90, width=1)
        self.canvas.create_polygon(
            15, 70, 30, 55, 30, 85, fill='black')


if __name__ == "__main__":
    import sys
    Browser().load(sys.argv[1])
    tkinter.mainloop()<|MERGE_RESOLUTION|>--- conflicted
+++ resolved
@@ -171,6 +171,7 @@
     def __init__(self):
         self.history = []
         self.focus = None
+        self.url = None
 
         with open("browser8.css") as f:
             self.default_style_sheet = CSSParser(f.read()).parse()
@@ -181,11 +182,7 @@
         return scheme_colon + "//" + host in self.allowed_servers
 
     def load(self, url, body=None):
-<<<<<<< HEAD
         headers, body = request(url, self.url, payload=body)
-=======
-        headers, body = request(url, payload=body)
->>>>>>> 08caa20d
         self.scroll = 0
         self.url = url
         self.history.append(url)
@@ -209,11 +206,7 @@
             if not self.allowed_request(script_url):
                 print("Blocked script", script, "due to CSP")
                 continue
-<<<<<<< HEAD
             header, body = request(script_url, url)
-=======
-            header, body = request(script_url)
->>>>>>> 08caa20d
             try:
                 print("Script returned: ", self.js.run(body))
             except dukpy.JSRuntimeError as e:
@@ -232,11 +225,7 @@
                 print("Blocked style", link, "due to CSP")
                 continue
             try:
-<<<<<<< HEAD
                 header, body = request(style_url, url)
-=======
-                header, body = request(style_url)
->>>>>>> 08caa20d
             except:
                 continue
             self.rules.extend(CSSParser(body).parse())
