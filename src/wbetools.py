import dis

def record(type, *args):
    pass

def patch(existing_cls):
    def decorator(new_cls):
        if isinstance(new_cls, type): # Patching classes
            assert isinstance(existing_cls, type), f"Can't patch {existing_cls} with {new_cls}"
            for attr, obj in new_cls.__dict__.items():
                if attr in ["__module__", "__dict__", "__weakref__", "__doc__"]: continue
                assert isinstance(obj, type(record)), f"Can't patch attribute {attr} of {new_cls} to be {obj}"
                setattr(existing_cls, attr, obj)
        elif isinstance(new_cls, type(record)): # Patching functions
            assert isinstance(existing_cls, type(record)), f"Can't patch {existing_cls} with {new_cls}"
            for attr in dir(new_cls):
                obj = getattr(new_cls, attr)
                # Copies over all methods and all writable fields of functions
                if attr in ["__code__", "__module__", "__defaults__", "__annotations__"]:
                    setattr(existing_cls, attr, obj)
                elif attr == "__closure__":
                    assert obj is None, "Cannot patch using a closure"
                    assert getattr(existing_cls, attr) is None, "Cannot patch a closure"
                elif attr == "__globals__":
                    # if we are patching a function, the new function
                    # might use a global variable (normally, another
                    # function) that's defined in the new scope but not
                    # the old one. To prevent this, we copy the new
                    # function into the old scope, as long as it's not
                    # already defined. (If it's already defined, we throw
                    # an error.) We only do this for variables that are
                    # actually used; to get that, we walk the bytecode
                    # looking for LOAD_GLOBAL operations.
                    old_obj = getattr(existing_cls, attr)
                    new_name = obj["__name__"]
                    old_name = old_obj["__name__"]
                    globs = set()
                    for instr in dis.Bytecode(new_cls):
                        if instr.opname == "LOAD_GLOBAL":
                            globs.add(instr.argval)
                    for field in globs:
                        if field in __builtins__:
                            continue
                        if field not in old_obj:
                            old_obj[field] = obj[field]
                        if obj[field] != old_obj[field]:
                            msg = f"{existing_cls.__qualname__}: patch uses global {field}, which differs\n"
                            msg += f"Difference for {field} between {new_name} and {old_name}\n"
                            msg += f"  {obj[field]} vs {old_obj[field]}"
                            raise Exception(msg)
        else:
            raise ValueError(f"Cannot patch {existing_cls}")
        return existing_cls
    return decorator

def js_hide(f):
    return f

SHOW_COMPOSITED_LAYER_BORDERS = False
USE_COMPOSITING = True
USE_GPU = True
USE_BROWSER_THREAD = True
FORCE_CROSS_ORIGIN_IFRAMES = False
<<<<<<< HEAD
PRINT_INVALIDATION_DEPENDENCIES = False
=======
ASSERT_LAYOUT_CLEAN = False
>>>>>>> 00381442
WINDOW_COUNT = 0<|MERGE_RESOLUTION|>--- conflicted
+++ resolved
@@ -61,9 +61,6 @@
 USE_GPU = True
 USE_BROWSER_THREAD = True
 FORCE_CROSS_ORIGIN_IFRAMES = False
-<<<<<<< HEAD
+ASSERT_LAYOUT_CLEAN = False
 PRINT_INVALIDATION_DEPENDENCIES = False
-=======
-ASSERT_LAYOUT_CLEAN = False
->>>>>>> 00381442
 WINDOW_COUNT = 0