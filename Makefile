--- conflicted
+++ resolved
@@ -1,8 +1,4 @@
-<<<<<<< HEAD
-.PHONY: book blog draft widgets publish clean download wc
-=======
-.PHONY: book blog draft widgets publish clean download lint
->>>>>>> 288efced
+.PHONY: book blog draft widgets publish clean download wc lint
 
 FLAGS=
 
